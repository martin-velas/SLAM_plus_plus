/**
 *	@file include/slam/SE3_Types.h
 *	@author Soso
 *	@date 2013
 *	@brief projection type for SE3
 */

#pragma once
#ifndef __SE3_TYPES_INCLUDED
#define __SE3_TYPES_INCLUDED

#include "slam/BaseTypes.h"
#include "slam/3DSolverBase.h"
#include "slam/Sim3SolverBase.h"
#include "slam/Parser.h" // parsed types passed to constructors
#include "slam/RobustUtils.h"

/** \addtogroup se3
 *	@{
 */

/**
 *	@brief SE(3) pose vertex type
 */
class CVertexPose3D : public CBaseVertexImpl<CVertexPose3D, 6> {
public:
	__GRAPH_TYPES_ALIGN_OPERATOR_NEW

	/**
	 *	@brief default constructor; has no effect
	 */
	inline CVertexPose3D()
	{}

	/**
	 *	@brief constructor; initializes state vector
	 *	@param[in] r_v_state is state vector initializer
	 */
	inline CVertexPose3D(const Eigen::Matrix<double, 6, 1> &r_v_state)
		:CBaseVertexImpl<CVertexPose3D, 6>(r_v_state)
	{}

	/**
	 *	@copydoc base_iface::CVertexFacade::Operator_Plus()
	 */
	inline void Operator_Plus(const Eigen::VectorXd &r_v_delta) // "smart" plus
	{
		C3DJacobians::Relative_to_Absolute(m_v_state, r_v_delta.segment<6>(m_n_order), m_v_state);
		// simply reuse existing code

		/*// t_odo - use the code from 3DSolverBase.h !!! duplicates code, causes bugs !!!

		//sum the rotations
		Eigen::Matrix3d pQ = C3DJacobians::t_AxisAngle_to_RotMatrix(m_v_state.tail<3>());
		Eigen::Matrix3d dQ = C3DJacobians::t_AxisAngle_to_RotMatrix(r_v_delta.segment<3>(m_n_order + 3));

		//m_v_state(0) += r_v_delta(m_n_order); // pick part of the delta vector, belonging to this vertex, apply +
		//m_v_state(1) += r_v_delta(m_n_order+1);
		//m_v_state(2) += r_v_delta(m_n_order+2);
		m_v_state.head<3>() += pQ * r_v_delta.segment<3>(m_n_order); // can select 3D segment starting at m_n_order; SSE accelerated

		Eigen::Matrix3d QQ;// = pQ * dQ;
		QQ.noalias() = pQ * dQ; // noalias says that the destination is not the same as the multiplicands and that the multiplication can be carried out without allocating intermediate storage
		//Eigen::Vector3d axis = C3DJacobians::v_RotMatrix_to_AxisAngle(QQ);
		//m_v_state.tail(3) = axis;
		//m_v_state.tail<3>() = axis; // we have the information that it is 3 dimensional at compile time, if we put it in the <> brackets, the compiler will avoid allocating dynamic storage for the intermediate
		m_v_state.tail<3>() = C3DJacobians::v_RotMatrix_to_AxisAngle(QQ); // also, no need for the intermediate object*/
	}

	/**
	 *	@copydoc base_iface::CVertexFacade::Operator_Minus()
	 */
	inline void Operator_Minus(const Eigen::VectorXd &r_v_delta) // "smart" minus
	{
		//Operator_Plus(-r_v_delta); // call plus with negative delta, that should do the trick
		C3DJacobians::Relative_to_Absolute(m_v_state, -r_v_delta.segment<6>(m_n_order), m_v_state); // not sure how Eigen can wrap matrix segment and negative. want to avoid the off-chance that all of v_delta is going to be negated before calling the other function
	}
};

/**
 *	@brief SE(3) landmark vertex type
 */
class CVertexLandmark3D : public CBaseVertexImpl<CVertexLandmark3D, 3> {
public:
	__GRAPH_TYPES_ALIGN_OPERATOR_NEW

	/**
	 *	@brief default constructor; has no effect
	 */
	inline CVertexLandmark3D()
	{}

	/**
	 *	@brief constructor; initializes state vector
	 *	@param[in] r_v_state is state vector initializer
	 */
	inline CVertexLandmark3D(const Eigen::Vector3d &r_v_state)
		:CBaseVertexImpl<CVertexLandmark3D, 3>(r_v_state)
	{}

	/**
	 *	@brief constructor; initializes state vector
	 *	@param[in] r_vertex is parsed vertex initializer
	 */
	inline CVertexLandmark3D(const CParserBase::TVertexXYZ &r_vertex)
		:CBaseVertexImpl<CVertexLandmark3D, 3>(r_vertex.m_v_position)
	{}

	/**
	 *	@copydoc base_iface::CVertexFacade::Operator_Plus()
	 */
	inline void Operator_Plus(const Eigen::VectorXd &r_v_delta) // "smart" plus
	{
		m_v_state += r_v_delta.segment<3>(m_n_order); // pick part of the delta vector, belonging to this vertex, apply +
	}

	/**
	 *	@copydoc base_iface::CVertexFacade::Operator_Minus()
	 */
	inline void Operator_Minus(const Eigen::VectorXd &r_v_delta) // "smart" minus
	{
		m_v_state -= r_v_delta.segment<3>(m_n_order); // pick part of the delta vector, belonging to this vertex, apply -
	}
};

/**
 *	@brief SE(3) plane vertex type
 */
class CVertexPlane3D : public CBaseVertexImpl<CVertexPlane3D, 4> {
public:
	__GRAPH_TYPES_ALIGN_OPERATOR_NEW

	/**
	 *	@brief default constructor; has no effect
	 */
	inline CVertexPlane3D()
	{}

	/**
	 *	@brief constructor; initializes state vector
	 *	@param[in] r_v_state is state vector initializer
	 */
	inline CVertexPlane3D(const Eigen::Vector4d &r_v_state)
		:CBaseVertexImpl<CVertexPlane3D, 4>(r_v_state)
	{}

	/**
	 *	@copydoc base_iface::CVertexFacade::Operator_Plus()
	 */
	inline void Operator_Plus(const Eigen::VectorXd &r_v_delta) // "smart" plus
	{
		//m_v_state += r_v_delta.segment<4>(m_n_order); // pick part of the delta vector, belonging to this vertex, apply +
		//double d = r_v_delta.segment<4>(m_n_order)(3);
		Eigen::Vector3d vec = r_v_delta.segment<4>(m_n_order).head(3);

		m_v_state.head(3) = C3DJacobians::Operator_rot(vec) * m_v_state.head(3);
		m_v_state.tail(1) += r_v_delta.segment<4>(m_n_order).tail(1);
	}

	/**
	 *	@copydoc base_iface::CVertexFacade::Operator_Minus()
	 */
	inline void Operator_Minus(const Eigen::VectorXd &r_v_delta) // "smart" minus
	{
		Operator_Plus(-r_v_delta.segment<4>(m_n_order));
		//m_v_state -= r_v_delta.segment<4>(m_n_order); // pick part of the delta vector, belonging to this vertex, apply -
	}
};

/**
 *	@brief polynomial vertex type
 */
class CVertexPolynomial4 : public CBaseVertexImpl<CVertexPolynomial4, 4> {
public:
	int n_affected_dof;
public:
	__GRAPH_TYPES_ALIGN_OPERATOR_NEW

	/**
	 *	@brief default constructor; has no effect
	 */
	inline CVertexPolynomial4():
	n_affected_dof(0)
	{}

	/**
	 *	@brief constructor; initializes state vector
	 *	@param[in] r_v_state is state vector initializer
	 */
	inline CVertexPolynomial4(const Eigen::Vector4d &r_v_state, int n_dof = 0)
		:CBaseVertexImpl<CVertexPolynomial4, 4>(r_v_state),
		 n_affected_dof(n_dof)
	{}

	/**
	 *	@copydoc base_iface::CVertexFacade::Operator_Plus()
	 */
	inline void Operator_Plus(const Eigen::VectorXd &r_v_delta) // "smart" plus
	{
		m_v_state += r_v_delta.segment<4>(m_n_order); // pick part of the delta vector, belonging to this vertex, apply +
		m_v_state.normalize();	// at 1, we want 1
	}

	/**
	 *	@copydoc base_iface::CVertexFacade::Operator_Minus()
	 */
	inline void Operator_Minus(const Eigen::VectorXd &r_v_delta) // "smart" minus
	{
		m_v_state -= r_v_delta.segment<4>(m_n_order); // pick part of the delta vector, belonging to this vertex, apply -
		m_v_state.normalize();	// at 1, we want 1
	}
};

/**
 *	@brief polynomial vertex type
 */
class CVertexPolynomial4_6D : public CBaseVertexImpl<CVertexPolynomial4_6D, 24> {
public:
	__GRAPH_TYPES_ALIGN_OPERATOR_NEW

	/**
	 *	@brief default constructor; has no effect
	 */
	inline CVertexPolynomial4_6D()
	{}

	/**
	 *	@brief constructor; initializes state vector
	 *	@param[in] r_v_state is state vector initializer
	 */
	inline CVertexPolynomial4_6D(const Eigen::Matrix<double, 24, 1, Eigen::DontAlign> &r_v_state)
		:CBaseVertexImpl<CVertexPolynomial4_6D, 24>(r_v_state)
	{}

	/**
	 *	@copydoc base_iface::CVertexFacade::Operator_Plus()
	 */
	inline void Operator_Plus(const Eigen::VectorXd &r_v_delta) // "smart" plus
	{
		m_v_state += r_v_delta.segment<24>(m_n_order); // pick part of the delta vector, belonging to this vertex, apply +
		for(int a = 0; a < 6; ++a)
			m_v_state.segment<4>(a * 4) = m_v_state.segment<4>(a * 4) / m_v_state.segment<4>(a * 4).sum();
	}

	/**
	 *	@copydoc base_iface::CVertexFacade::Operator_Minus()
	 */
	inline void Operator_Minus(const Eigen::VectorXd &r_v_delta) // "smart" minus
	{
		m_v_state -= r_v_delta.segment<24>(m_n_order); // pick part of the delta vector, belonging to this vertex, apply -
		for(int a = 0; a < 6; ++a)
			m_v_state.segment<4>(a * 4) = m_v_state.segment<4>(a * 4) / m_v_state.segment<4>(a * 4).sum();
	}
};

/**
 *	@brief polynomial vertex type
 */
class CVertexBezier_3D : public CBaseVertexImpl<CVertexBezier_3D, 6> {
public:
	__GRAPH_TYPES_ALIGN_OPERATOR_NEW

	/**
	 *	@brief default constructor; has no effect
	 */
	inline CVertexBezier_3D()
	{}

	/**
	 *	@brief constructor; initializes state vector
	 *	@param[in] r_v_state is state vector initializer
	 */
	inline CVertexBezier_3D(const Eigen::Matrix<double, 6, 1, Eigen::DontAlign> &r_v_state)
		:CBaseVertexImpl<CVertexBezier_3D, 6>(r_v_state)
	{}

	/**
	 *	@copydoc base_iface::CVertexFacade::Operator_Plus()
	 */
	inline void Operator_Plus(const Eigen::VectorXd &r_v_delta) // "smart" plus
	{
		m_v_state += r_v_delta.segment<6>(m_n_order); // pick part of the delta vector, belonging to this vertex, apply +
	}

	/**
	 *	@copydoc base_iface::CVertexFacade::Operator_Minus()
	 */
	inline void Operator_Minus(const Eigen::VectorXd &r_v_delta) // "smart" minus
	{
		m_v_state -= r_v_delta.segment<6>(m_n_order); // pick part of the delta vector, belonging to this vertex, apply -
	}
};

/**
 *	@brief polynomial vertex type
 */
class CVertexPolynomial3_6D : public CBaseVertexImpl<CVertexPolynomial3_6D, 18> {
public:
	__GRAPH_TYPES_ALIGN_OPERATOR_NEW

	/**
	 *	@brief default constructor; has no effect
	 */
	inline CVertexPolynomial3_6D()
	{}

	/**
	 *	@brief constructor; initializes state vector
	 *	@param[in] r_v_state is state vector initializer
	 */
	inline CVertexPolynomial3_6D(const Eigen::Matrix<double, 18, 1, Eigen::DontAlign> &r_v_state)
		:CBaseVertexImpl<CVertexPolynomial3_6D, 18>(r_v_state)
	{}

	/**
	 *	@copydoc base_iface::CVertexFacade::Operator_Plus()
	 */
	inline void Operator_Plus(const Eigen::VectorXd &r_v_delta) // "smart" plus
	{
		m_v_state += r_v_delta.segment<18>(m_n_order); // pick part of the delta vector, belonging to this vertex, apply +
		for(int a = 0; a < 6; ++a)
			m_v_state.segment<3>(a * 3) = m_v_state.segment<3>(a * 3) / m_v_state.segment<3>(a * 3).sum();
	}

	/**
	 *	@copydoc base_iface::CVertexFacade::Operator_Minus()
	 */
	inline void Operator_Minus(const Eigen::VectorXd &r_v_delta) // "smart" minus
	{
		m_v_state -= r_v_delta.segment<18>(m_n_order); // pick part of the delta vector, belonging to this vertex, apply -
		for(int a = 0; a < 6; ++a)
			m_v_state.segment<3>(a * 3) = m_v_state.segment<3>(a * 3) / m_v_state.segment<3>(a * 3).sum();
	}
};

/**
 *	@brief polynomial vertex type
 */
class CVertexPolynomial5_6D : public CBaseVertexImpl<CVertexPolynomial5_6D, 30> {
public:
	__GRAPH_TYPES_ALIGN_OPERATOR_NEW

	/**
	 *	@brief default constructor; has no effect
	 */
	inline CVertexPolynomial5_6D()
	{}

	/**
	 *	@brief constructor; initializes state vector
	 *	@param[in] r_v_state is state vector initializer
	 */
	inline CVertexPolynomial5_6D(const Eigen::Matrix<double, 30, 1, Eigen::DontAlign> &r_v_state)
		:CBaseVertexImpl<CVertexPolynomial5_6D, 30>(r_v_state)
	{}

	/**
	 *	@copydoc base_iface::CVertexFacade::Operator_Plus()
	 */
	inline void Operator_Plus(const Eigen::VectorXd &r_v_delta) // "smart" plus
	{
		m_v_state += r_v_delta.segment<30>(m_n_order); // pick part of the delta vector, belonging to this vertex, apply +
		for(int a = 0; a < 6; ++a)
			m_v_state.segment<5>(a * 5) = m_v_state.segment<5>(a * 5) / m_v_state.segment<5>(a * 5).sum();
	}

	/**
	 *	@copydoc base_iface::CVertexFacade::Operator_Minus()
	 */
	inline void Operator_Minus(const Eigen::VectorXd &r_v_delta) // "smart" minus
	{
		m_v_state -= r_v_delta.segment<30>(m_n_order); // pick part of the delta vector, belonging to this vertex, apply -
		for(int a = 0; a < 6; ++a)
			m_v_state.segment<5>(a * 5) = m_v_state.segment<5>(a * 5) / m_v_state.segment<5>(a * 5).sum();
	}
};

/**
 *	@brief polynomial vertex type
 */
class CVertexPolynomial35_6D : public CBaseVertexImpl<CVertexPolynomial35_6D, 24> {
public:
	__GRAPH_TYPES_ALIGN_OPERATOR_NEW

	/**
	 *	@brief default constructor; has no effect
	 */
	inline CVertexPolynomial35_6D()
	{}

	/**
	 *	@brief constructor; initializes state vector
	 *	@param[in] r_v_state is state vector initializer
	 */
	inline CVertexPolynomial35_6D(const Eigen::Matrix<double, 24, 1, Eigen::DontAlign> &r_v_state)
		:CBaseVertexImpl<CVertexPolynomial35_6D, 24>(r_v_state)
	{}

	/**
	 *	@copydoc base_iface::CVertexFacade::Operator_Plus()
	 */
	inline void Operator_Plus(const Eigen::VectorXd &r_v_delta) // "smart" plus
	{
		m_v_state += r_v_delta.segment<24>(m_n_order); // pick part of the delta vector, belonging to this vertex, apply +
		for(int a = 0; a < 3; ++a)
		{
			m_v_state.segment<3>(a * 3) = m_v_state.segment<3>(a * 3) / m_v_state.segment<3>(a * 3).sum();
			m_v_state.segment<5>(9 + a * 5) = m_v_state.segment<5>(9 + a * 5) / m_v_state.segment<5>(9 + a * 5).sum();
		}
	}

	/**
	 *	@copydoc base_iface::CVertexFacade::Operator_Minus()
	 */
	inline void Operator_Minus(const Eigen::VectorXd &r_v_delta) // "smart" minus
	{
		Operator_Plus(-r_v_delta);
	}
};

/**
 *	@brief SE(3) landmark vertex type
 */
class CVertexLandmark3DInverse : public CBaseVertexImpl<CVertexLandmark3DInverse, 3> {
public:
	__GRAPH_TYPES_ALIGN_OPERATOR_NEW

	/**
	 *	@brief default constructor; has no effect
	 */
	inline CVertexLandmark3DInverse()
	{}

	/**
	 *	@brief constructor; initializes state vector
	 *	@param[in] r_v_state is state vector initializer
	 */
	inline CVertexLandmark3DInverse(const Eigen::Vector3d &r_v_state)
		:CBaseVertexImpl<CVertexLandmark3DInverse, 3>(r_v_state)
	{}

	/**
	 *	@copydoc base_iface::CVertexFacade::Operator_Plus()
	 */
	inline void Operator_Plus(const Eigen::VectorXd &r_v_delta) // "smart" plus
	{
		CSim3Jacobians::Relative_to_Absolute_InvDepth_Epsilon(m_v_state, r_v_delta.segment<3>(m_n_order), m_v_state); // delta is in XYZ
	}

	/**
	 *	@copydoc base_iface::CVertexFacade::Operator_Minus()
	 */
	inline void Operator_Minus(const Eigen::VectorXd &r_v_delta) // "smart" minus
	{
		CSim3Jacobians::Relative_to_Absolute_InvDepth_Epsilon(m_v_state, -r_v_delta.segment<3>(m_n_order), m_v_state); // delta is in XYZ
	}
};

/**
 *	@brief SE(3) pose-pose edge
 */
class CEdgePose3D : public CBaseEdgeImpl<CEdgePose3D, MakeTypelist(CVertexPose3D, CVertexPose3D), 6, 6, CBaseEdge::Robust>,
		public CRobustify_ErrorNorm_Default<CCTFraction<148, 100>, CHuberLossd>{
public:
	typedef CBaseEdgeImpl<CEdgePose3D, MakeTypelist(CVertexPose3D, CVertexPose3D), 6, 6, CBaseEdge::Robust> _TyBase; /**< @brief base edge type */
public:
	/**
	 *	@brief vertex initialization functor
	 *	Calculates vertex position from the first vertex and an XYT edge.
	 */
	class CRelative_to_Absolute_XYZ_Initializer {
	protected:
		const Eigen::Matrix<double, 6, 1> &m_r_v_pose1; /**< @brief the first vertex */
		const Eigen::Matrix<double, 6, 1> &m_r_v_delta; /**< @brief the edge, shared by r_v_vertex1 and the vertex being initialized */

	public:
		/**
		 *	@brief default constructor
		 *
		 *	@param[in] r_v_vertex1 is the first vertex
		 *	@param[in] r_v_delta is the edge, shared by r_v_vertex1 and the vertex being initialized
		 */
		inline CRelative_to_Absolute_XYZ_Initializer(const Eigen::Matrix<double, 6, 1> &r_v_vertex1,
			const Eigen::Matrix<double, 6, 1> &r_v_delta) // just change the types, same as above
			:m_r_v_pose1(r_v_vertex1), m_r_v_delta(r_v_delta)
		{}

		/**
		 *	@brief function operator
		 *	@return Returns the value of the vertex being initialized.
		 */
		inline operator CVertexPose3D() const // this function calculates initial prior from the state of the first vertex m_r_v_pose1 and from the edge measurement m_r_edge
		{
			Eigen::Matrix<double, 6, 1> v_pose2;
			C3DJacobians::Relative_to_Absolute(m_r_v_pose1, m_r_v_delta, v_pose2); // implement your own equation here
			return CVertexPose3D(v_pose2);
		}
	};

public:
	__GRAPH_TYPES_ALIGN_OPERATOR_NEW // imposed by the use of eigen, just copy this

	/**
	 *	@brief default constructor; has no effect
	 */
	inline CEdgePose3D()
	{}

	/**
	 *	@brief constructor; converts parsed edge to edge representation
	 *
	 *	@tparam CSystem is type of system where this edge is being stored
	 *
	 *	@param[in] r_t_edge is parsed edge
	 *	@param[in,out] r_system is reference to system (used to query edge vertices)
	 */
	template <class CSystem>
	CEdgePose3D(const CParserBase::TEdge3D &r_t_edge, CSystem &r_system)
		:_TyBase(r_t_edge.m_n_node_0,
		r_t_edge.m_n_node_1, r_t_edge.m_v_delta, r_t_edge.m_t_inv_sigma)
	{
		//fprintf(stderr, "%f %f %f\n", r_t_edge.m_v_delta(0), r_t_edge.m_v_delta(1), r_t_edge.m_v_delta(2));

		_ASSERTE(r_t_edge.m_n_node_0 < r_t_edge.m_n_node_1 || // either the vertices are ordered
			(r_t_edge.m_n_node_0 > r_t_edge.m_n_node_1 &&
			r_system.n_Vertex_Num() > r_t_edge.m_n_node_0)); // or they are not, but then both need to be in the system (a reversed loop closure)

		m_p_vertex0 = &r_system.template r_Get_Vertex<CVertexPose3D>(r_t_edge.m_n_node_0, CInitializeNullVertex<>());
		m_p_vertex1 = &r_system.template r_Get_Vertex<CVertexPose3D>(r_t_edge.m_n_node_1,
			CRelative_to_Absolute_XYZ_Initializer(m_p_vertex0->r_v_State(), r_t_edge.m_v_delta));
		// get vertices (initialize if required)

		//_ASSERTE(r_system.r_Vertex_Pool()[r_t_edge.m_n_node_0].n_Dimension() == 6); // get the vertices from the vertex pool to ensure a correct type is used, do not use m_p_vertex0 / m_p_vertex1 for this
		//_ASSERTE(r_system.r_Vertex_Pool()[r_t_edge.m_n_node_1].n_Dimension() == 6);
		// make sure the dimensionality is correct (might not be)
		// this fails with const vertices, for obvious reasons. with the thunk tables this can be safely removed.
	}

	/**
	 *	@brief constructor; converts parsed edge to edge representation
	 *
	 *	@tparam CSystem is type of system where this edge is being stored
	 *
	 *	@param[in] n_node0 is (zero-based) index of the first (origin) node
	 *	@param[in] n_node1 is (zero-based) index of the second (endpoint) node
	 *	@param[in] r_v_delta is measurement vector
	 *	@param[in] r_t_inv_sigma is the information matrix
	 *	@param[in,out] r_system is reference to system (used to query edge vertices)
	 */
	template <class CSystem>
	CEdgePose3D(size_t n_node0, size_t n_node1, const Eigen::Matrix<double, 6, 1> &r_v_delta,
		const Eigen::Matrix<double, 6, 6> &r_t_inv_sigma, CSystem &r_system)
		:_TyBase(n_node0,
		n_node1, r_v_delta, r_t_inv_sigma)
	{
		//fprintf(stderr, "%f %f %f\n", r_t_edge.m_v_delta(0), r_t_edge.m_v_delta(1), r_t_edge.m_v_delta(2));

		_ASSERTE(n_node0 < n_node1 || // either the vertices are ordered
			(n_node0 > n_node1 && r_system.n_Vertex_Num() > n_node0)); // or they are not, but then both need to be in the system (a reversed loop closure)

		//std::cout << "IN " << r_v_delta.transpose() << std::endl;

		m_p_vertex0 = &r_system.template r_Get_Vertex<CVertexPose3D>(n_node0, CInitializeNullVertex<>());
		m_p_vertex1 = &r_system.template r_Get_Vertex<CVertexPose3D>(n_node1,
			CRelative_to_Absolute_XYZ_Initializer(m_p_vertex0->r_v_State(), r_v_delta));
		// get vertices (initialize if required)

		//std::cout << "IN2 " << r_v_delta.transpose() << std::endl;

		//_ASSERTE(r_system.r_Vertex_Pool()[n_node0].n_Dimension() == 6); // get the vertices from the vertex pool to ensure a correct type is used, do not use m_p_vertex0 / m_p_vertex1 for this
		//_ASSERTE(r_system.r_Vertex_Pool()[n_node1].n_Dimension() == 6);
		// make sure the dimensionality is correct (might not be)
		// this fails with const vertices, for obvious reasons. with the thunk tables this can be safely removed.
	}

	/**
	 *	@brief updates the edge with a new measurement
	 *	@param[in] r_t_edge is parsed edge
	 */
	inline void Update(const CParserBase::TEdge3D &r_t_edge)
	{
		_TyBase::Update(r_t_edge.m_v_delta, r_t_edge.m_t_inv_sigma);
	}

	/**
	 *	@brief updates the edge with a new measurement
	 *
	 *	@param[in] r_v_delta is new measurement vector
	 *	@param[in] r_t_inv_sigma is new information matrix
	 */
	inline void Update(const Eigen::Matrix<double, 6, 1> &r_v_delta, const Eigen::Matrix<double, 6, 6> &r_t_inv_sigma) // for some reason this needs to be here, although the base already implements this
	{
		_TyBase::Update(r_v_delta, r_t_inv_sigma);
	}

	/**
	 *	@brief calculates jacobians, expectation and error
	 *
	 *	@param[out] r_t_jacobian0 is jacobian, associated with the first vertex
	 *	@param[out] r_t_jacobian1 is jacobian, associated with the second vertex
	 *	@param[out] r_v_expectation is expecation vector
	 *	@param[out] r_v_error is error vector
	 */
	inline void Calculate_Jacobians_Expectation_Error(Eigen::Matrix<double, 6, 6> &r_t_jacobian0,
		Eigen::Matrix<double, 6, 6> &r_t_jacobian1, Eigen::Matrix<double, 6, 1> &r_v_expectation,
		Eigen::Matrix<double, 6, 1> &r_v_error) const // change dimensionality of eigen types, if required
	{
		C3DJacobians::Absolute_to_Relative(m_p_vertex0->r_v_State(),
			m_p_vertex1->r_v_State(), r_v_expectation, r_t_jacobian0, r_t_jacobian1);
		// calculates the expectation and the jacobians
		/*std::cout << r_v_expectation.transpose() << std::endl;
		std::cout << r_t_jacobian0 << std::endl;
		std::cout << r_t_jacobian1 << std::endl;*/
#if 0
		//C3DJacobians::Absolute_to_Relative(r_v_expectation, m_v_measurement, r_v_error); // this is slightly different, the inverse quat is on the left side, here we have it on the right.
		C3DJacobians::Relative_to_Absolute(m_v_measurement, -r_v_expectation, r_v_error); // this allows for inverse on the right but we need to manually "conjugate" the pose by flipping the sign.
		r_v_error.head<3>() = m_v_measurement.head<3>() - r_v_expectation.head<3>(); // somehow the positional error is not rotated in the code below, but in both Absolute_to_Relative() and Relative_to_Absolute() it is, we need to undo it.
		// calculate error as m_v_measurement - r_v_expectation
#else // 0
		r_v_error.head<3>() = m_v_measurement.head<3>() - r_v_expectation.head<3>();
		Eigen::Quaterniond pQ, dQ;
		C3DJacobians::AxisAngle_to_Quat(m_v_measurement.tail<3>(), pQ);
		C3DJacobians::AxisAngle_to_Quat(r_v_expectation.tail<3>(), dQ);
		Eigen::Vector3d v_aang;
		C3DJacobians::Quat_to_AxisAngle(pQ * dQ.conjugate(), v_aang);
		r_v_error.tail<3>() = v_aang;
		//std::cout << r_v_error.transpose() << std::endl;
		//std::cout << m_v_measurement.transpose() << " | " << r_v_expectation.transpose() << " | " << ((r_v_error.transpose() * m_t_sigma_inv).dot(r_v_error)) << std::endl;
		// same as above but saves calculation of the rotated positional difference which then gets overwritten
#endif // 0
		// both branches work, the first does some unnecessary work
		// the below branch uses rotation matrices, being slightly more expensive and also
		// different numerically than the rest of the calculus which relies on quaternions

		/*
		//const Eigen::Matrix<double, 6, 1> &p1 = m_v_measurement;
		//const Eigen::Matrix<double, 6, 1> &p2 = r_v_expectation;

		//r_v_error(0) = p1(0) - p2(0);
		//r_v_error(1) = p1(1) - p2(1);
		//r_v_error(2) = p1(2) - p2(2);
		r_v_error.head<3>() = m_v_measurement.head<3>() - r_v_expectation.head<3>();

		//sum the rotations
		Eigen::Matrix3d pQ = C3DJacobians::t_AxisAngle_to_RotMatrix(m_v_measurement.tail<3>());
		Eigen::Matrix3d dQ = C3DJacobians::t_AxisAngle_to_RotMatrix(r_v_expectation.tail<3>());
		//Eigen::Matrix3d dQ_inv = dQ.inverse();

		Eigen::Matrix3d QQ;// = pQ * dQ_inv;
		QQ.noalias() = pQ * dQ.inverse(); // eigen likes long expressions; multiplication needs .noalias() so that eigen knows it can do it without allocating intermediate storage
		//Eigen::Vector3d axis = C3DJacobians::v_RotMatrix_to_AxisAngle(QQ);

		//r_v_error(3) = axis(0);
		//r_v_error(4) = axis(1);
		//r_v_error(5) = axis(2);
		r_v_error.tail<3>() = C3DJacobians::v_RotMatrix_to_AxisAngle(QQ); // avoid copying around
		//TODO: fix the angle somehow? this cannot be right
		// calculates error (possibly re-calculates, if running A-SLAM)
		*/
		//std::cout << "ln: " << r_v_expectation.transpose() << " <> " << m_v_measurement.transpose() << ": " << (r_v_error.transpose() * m_t_sigma_inv).dot(r_v_error) << std::endl;
	}

	/**
	 *	@brief calculates \f$\chi^2\f$ error
	 *	@return Returns (unweighted) \f$\chi^2\f$ error for this edge.
	 */
	inline double f_Chi_Squared_Error() const
	{
		Eigen::Matrix<double, 6, 6> p_jacobi[2];
		Eigen::Matrix<double, 6, 1> v_expectation, v_error;
		Calculate_Jacobians_Expectation_Error(p_jacobi[0], p_jacobi[1], v_expectation, v_error);
		// calculates the expectation, error and the jacobians

		return (v_error.transpose() * m_t_sigma_inv).dot(v_error); // ||z_i - h_i(O_i)||^2 lambda_i
	}
};

/**
 *	@brief SE(3) pose-pose edge
 */
class CEdgePose3DSelf : public CBaseEdgeImpl<CEdgePose3DSelf, MakeTypelist(CVertexPose3D), 6, 6/*, CBaseEdge::Robust*/>/*,
		public CRobustify_ErrorNorm_Default<CCTFraction<148, 100>, CHuberLossd>*/{
public:
	typedef CBaseEdgeImpl<CEdgePose3DSelf, MakeTypelist(CVertexPose3D), 6, 6/*, CBaseEdge::Robust*/> _TyBase; /**< @brief base edge type */
public:
	/**
	 *	@brief vertex initialization functor
	 *	Calculates vertex position from the first vertex and an XYT edge.
	 */
	class C_Absolute_Initializer {
	protected:
		const Eigen::Matrix<double, 6, 1> &m_r_v_pose1; /**< @brief the first vertex */

	public:
		/**
		 *	@brief default constructor
		 *
		 *	@param[in] r_v_vertex1 is the first vertex
		 *	@param[in] r_v_delta is the edge, shared by r_v_vertex1 and the vertex being initialized
		 */
		inline C_Absolute_Initializer(const Eigen::Matrix<double, 6, 1> &r_v_vertex1) // just change the types, same as above
			:m_r_v_pose1(r_v_vertex1)
		{}

		/**
		 *	@brief function operator
		 *	@return Returns the value of the vertex being initialized.
		 */
		inline operator CVertexPose3D() const // this function calculates initial prior from the state of the first vertex m_r_v_pose1 and from the edge measurement m_r_edge
		{
			return CVertexPose3D(m_r_v_pose1);
		}
	};

public:
	__GRAPH_TYPES_ALIGN_OPERATOR_NEW // imposed by the use of eigen, just copy this

	/**
	 *	@brief default constructor; has no effect
	 */
	inline CEdgePose3DSelf()
	{}

	template <class CSystem>
	CEdgePose3DSelf(const CParserBase::TEdge3DSelf &r_t_edge, CSystem &r_system)
		:_TyBase(r_t_edge.m_n_node_0, r_t_edge.m_v_delta, r_t_edge.m_t_inv_sigma)
	{
		m_p_vertex0 = &r_system.template r_Get_Vertex<CVertexPose3D>(r_t_edge.m_n_node_0, C_Absolute_Initializer(r_t_edge.m_v_delta));
		// get vertices (initialize if required)
	}

	/**
	 *	@brief constructor; converts parsed edge to edge representation
	 *
	 *	@tparam CSystem is type of system where this edge is being stored
	 *
	 *	@param[in] n_node0 is (zero-based) index of the first (origin) node
	 *	@param[in] n_node1 is (zero-based) index of the second (endpoint) node
	 *	@param[in] r_v_delta is measurement vector
	 *	@param[in] r_t_inv_sigma is the information matrix
	 *	@param[in,out] r_system is reference to system (used to query edge vertices)
	 */
	template <class CSystem>
	CEdgePose3DSelf(size_t n_node0, const Eigen::Matrix<double, 6, 1> &r_v_delta,
		const Eigen::Matrix<double, 6, 6> &r_t_inv_sigma, CSystem &r_system)
		:_TyBase(n_node0, r_v_delta, r_t_inv_sigma)
	{
		//fprintf(stderr, "%f %f %f\n", r_t_edge.m_v_delta(0), r_t_edge.m_v_delta(1), r_t_edge.m_v_delta(2));

		m_p_vertex0 = &r_system.template r_Get_Vertex<CVertexPose3D>(n_node0, C_Absolute_Initializer(r_v_delta));
		// get vertices (initialize if required)

		//_ASSERTE(r_system.r_Vertex_Pool()[n_node0].n_Dimension() == 6); // get the vertices from the vertex pool to ensure a correct type is used, do not use m_p_vertex0 / m_p_vertex1 for this
		//_ASSERTE(r_system.r_Vertex_Pool()[n_node1].n_Dimension() == 6);
		// make sure the dimensionality is correct (might not be)
		// this fails with const vertices, for obvious reasons. with the thunk tables this can be safely removed.
	}

	/**
	 *	@brief updates the edge with a new measurement
	 *
	 *	@param[in] r_v_delta is new measurement vector
	 *	@param[in] r_t_inv_sigma is new information matrix
	 */
	inline void Update(const Eigen::Matrix<double, 6, 1> &r_v_delta, const Eigen::Matrix<double, 6, 6> &r_t_inv_sigma) // for some reason this needs to be here, although the base already implements this
	{
		_TyBase::Update(r_v_delta, r_t_inv_sigma);
	}

	/**
	 *	@brief calculates jacobians, expectation and error
	 *
	 *	@param[out] r_t_jacobian0 is jacobian, associated with the first vertex
	 *	@param[out] r_t_jacobian1 is jacobian, associated with the second vertex
	 *	@param[out] r_v_expectation is expecation vector
	 *	@param[out] r_v_error is error vector
	 */
	inline void Calculate_Jacobian_Expectation_Error(Eigen::Matrix<double, 6, 6> &r_t_jacobian0,
		Eigen::Matrix<double, 6, 1> &r_v_expectation, Eigen::Matrix<double, 6, 1> &r_v_error) const // change dimensionality of eigen types, if required
	{
		C3DJacobians::Absolute_to_Relative(m_p_vertex0->r_v_State(), m_v_measurement, r_v_expectation);
		r_v_error = r_v_expectation;
		// calculates the expectation

		//std::cout << "SELF: " << m_p_vertex0->r_v_State().transpose() << " | " << m_v_measurement.transpose() << " >> " <<
		//		r_v_error.transpose() << std::endl;

		const double delta = 1e-9;
		const double scalar = 1.0 / (delta);

		Eigen::Matrix<double, 6, 6> Eps;
		Eps = Eigen::Matrix<double, 6, 6>::Identity() * delta; // faster, all memory on stack

		for(int j = 0; j < 6; ++ j) {
			Eigen::Matrix<double, 6, 1> p_delta, d1;
			C3DJacobians::Relative_to_Absolute(m_p_vertex0->r_v_State(), Eps.col(j), p_delta);
			C3DJacobians::Absolute_to_Relative(p_delta, m_v_measurement, d1);
			r_t_jacobian0.col(j) = -(d1 - r_v_expectation) * scalar;
			// we expect zero
		}
		// compute jacobians

		//std::cout << r_t_jacobian0 << std::endl << std::endl;
	}

	/**
	 *	@brief calculates \f$\chi^2\f$ error
	 *	@return Returns (unweighted) \f$\chi^2\f$ error for this edge.
	 */
	inline double f_Chi_Squared_Error() const
	{
		Eigen::Matrix<double, 6, 6> p_jacobi[2];
		Eigen::Matrix<double, 6, 1> v_expectation, v_error;
		Calculate_Jacobian_Expectation_Error(p_jacobi[0], v_expectation, v_error);
		// calculates the expectation, error and the jacobians

		return (v_error.transpose() * m_t_sigma_inv).dot(v_error); // ||z_i - h_i(O_i)||^2 lambda_i
	}
};

class CEdgePoseTernary3D : public CBaseEdgeImpl<CEdgePoseTernary3D, MakeTypelist(CVertexPose3D, CVertexPose3D, CVertexPose3D), 6, 6/*, CBaseEdge::Robust*/>/*,
		public CRobustify_ErrorNorm_Default<CCTFraction<148, 100>, CHuberLossd>*/{
public:
	typedef CBaseEdgeImpl<CEdgePoseTernary3D, MakeTypelist(CVertexPose3D, CVertexPose3D, CVertexPose3D), 6, 6/*, CBaseEdge::Robust*/> _TyBase; /**< @brief base edge type */

public:
	__GRAPH_TYPES_ALIGN_OPERATOR_NEW // imposed by the use of eigen, just copy this

	/**
	 *	@brief default constructor; has no effect
	 */
	inline CEdgePoseTernary3D()
	{}

	template <class CSystem>
	CEdgePoseTernary3D(const CParserBase::TEdge3DTernary &r_t_edge, CSystem &r_system)
		:_TyBase(typename _TyBase::_TyVertexIndexTuple(r_t_edge.m_n_node_0, r_t_edge.m_n_node_1, r_t_edge.m_n_node_2),
				r_t_edge.m_v_delta, r_t_edge.m_t_inv_sigma)
	{
		m_vertex_ptr.Get<0>() = &r_system.template r_Get_Vertex<CVertexPose3D>(r_t_edge.m_n_node_0, CInitializeNullVertex<CVertexPose3D>());
		m_vertex_ptr.Get<1>() = &r_system.template r_Get_Vertex<CVertexPose3D>(r_t_edge.m_n_node_1, CInitializeNullVertex<CVertexPose3D>());
		m_vertex_ptr.Get<2>() = &r_system.template r_Get_Vertex<CVertexPose3D>(r_t_edge.m_n_node_2, CInitializeNullVertex<CVertexPose3D>());
		// get vertices (initialize if required)
	}

	/**
	 *	@brief constructor; converts parsed edge to edge representation
	 *
	 *	@tparam CSystem is type of system where this edge is being stored
	 *
	 *	@param[in] n_node0 is (zero-based) index of the first (origin) node
	 *	@param[in] n_node1 is (zero-based) index of the second (endpoint) node
	 *	@param[in] r_v_delta is measurement vector
	 *	@param[in] r_t_inv_sigma is the information matrix
	 *	@param[in,out] r_system is reference to system (used to query edge vertices)
	 */
	template <class CSystem>
	CEdgePoseTernary3D(size_t n_node0, size_t n_node1, size_t n_node2, const Eigen::Matrix<double, 6, 1> &r_v_delta,
		const Eigen::Matrix<double, 6, 6> &r_t_inv_sigma, CSystem &r_system)
		:_TyBase(typename _TyBase::_TyVertexIndexTuple(n_node0, n_node1, n_node2), r_v_delta, r_t_inv_sigma)
	{
		//fprintf(stderr, "%f %f %f\n", r_t_edge.m_v_delta(0), r_t_edge.m_v_delta(1), r_t_edge.m_v_delta(2));

		m_vertex_ptr.Get<0>() = &r_system.template r_Get_Vertex<CVertexPose3D>(n_node0, CInitializeNullVertex<CVertexPose3D>());
		m_vertex_ptr.Get<1>() = &r_system.template r_Get_Vertex<CVertexPose3D>(n_node1, CInitializeNullVertex<CVertexPose3D>());
		m_vertex_ptr.Get<2>() = &r_system.template r_Get_Vertex<CVertexPose3D>(n_node2, CInitializeNullVertex<CVertexPose3D>());
		// get vertices (initialize if required)

		//_ASSERTE(r_system.r_Vertex_Pool()[n_node0].n_Dimension() == 6); // get the vertices from the vertex pool to ensure a correct type is used, do not use m_p_vertex0 / m_p_vertex1 for this
		//_ASSERTE(r_system.r_Vertex_Pool()[n_node1].n_Dimension() == 6);
		// make sure the dimensionality is correct (might not be)
		// this fails with const vertices, for obvious reasons. with the thunk tables this can be safely removed.
	}

	/**
	 *	@brief updates the edge with a new measurement
	 *
	 *	@param[in] r_v_delta is new measurement vector
	 *	@param[in] r_t_inv_sigma is new information matrix
	 */
	inline void Update(const Eigen::Matrix<double, 6, 1> &r_v_delta, const Eigen::Matrix<double, 6, 6> &r_t_inv_sigma) // for some reason this needs to be here, although the base already implements this
	{
		_TyBase::Update(r_v_delta, r_t_inv_sigma);
	}

	/**
	 *	@brief calculates jacobians, expectation and error
	 *
	 *	@param[out] r_t_jacobian0 is jacobian, associated with the first vertex
	 *	@param[out] r_t_jacobian1 is jacobian, associated with the second vertex
	 *	@param[out] r_v_expectation is expecation vector
	 *	@param[out] r_v_error is error vector
	 */
	inline void Calculate_Jacobians_Expectation_Error(_TyBase::_TyJacobianTuple &r_t_jacobian_tuple,
			Eigen::Matrix<double, 6, 1> &r_v_expectation,
			Eigen::Matrix<double, 6, 1> &r_v_error) const // change dimensionality of eigen types, if required
	{
		C3DJacobians::Absolute_to_Relative(m_vertex_ptr.Get<0>()->r_v_State(), m_vertex_ptr.Get<1>()->r_v_State(), r_v_expectation);
		C3DJacobians::Absolute_to_Relative(r_v_expectation, m_vertex_ptr.Get<2>()->r_v_State(), r_v_error);
		// calculates the expectation and error

		//std::cout << "TERN: " << r_v_expectation.transpose() << " | " << m_vertex_ptr.Get<2>()->r_v_State().transpose() << " >> " <<
		//				r_v_error.transpose() << std::endl;

		const double delta = 1e-9;
		const double scalar = 1.0 / (delta);

		Eigen::Matrix<double, 6, 6> &J0 = r_t_jacobian_tuple.Get<0>();
		Eigen::Matrix<double, 6, 6> &J1 = r_t_jacobian_tuple.Get<1>();
		Eigen::Matrix<double, 6, 6> &J2 = r_t_jacobian_tuple.Get<2>();

		Eigen::Matrix<double, 6, 6> Eps;
		Eps = Eigen::Matrix<double, 6, 6>::Identity() * delta; // faster, all memory on stack

		for(int j = 0; j < 6; ++ j) {
			Eigen::Matrix<double, 6, 1> p_delta, d1, d2;
			C3DJacobians::Relative_to_Absolute(m_vertex_ptr.Get<0>()->r_v_State(), Eps.col(j), p_delta);
			C3DJacobians::Absolute_to_Relative(p_delta, m_vertex_ptr.Get<1>()->r_v_State(), d1);
			C3DJacobians::Absolute_to_Relative(d1, m_vertex_ptr.Get<2>()->r_v_State(), d2);
			J0.col(j) = -(d2 - r_v_error) * scalar;
			// we expect zero
		}
		for(int j = 0; j < 6; ++ j) {
			Eigen::Matrix<double, 6, 1> p_delta, d1, d2;
			C3DJacobians::Relative_to_Absolute(m_vertex_ptr.Get<1>()->r_v_State(), Eps.col(j), p_delta);
			C3DJacobians::Absolute_to_Relative(m_vertex_ptr.Get<0>()->r_v_State(), p_delta, d1);
			C3DJacobians::Absolute_to_Relative(d1, m_vertex_ptr.Get<2>()->r_v_State(), d2);
			J1.col(j) = -(d2 - r_v_error) * scalar;
			// we expect zero
		}
		for(int j = 0; j < 6; ++ j) {
			Eigen::Matrix<double, 6, 1> p_delta, d1, d2;
			C3DJacobians::Relative_to_Absolute(m_vertex_ptr.Get<2>()->r_v_State(), Eps.col(j), p_delta);
			C3DJacobians::Absolute_to_Relative(m_vertex_ptr.Get<0>()->r_v_State(), m_vertex_ptr.Get<1>()->r_v_State(), d1);
			C3DJacobians::Absolute_to_Relative(d1, p_delta, d2);
			J2.col(j) = -(d2 - r_v_error) * scalar;
			// we expect zero
		}
		// compute jacobians

		/*std::cout << J0 << std::endl << std::endl;
		std::cout << J1 << std::endl << std::endl;
		std::cout << J2 << std::endl << std::endl;*/
	}

	/**
	 *	@brief calculates \f$\chi^2\f$ error
	 *	@return Returns (unweighted) \f$\chi^2\f$ error for this edge.
	 */
	inline double f_Chi_Squared_Error() const
	{
		Eigen::Matrix<double, 6, 1> v_expectation, v_error;
		C3DJacobians::Absolute_to_Relative(m_vertex_ptr.Get<0>()->r_v_State(), m_vertex_ptr.Get<1>()->r_v_State(), v_expectation);
		C3DJacobians::Absolute_to_Relative(v_expectation, m_vertex_ptr.Get<2>()->r_v_State(), v_error);

		return (v_error.transpose() * m_t_sigma_inv).dot(v_error); // ||z_i - h_i(O_i)||^2 lambda_i
	}
};

/**
 *	@brief SE(3) pose-pose edge
 */
class CEdgeNormal3D : public CBaseEdgeImpl<CEdgeNormal3D, MakeTypelist(CVertexPose3D), 1, 3/*, CBaseEdge::Robust*/>/*,
		public CRobustify_ErrorNorm_Default<CCTFraction<148, 100>, CHuberLossd>*/{
public:
	typedef CBaseEdgeImpl<CEdgeNormal3D, MakeTypelist(CVertexPose3D), 1, 3/*, CBaseEdge::Robust*/> _TyBase; /**< @brief base edge type */

public:
	__GRAPH_TYPES_ALIGN_OPERATOR_NEW // imposed by the use of eigen, just copy this

	/**
	 *	@brief default constructor; has no effect
	 */
	inline CEdgeNormal3D()
	{}

	template <class CSystem>
	CEdgeNormal3D(const CParserBase::TEdge3DNormal &r_t_edge, CSystem &r_system)
		:_TyBase(r_t_edge.m_n_node_0, r_t_edge.m_v_delta, r_t_edge.m_t_inv_sigma)
	{
		m_p_vertex0 = &r_system.template r_Get_Vertex<CVertexPose3D>(r_t_edge.m_n_node_0, CInitializeNullVertex<CVertexPose3D>());
		// get vertices (initialize if required)
	}

	/*template <class CSystem>
	CEdgeNormal3D(const CParserBase::TEdge3DSelf &r_t_edge, CSystem &r_system)
		:_TyBase(r_t_edge.m_n_node_0, r_t_edge.m_v_delta, r_t_edge.m_t_inv_sigma)
	{
		m_p_vertex0 = &r_system.template r_Get_Vertex<CVertexPose3D>(r_t_edge.m_n_node_0, C_Absolute_Initializer(r_t_edge.m_v_delta));
		// get vertices (initialize if required)
	}*/

	/**
	 *	@brief constructor; converts parsed edge to edge representation
	 *
	 *	@tparam CSystem is type of system where this edge is being stored
	 *
	 *	@param[in] n_node0 is (zero-based) index of the first (origin) node
	 *	@param[in] n_node1 is (zero-based) index of the second (endpoint) node
	 *	@param[in] r_v_delta is measurement vector
	 *	@param[in] r_t_inv_sigma is the information matrix
	 *	@param[in,out] r_system is reference to system (used to query edge vertices)
	 */
	template <class CSystem>
	CEdgeNormal3D(size_t n_node0, const Eigen::Matrix<double, 3, 1> &r_v_delta,
		const Eigen::Matrix<double, 1, 1> &r_t_inv_sigma, CSystem &r_system)
		:_TyBase(n_node0, r_v_delta, r_t_inv_sigma)
	{
		m_p_vertex0 = &r_system.template r_Get_Vertex<CVertexPose3D>(n_node0, CInitializeNullVertex<CVertexPose3D>());
		// get vertices (initialize if required)

		//_ASSERTE(r_system.r_Vertex_Pool()[n_node0].n_Dimension() == 6); // get the vertices from the vertex pool to ensure a correct type is used, do not use m_p_vertex0 / m_p_vertex1 for this
		//_ASSERTE(r_system.r_Vertex_Pool()[n_node1].n_Dimension() == 6);
		// make sure the dimensionality is correct (might not be)
		// this fails with const vertices, for obvious reasons. with the thunk tables this can be safely removed.
	}

	/**
	 *	@brief updates the edge with a new measurement
	 *
	 *	@param[in] r_v_delta is new measurement vector
	 *	@param[in] r_t_inv_sigma is new information matrix
	 */
	inline void Update(const Eigen::Matrix<double, 3, 1> &r_v_delta, const Eigen::Matrix<double, 1, 1> &r_t_inv_sigma) // for some reason this needs to be here, although the base already implements this
	{
		_TyBase::Update(r_v_delta, r_t_inv_sigma);
	}

	/**
	 *	@brief calculates jacobians, expectation and error
	 *
	 *	@param[out] r_t_jacobian0 is jacobian, associated with the first vertex
	 *	@param[out] r_t_jacobian1 is jacobian, associated with the second vertex
	 *	@param[out] r_v_expectation is expecation vector
	 *	@param[out] r_v_error is error vector
	 */
	inline void Calculate_Jacobian_Expectation_Error(Eigen::Matrix<double, 1, 6> &r_t_jacobian0,
		Eigen::Matrix<double, 1, 1> &r_v_expectation, Eigen::Matrix<double, 1, 1> &r_v_error) const // change dimensionality of eigen types, if required
	{
		Eigen::Matrix3d R = C3DJacobians::Operator_rot(m_p_vertex0->r_v_State().tail(3));
		Eigen::Vector3d v = R * m_v_measurement.normalized(); // this should be close to [0, 1, 0]
		//r_v_error(0) = 1.0 - v.transpose() * Eigen::Vector3d(0, 1, 0);
		r_v_error(0) = acos( (v.normalized().transpose() * Eigen::Vector3d(0, 1, 0))(0) );
		// transform measrement vector to world

<<<<<<< HEAD
		/*std::cout << R << std::endl;
		std::cout << m_v_measurement.normalized().transpose() << std::endl;
		std::cout << v.transpose() << " | " << ((v.transpose() * Eigen::Vector3d(0, 1, 0))(0)) << " | " <<  r_v_error(0) << std::endl;*/
=======
		/*
		std::cout << R << std::endl;
		std::cout << m_v_measurement.normalized().transpose() << std::endl;
		std::cout << v.transpose() << " | " << ((v.transpose() * Eigen::Vector3d(0, 1, 0))(0)) << " | " <<  r_v_error(0) << std::endl;
		 */
>>>>>>> 1568ef35

		const double delta = 1e-9;
		const double scalar = 1.0 / (delta);

		Eigen::Matrix<double, 6, 6> Eps;
		Eps = Eigen::Matrix<double, 6, 6>::Identity() * delta; // faster, all memory on stack

		for(int j = 0; j < 6; ++ j) {
			Eigen::Matrix<double, 6, 1> p_delta, d1;
			C3DJacobians::Relative_to_Absolute(m_p_vertex0->r_v_State(), Eps.col(j), p_delta);

			R = C3DJacobians::Operator_rot(p_delta.tail(3));
			v = R * m_v_measurement.normalized(); // this should be close to [0, 1, 0]
			Eigen::Matrix<double, 1, 1> err;
			//err(0) = 1.0 - v.transpose() * Eigen::Vector3d(0, 1, 0);
			err(0) = acos( (v.transpose() * Eigen::Vector3d(0, 1, 0))(0) );

			r_t_jacobian0.col(j) = -(err - r_v_error) * scalar;
			// we expect zero
		}
		// compute jacobians

		//std::cout << r_t_jacobian0 << std::endl << std::endl;
	}

	/**
	 *	@brief calculates \f$\chi^2\f$ error
	 *	@return Returns (unweighted) \f$\chi^2\f$ error for this edge.
	 */
	inline double f_Chi_Squared_Error() const
	{
		Eigen::Matrix<double, 1, 6> p_jacobi[1];
		Eigen::Matrix<double, 1, 1> v_expectation, v_error;
		Calculate_Jacobian_Expectation_Error(p_jacobi[0], v_expectation, v_error);
		// calculates the expectation, error and the jacobians

		return (v_error.transpose() * m_t_sigma_inv).dot(v_error); // ||z_i - h_i(O_i)||^2 lambda_i
	}
};

/**
 *	@brief SE(3) pose-pose edge
 */
class CEdgeNormal3D_Z : public CBaseEdgeImpl<CEdgeNormal3D_Z, MakeTypelist(CVertexPose3D), 1, 3/*, CBaseEdge::Robust*/>/*,
		public CRobustify_ErrorNorm_Default<CCTFraction<148, 100>, CHuberLossd>*/{
public:
	typedef CBaseEdgeImpl<CEdgeNormal3D_Z, MakeTypelist(CVertexPose3D), 1, 3/*, CBaseEdge::Robust*/> _TyBase; /**< @brief base edge type */

public:
	__GRAPH_TYPES_ALIGN_OPERATOR_NEW // imposed by the use of eigen, just copy this

	/**
	 *	@brief default constructor; has no effect
	 */
	inline CEdgeNormal3D_Z()
	{}

	/*template <class CSystem>
	CEdgeNormal3D(const CParserBase::TEdge3DNormal &r_t_edge, CSystem &r_system)
		:_TyBase(r_t_edge.m_n_node_0, r_t_edge.m_v_delta, r_t_edge.m_t_inv_sigma)
	{
		m_p_vertex0 = &r_system.template r_Get_Vertex<CVertexPose3D>(r_t_edge.m_n_node_0, CInitializeNullVertex<CVertexPose3D>());
		// get vertices (initialize if required)
	}*/

	/*template <class CSystem>
	CEdgeNormal3D(const CParserBase::TEdge3DSelf &r_t_edge, CSystem &r_system)
		:_TyBase(r_t_edge.m_n_node_0, r_t_edge.m_v_delta, r_t_edge.m_t_inv_sigma)
	{
		m_p_vertex0 = &r_system.template r_Get_Vertex<CVertexPose3D>(r_t_edge.m_n_node_0, C_Absolute_Initializer(r_t_edge.m_v_delta));
		// get vertices (initialize if required)
	}*/

	/**
	 *	@brief constructor; converts parsed edge to edge representation
	 *
	 *	@tparam CSystem is type of system where this edge is being stored
	 *
	 *	@param[in] n_node0 is (zero-based) index of the first (origin) node
	 *	@param[in] n_node1 is (zero-based) index of the second (endpoint) node
	 *	@param[in] r_v_delta is measurement vector
	 *	@param[in] r_t_inv_sigma is the information matrix
	 *	@param[in,out] r_system is reference to system (used to query edge vertices)
	 */
	template <class CSystem>
	CEdgeNormal3D_Z(size_t n_node0, const Eigen::Matrix<double, 3, 1> &r_v_delta,
		const Eigen::Matrix<double, 1, 1> &r_t_inv_sigma, CSystem &r_system)
		:_TyBase(n_node0, r_v_delta, r_t_inv_sigma)
	{
		m_p_vertex0 = &r_system.template r_Get_Vertex<CVertexPose3D>(n_node0, CInitializeNullVertex<CVertexPose3D>());
		// get vertices (initialize if required)

		//_ASSERTE(r_system.r_Vertex_Pool()[n_node0].n_Dimension() == 6); // get the vertices from the vertex pool to ensure a correct type is used, do not use m_p_vertex0 / m_p_vertex1 for this
		//_ASSERTE(r_system.r_Vertex_Pool()[n_node1].n_Dimension() == 6);
		// make sure the dimensionality is correct (might not be)
		// this fails with const vertices, for obvious reasons. with the thunk tables this can be safely removed.
	}

	/**
	 *	@brief updates the edge with a new measurement
	 *
	 *	@param[in] r_v_delta is new measurement vector
	 *	@param[in] r_t_inv_sigma is new information matrix
	 */
	inline void Update(const Eigen::Matrix<double, 3, 1> &r_v_delta, const Eigen::Matrix<double, 1, 1> &r_t_inv_sigma) // for some reason this needs to be here, although the base already implements this
	{
		_TyBase::Update(r_v_delta, r_t_inv_sigma);
	}

	/**
	 *	@brief calculates jacobians, expectation and error
	 *
	 *	@param[out] r_t_jacobian0 is jacobian, associated with the first vertex
	 *	@param[out] r_t_jacobian1 is jacobian, associated with the second vertex
	 *	@param[out] r_v_expectation is expecation vector
	 *	@param[out] r_v_error is error vector
	 */
	inline void Calculate_Jacobian_Expectation_Error(Eigen::Matrix<double, 1, 6> &r_t_jacobian0,
		Eigen::Matrix<double, 1, 1> &r_v_expectation, Eigen::Matrix<double, 1, 1> &r_v_error) const // change dimensionality of eigen types, if required
	{
		Eigen::Matrix3d R = C3DJacobians::Operator_rot(m_p_vertex0->r_v_State().tail(3));
		Eigen::Vector3d v = R * m_v_measurement.normalized(); // this should be close to [0, 0, 1]
		//r_v_error(0) = 1.0 - v.transpose() * Eigen::Vector3d(0, 0, 1);
		r_v_error(0) = acos( (v.normalized().transpose() * Eigen::Vector3d(0, 0, 1))(0) );
		// transform measrement vector to world

		/*std::cout << R << std::endl;
		std::cout << m_v_measurement.normalized().transpose() << std::endl;
		std::cout << v.transpose() << " | " << ((v.transpose() * Eigen::Vector3d(0, 0, 1))(0)) << " | " <<  r_v_error(0) << std::endl;*/

		const double delta = 1e-9;
		const double scalar = 1.0 / (delta);

		Eigen::Matrix<double, 6, 6> Eps;
		Eps = Eigen::Matrix<double, 6, 6>::Identity() * delta; // faster, all memory on stack

		for(int j = 0; j < 6; ++ j) {
			Eigen::Matrix<double, 6, 1> p_delta, d1;
			C3DJacobians::Relative_to_Absolute(m_p_vertex0->r_v_State(), Eps.col(j), p_delta);

			R = C3DJacobians::Operator_rot(p_delta.tail(3));
			v = R * m_v_measurement.normalized(); // this should be close to [0, 1, 0]
			Eigen::Matrix<double, 1, 1> err;
			//err(0) = 1.0 - v.transpose() * Eigen::Vector3d(0, 1, 0);
			err(0) = acos( (v.transpose() * Eigen::Vector3d(0, 0, 1))(0) );

			r_t_jacobian0.col(j) = -(err - r_v_error) * scalar;
			// we expect zero
		}
		// compute jacobians

		//std::cout << r_t_jacobian0 << std::endl << std::endl;
	}

	/**
	 *	@brief calculates \f$\chi^2\f$ error
	 *	@return Returns (unweighted) \f$\chi^2\f$ error for this edge.
	 */
	inline double f_Chi_Squared_Error() const
	{
		Eigen::Matrix<double, 1, 6> p_jacobi[1];
		Eigen::Matrix<double, 1, 1> v_expectation, v_error;
		Calculate_Jacobian_Expectation_Error(p_jacobi[0], v_expectation, v_error);
		// calculates the expectation, error and the jacobians

		return (v_error.transpose() * m_t_sigma_inv).dot(v_error); // ||z_i - h_i(O_i)||^2 lambda_i
	}
};

/**
 *	@brief SE(3) pose-pose edge
 */
class CEdgeNormal23D : public CBaseEdgeImpl<CEdgeNormal23D, MakeTypelist(CVertexPose3D, CVertexPose3D), 1, 3/*, CBaseEdge::Robust*/>/*,
		public CRobustify_ErrorNorm_Default<CCTFraction<148, 100>, CHuberLossd>*/{
public:
	typedef CBaseEdgeImpl<CEdgeNormal23D, MakeTypelist(CVertexPose3D, CVertexPose3D), 1, 3/*, CBaseEdge::Robust*/> _TyBase; /**< @brief base edge type */

public:
	__GRAPH_TYPES_ALIGN_OPERATOR_NEW // imposed by the use of eigen, just copy this

	/**
	 *	@brief default constructor; has no effect
	 */
	inline CEdgeNormal23D()
	{}

	/*template <class CSystem>
	CEdgeNormal3D(const CParserBase::TEdge3DNormal &r_t_edge, CSystem &r_system)
		:_TyBase(r_t_edge.m_n_node_0, r_t_edge.m_v_delta, r_t_edge.m_t_inv_sigma)
	{
		m_p_vertex0 = &r_system.template r_Get_Vertex<CVertexPose3D>(r_t_edge.m_n_node_0, CInitializeNullVertex<CVertexPose3D>());
		// get vertices (initialize if required)
	}*/

	/*template <class CSystem>
	CEdgeNormal3D(const CParserBase::TEdge3DSelf &r_t_edge, CSystem &r_system)
		:_TyBase(r_t_edge.m_n_node_0, r_t_edge.m_v_delta, r_t_edge.m_t_inv_sigma)
	{
		m_p_vertex0 = &r_system.template r_Get_Vertex<CVertexPose3D>(r_t_edge.m_n_node_0, C_Absolute_Initializer(r_t_edge.m_v_delta));
		// get vertices (initialize if required)
	}*/

	/**
	 *	@brief constructor; converts parsed edge to edge representation
	 *
	 *	@tparam CSystem is type of system where this edge is being stored
	 *
	 *	@param[in] n_node0 is (zero-based) index of the first (origin) node
	 *	@param[in] n_node1 is (zero-based) index of the second (endpoint) node
	 *	@param[in] r_v_delta is measurement vector
	 *	@param[in] r_t_inv_sigma is the information matrix
	 *	@param[in,out] r_system is reference to system (used to query edge vertices)
	 */
	template <class CSystem>
	CEdgeNormal23D(size_t n_node0, size_t n_node1, const Eigen::Matrix<double, 3, 1> &r_v_delta,
		const Eigen::Matrix<double, 1, 1> &r_t_inv_sigma, CSystem &r_system)
		:_TyBase(n_node0, n_node1, r_v_delta, r_t_inv_sigma)
	{
		m_p_vertex0 = &r_system.template r_Get_Vertex<CVertexPose3D>(n_node0, CInitializeNullVertex<CVertexPose3D>());
		m_p_vertex1 = &r_system.template r_Get_Vertex<CVertexPose3D>(n_node1, CInitializeNullVertex<CVertexPose3D>());
		// get vertices (initialize if required)

		//_ASSERTE(r_system.r_Vertex_Pool()[n_node0].n_Dimension() == 6); // get the vertices from the vertex pool to ensure a correct type is used, do not use m_p_vertex0 / m_p_vertex1 for this
		//_ASSERTE(r_system.r_Vertex_Pool()[n_node1].n_Dimension() == 6);
		// make sure the dimensionality is correct (might not be)
		// this fails with const vertices, for obvious reasons. with the thunk tables this can be safely removed.
	}

	/**
	 *	@brief updates the edge with a new measurement
	 *
	 *	@param[in] r_v_delta is new measurement vector
	 *	@param[in] r_t_inv_sigma is new information matrix
	 */
	inline void Update(const Eigen::Matrix<double, 3, 1> &r_v_delta, const Eigen::Matrix<double, 1, 1> &r_t_inv_sigma) // for some reason this needs to be here, although the base already implements this
	{
		_TyBase::Update(r_v_delta, r_t_inv_sigma);
	}

	/**
	 *	@brief calculates jacobians, expectation and error
	 *
	 *	@param[out] r_t_jacobian0 is jacobian, associated with the first vertex
	 *	@param[out] r_t_jacobian1 is jacobian, associated with the second vertex
	 *	@param[out] r_v_expectation is expecation vector
	 *	@param[out] r_v_error is error vector
	 */
	inline void Calculate_Jacobians_Expectation_Error(Eigen::Matrix<double, 1, 6> &r_t_jacobian0,
		Eigen::Matrix<double, 1, 6> &r_t_jacobian1, Eigen::Matrix<double, 1, 1> &r_v_expectation,
		Eigen::Matrix<double, 1, 1> &r_v_error) const // change dimensionality of eigen types, if required
	{
		Eigen::Matrix4d Rt0 = Eigen::Matrix4d::Identity();
		Rt0.block(0, 0, 3, 3) = C3DJacobians::Operator_rot(m_p_vertex0->r_v_State().tail(3));
		Rt0.block(0, 3, 3, 1) = m_p_vertex0->r_v_State().head(3);

		Eigen::Matrix4d Rt1 = Eigen::Matrix4d::Identity();
		Rt1.block(0, 0, 3, 3) = C3DJacobians::Operator_rot(m_p_vertex1->r_v_State().tail(3));
		Rt1.block(0, 3, 3, 1) = m_p_vertex1->r_v_State().head(3);

		Eigen::Matrix4d R1w = Rt0.inverse() * Rt1;

		Eigen::Vector3d v = R1w.block(0, 0, 3, 3) * m_v_measurement.normalized(); // this should be close to [0, 1, 0]
		//r_v_error(0) = 1.0 - v.transpose() * Eigen::Vector3d(0, 1, 0);
		r_v_error(0) = acos( (v.normalized().transpose() * Eigen::Vector3d(0, 1, 0))(0) );
		// transform measrement vector to world

		//std::cout << v.transpose() << " | " << ((v.transpose() * Eigen::Vector3d(0, 1, 0))(0)) << " | " <<  r_v_error(0) << std::endl;

		const double delta = 1e-9;
		const double scalar = 1.0 / (delta);

		Eigen::Matrix<double, 6, 6> Eps;
		Eps = Eigen::Matrix<double, 6, 6>::Identity() * delta; // faster, all memory on stack

		for(int j = 0; j < 6; ++ j) {
			Eigen::Matrix<double, 6, 1> p_delta, d1;
			C3DJacobians::Relative_to_Absolute(m_p_vertex0->r_v_State(), Eps.col(j), p_delta);

			Eigen::Matrix4d Rt = Eigen::Matrix4d::Identity();
			Rt.block(0, 0, 3, 3) = C3DJacobians::Operator_rot(p_delta.tail(3));
			Rt.block(0, 3, 3, 1) = p_delta.head(3);

			R1w = Rt.inverse() * Rt1;

			v = R1w.block(0, 0, 3, 3) * m_v_measurement.normalized(); // this should be close to [0, 1, 0]
			Eigen::Matrix<double, 1, 1> err;
			//err(0) = 1.0 - v.transpose() * Eigen::Vector3d(0, 1, 0);
			err(0) = acos( (v.normalized().transpose() * Eigen::Vector3d(0, 1, 0))(0) );

			r_t_jacobian0.col(j) = -(err - r_v_error) * scalar;
			// we expect zero
		}

		for(int j = 0; j < 6; ++ j) {
			Eigen::Matrix<double, 6, 1> p_delta, d1;
			C3DJacobians::Relative_to_Absolute(m_p_vertex1->r_v_State(), Eps.col(j), p_delta);

			Eigen::Matrix4d Rt = Eigen::Matrix4d::Identity();
			Rt.block(0, 0, 3, 3) = C3DJacobians::Operator_rot(p_delta.tail(3));
			Rt.block(0, 3, 3, 1) = p_delta.head(3);

			R1w = Rt0.inverse() * Rt;

			v = R1w.block(0, 0, 3, 3) * m_v_measurement.normalized(); // this should be close to [0, 1, 0]
			Eigen::Matrix<double, 1, 1> err;
			//err(0) = 1.0 - v.transpose() * Eigen::Vector3d(0, 1, 0);
			err(0) = acos( (v.normalized().transpose() * Eigen::Vector3d(0, 1, 0))(0) );

			r_t_jacobian1.col(j) = -(err - r_v_error) * scalar;
			// we expect zero
		}
		// compute jacobians

		//std::cout << r_t_jacobian0 << std::endl << std::endl;
	}

	/**
	 *	@brief calculates \f$\chi^2\f$ error
	 *	@return Returns (unweighted) \f$\chi^2\f$ error for this edge.
	 */
	inline double f_Chi_Squared_Error() const
	{
		Eigen::Matrix<double, 1, 6> p_jacobi[2];
		Eigen::Matrix<double, 1, 1> v_expectation, v_error;
		Calculate_Jacobians_Expectation_Error(p_jacobi[0], p_jacobi[1], v_expectation, v_error);
		// calculates the expectation, error and the jacobians

		return (v_error.transpose() * m_t_sigma_inv).dot(v_error); // ||z_i - h_i(O_i)||^2 lambda_i
	}
};

/**
 *	@brief SE(3) pose-pose edge
 */
class CEdgePosePoseNormal3D : public CBaseEdgeImpl<CEdgePosePoseNormal3D, MakeTypelist(CVertexPose3D, CVertexPose3D), 8, 12/*, CBaseEdge::Robust*/>/*,
		public CRobustify_ErrorNorm_Default<CCTFraction<148, 100>, CHuberLossd>*/{
public:
	typedef CBaseEdgeImpl<CEdgePosePoseNormal3D, MakeTypelist(CVertexPose3D, CVertexPose3D), 8, 12/*, CBaseEdge::Robust*/> _TyBase; /**< @brief base edge type */

public:
	__GRAPH_TYPES_ALIGN_OPERATOR_NEW // imposed by the use of eigen, just copy this

	/**
	 *	@brief default constructor; has no effect
	 */
	inline CEdgePosePoseNormal3D()
	{}

	/*template <class CSystem>
	CEdgeNormal3D(const CParserBase::TEdge3DNormal &r_t_edge, CSystem &r_system)
		:_TyBase(r_t_edge.m_n_node_0, r_t_edge.m_v_delta, r_t_edge.m_t_inv_sigma)
	{
		m_p_vertex0 = &r_system.template r_Get_Vertex<CVertexPose3D>(r_t_edge.m_n_node_0, CInitializeNullVertex<CVertexPose3D>());
		// get vertices (initialize if required)
	}*/

	/*template <class CSystem>
	CEdgeNormal3D(const CParserBase::TEdge3DSelf &r_t_edge, CSystem &r_system)
		:_TyBase(r_t_edge.m_n_node_0, r_t_edge.m_v_delta, r_t_edge.m_t_inv_sigma)
	{
		m_p_vertex0 = &r_system.template r_Get_Vertex<CVertexPose3D>(r_t_edge.m_n_node_0, C_Absolute_Initializer(r_t_edge.m_v_delta));
		// get vertices (initialize if required)
	}*/

	/**
	 *	@brief constructor; converts parsed edge to edge representation
	 *
	 *	@tparam CSystem is type of system where this edge is being stored
	 *
	 *	@param[in] n_node0 is (zero-based) index of the first (origin) node
	 *	@param[in] n_node1 is (zero-based) index of the second (endpoint) node
	 *	@param[in] r_v_delta is measurement vector
	 *	@param[in] r_t_inv_sigma is the information matrix
	 *	@param[in,out] r_system is reference to system (used to query edge vertices)
	 */
	template <class CSystem>
	CEdgePosePoseNormal3D(size_t n_node0, size_t n_node1, const Eigen::Matrix<double, 12, 1> &r_v_delta,
		const Eigen::Matrix<double, 8, 8> &r_t_inv_sigma, CSystem &r_system)
		:_TyBase(n_node0, n_node1, r_v_delta, r_t_inv_sigma)
	{
		m_p_vertex0 = &r_system.template r_Get_Vertex<CVertexPose3D>(n_node0, CInitializeNullVertex<CVertexPose3D>());
		m_p_vertex1 = &r_system.template r_Get_Vertex<CVertexPose3D>(n_node1, CInitializeNullVertex<CVertexPose3D>());
		// get vertices (initialize if required)

		//_ASSERTE(r_system.r_Vertex_Pool()[n_node0].n_Dimension() == 6); // get the vertices from the vertex pool to ensure a correct type is used, do not use m_p_vertex0 / m_p_vertex1 for this
		//_ASSERTE(r_system.r_Vertex_Pool()[n_node1].n_Dimension() == 6);
		// make sure the dimensionality is correct (might not be)
		// this fails with const vertices, for obvious reasons. with the thunk tables this can be safely removed.
	}

	/**
	 *	@brief updates the edge with a new measurement
	 *
	 *	@param[in] r_v_delta is new measurement vector
	 *	@param[in] r_t_inv_sigma is new information matrix
	 */
	inline void Update(const Eigen::Matrix<double, 12, 1> &r_v_delta, const Eigen::Matrix<double, 8, 8> &r_t_inv_sigma) // for some reason this needs to be here, although the base already implements this
	{
		_TyBase::Update(r_v_delta, r_t_inv_sigma);
	}

	/**
	 *	@brief calculates jacobians, expectation and error
	 *
	 *	@param[out] r_t_jacobian0 is jacobian, associated with the first vertex
	 *	@param[out] r_t_jacobian1 is jacobian, associated with the second vertex
	 *	@param[out] r_v_expectation is expecation vector
	 *	@param[out] r_v_error is error vector
	 */
	inline void Calculate_Jacobians_Expectation_Error(Eigen::Matrix<double, 8, 6> &r_t_jacobian0,
		Eigen::Matrix<double, 8, 6> &r_t_jacobian1, Eigen::Matrix<double, 8, 1> &r_v_expectation,
		Eigen::Matrix<double, 8, 1> &r_v_error) const // change dimensionality of eigen types, if required
	{
		Eigen::Matrix<double, 6, 1> tmp_expectation;
		Eigen::Matrix<double, 6, 1> tmp_error;
		C3DJacobians::Absolute_to_Relative(m_p_vertex0->r_v_State(), m_p_vertex1->r_v_State(), tmp_expectation);
		C3DJacobians::Absolute_to_Relative(m_v_measurement.head(6), tmp_expectation, tmp_error);
		r_v_error.head(6) = tmp_error;

		Eigen::Matrix3d R0 = C3DJacobians::Operator_rot(m_p_vertex0->r_v_State().tail(3));
		Eigen::Vector3d v0 = R0 * m_v_measurement.tail(6).head(3).normalized(); // this should be close to [0, 1, 0]
		r_v_error(6) = -acos( (v0.normalized().transpose() * Eigen::Vector3d(0, 1, 0))(0) );
		// compute normal error V0

		Eigen::Matrix3d R1 = C3DJacobians::Operator_rot(m_p_vertex1->r_v_State().tail(3));
		Eigen::Vector3d v1 = R1 * m_v_measurement.tail(3).normalized(); // this should be close to [0, 1, 0]
		r_v_error(7) = -acos( (v1.normalized().transpose() * Eigen::Vector3d(0, 1, 0))(0) );
		// compute normal error V1

		const double delta = 1e-9;
		const double scalar = 1.0 / (delta);

		Eigen::Matrix<double, 6, 6> Eps;
		Eps = Eigen::Matrix<double, 6, 6>::Identity() * delta; // faster, all memory on stack

		for(int j = 0; j < 6; ++ j) {
			Eigen::Matrix<double, 6, 1> p_delta, d1;
			Eigen::Matrix<double, 8, 1> error8;
			C3DJacobians::Relative_to_Absolute(m_p_vertex0->r_v_State(), Eps.col(j), p_delta);

			C3DJacobians::Absolute_to_Relative(p_delta, m_p_vertex1->r_v_State(), tmp_expectation);
			C3DJacobians::Absolute_to_Relative(m_v_measurement.head(6), tmp_expectation, tmp_error);
			error8.head(6) = tmp_error;
			// pos

			R0 = C3DJacobians::Operator_rot(p_delta.tail(3));
			Eigen::Vector3d v0 = R0 * m_v_measurement.tail(6).head(3).normalized(); // this should be close to [0, 1, 0]
			error8(6) = -acos( (v0.normalized().transpose() * Eigen::Vector3d(0, 1, 0))(0) );
			// nor0

			R1 = C3DJacobians::Operator_rot(m_p_vertex1->r_v_State().tail(3));
			v1 = R1 * m_v_measurement.tail(3).normalized(); // this should be close to [0, 1, 0]
			error8(7) = -acos( (v1.normalized().transpose() * Eigen::Vector3d(0, 1, 0))(0) );
			// nor1

			r_t_jacobian0.col(j) = -(error8 - r_v_error) * scalar;
		}
		// compute normal jacobian0

		for(int j = 0; j < 6; ++ j) {
			Eigen::Matrix<double, 6, 1> p_delta, d1;
			Eigen::Matrix<double, 8, 1> error8;
			C3DJacobians::Relative_to_Absolute(m_p_vertex1->r_v_State(), Eps.col(j), p_delta);

			C3DJacobians::Absolute_to_Relative(m_p_vertex0->r_v_State(), p_delta, tmp_expectation);
			C3DJacobians::Absolute_to_Relative(m_v_measurement.head(6), tmp_expectation, tmp_error);
			error8.head(6) = tmp_error;
			// pos

			R0 = C3DJacobians::Operator_rot(m_p_vertex0->r_v_State().tail(3));
			v0 = R0 * m_v_measurement.tail(6).head(3).normalized(); // this should be close to [0, 1, 0]
			error8(6) = -acos( (v0.normalized().transpose() * Eigen::Vector3d(0, 1, 0))(0) );
			// nor0

			R1 = C3DJacobians::Operator_rot(p_delta.tail(3));
			v1 = R1 * m_v_measurement.tail(3).normalized(); // this should be close to [0, 1, 0]
			error8(7) = -acos( (v1.normalized().transpose() * Eigen::Vector3d(0, 1, 0))(0) );
			// nor1

			r_t_jacobian1.col(j) = -(error8 - r_v_error) * scalar;
		}
		// compute normal jacobian0
	}

	/**
	 *	@brief calculates \f$\chi^2\f$ error
	 *	@return Returns (unweighted) \f$\chi^2\f$ error for this edge.
	 */
	inline double f_Chi_Squared_Error() const
	{
		Eigen::Matrix<double, 6, 1> tmp_expectation;
		Eigen::Matrix<double, 6, 1> tmp_error;
		Eigen::Matrix<double, 8, 1> v_error;
		C3DJacobians::Absolute_to_Relative(m_p_vertex0->r_v_State(), m_p_vertex1->r_v_State(), tmp_expectation);
		C3DJacobians::Absolute_to_Relative(tmp_expectation, m_v_measurement.head(6), tmp_error);
		v_error.head(6) = tmp_error;

		Eigen::Matrix3d R0 = C3DJacobians::Operator_rot(m_p_vertex0->r_v_State().tail(3));
		Eigen::Vector3d v0 = R0 * m_v_measurement.tail(6).head(3).normalized(); // this should be close to [0, 1, 0]
		v_error(6) = acos( (v0.normalized().transpose() * Eigen::Vector3d(0, 1, 0))(0) );
		// compute normal error V0

		Eigen::Matrix3d R1 = C3DJacobians::Operator_rot(m_p_vertex1->r_v_State().tail(3));
		Eigen::Vector3d v1 = R1 * m_v_measurement.tail(3).normalized(); // this should be close to [0, 1, 0]
		v_error(7) = acos( (v1.normalized().transpose() * Eigen::Vector3d(0, 1, 0))(0) );
		// compute normal error V1

		return (v_error.transpose() * m_t_sigma_inv).dot(v_error); // ||z_i - h_i(O_i)||^2 lambda_i
	}
};

/**
 *	@brief SE(3) pose-pose edge
 */
//class CBSplineEdge : public CBaseEdgeImpl<CBSplineEdge, MakeTypelist(CVertexPose3D, CVertexPose3D, CVertexPose3D, CVertexPose3D, CVertexPose3D), 1, 1> {
//
//public:
//	typedef CBaseEdgeImpl<CBSplineEdge, MakeTypelist(CVertexPose3D, CVertexPose3D, CVertexPose3D, CVertexPose3D, CVertexPose3D), 1, 1> _TyBase; /**< @brief base class */
//
//public:
//	__GRAPH_TYPES_ALIGN_OPERATOR_NEW // imposed by the use of eigen, just copy this
//
//	/**
//	 *	@brief default constructor; has no effect
//	 */
//	inline CBSplineEdge()
//	{}
//
//	template <class CSystem>
//	CBSplineEdge(const CParserBase::TEdgeSpline3D &r_t_edge, CSystem &r_system)
//		:_TyBase(typename _TyBase::_TyVertexIndexTuple(r_t_edge.m_n_node_0, r_t_edge.m_n_node_1,
//				r_t_edge.m_n_node_2, r_t_edge.m_n_node_3, r_t_edge.m_n_node_4),
//		r_t_edge.m_v_delta, r_t_edge.m_t_inv_sigma)
//	{
//		m_vertex_ptr.Get<0>() = &r_system.template r_Get_Vertex<CVertexPose3D>(r_t_edge.m_n_node_0, CInitializeNullVertex<CVertexPose3D>());
//		m_vertex_ptr.Get<1>() = &r_system.template r_Get_Vertex<CVertexPose3D>(r_t_edge.m_n_node_1, CInitializeNullVertex<CVertexPose3D>());
//		m_vertex_ptr.Get<2>() = &r_system.template r_Get_Vertex<CVertexPose3D>(r_t_edge.m_n_node_2, CInitializeNullVertex<CVertexPose3D>());
//		m_vertex_ptr.Get<3>() = &r_system.template r_Get_Vertex<CVertexPose3D>(r_t_edge.m_n_node_3, CInitializeNullVertex<CVertexPose3D>());
//		m_vertex_ptr.Get<4>() = &r_system.template r_Get_Vertex<CVertexPose3D>(r_t_edge.m_n_node_4, CInitializeNullVertex<CVertexPose3D>());
//		// get vertices (initialize if required)
//
//		//std::cout << r_t_edge.m_n_node_0 << " " << r_t_edge.m_n_node_1 << " " << r_t_edge.m_n_node_2 << " " <<
//		//		r_t_edge.m_n_node_3 << " " << r_t_edge.m_v_delta.transpose() << " " << r_t_edge.m_t_inv_sigma << std::endl;
//
//		/*std::cout << "? " << m_vertex_ptr.Get<0>()->r_v_State().transpose() << std::endl;
//		std::cout << "? " << m_vertex_ptr.Get<1>()->r_v_State().transpose() << std::endl;
//		std::cout << "? " << m_vertex_ptr.Get<2>()->r_v_State().transpose() << std::endl;
//		std::cout << "? " << m_vertex_ptr.Get<3>()->r_v_State().transpose() << std::endl;*/
//	}
//
//	/**
//	 *	@brief constructor; converts parsed edge to edge representation
//	 *
//	 *	@tparam CSystem is type of system where this edge is being stored
//	 *
//	 *	@param[in] n_node0 is (zero-based) index of the first (origin) node
//	 *	@param[in] n_node1 is (zero-based) index of the second (endpoint) node
//	 *	@param[in] r_v_delta is measurement vector
//	 *	@param[in] r_t_inv_sigma is the information matrix
//	 *	@param[in,out] r_system is reference to system (used to query edge vertices)
//	 */
//	template <class CSystem>
//	CBSplineEdge(size_t n_node0, size_t n_node1, size_t n_node2, size_t n_node3, size_t n_node4,
//			const Eigen::Matrix<double, 1, 1> &r_v_delta, const Eigen::Matrix<double, 1, 1> &r_t_inv_sigma, CSystem &r_system)
//		:_TyBase(typename _TyBase::_TyVertexIndexTuple(n_node0, n_node1, n_node2, n_node3, n_node4), r_v_delta, r_t_inv_sigma)
//	{
//		m_vertex_ptr.Get<0>() = &r_system.template r_Get_Vertex<CVertexPose3D>(n_node0, CInitializeNullVertex<CVertexPose3D>());
//		m_vertex_ptr.Get<1>() = &r_system.template r_Get_Vertex<CVertexPose3D>(n_node1, CInitializeNullVertex<CVertexPose3D>());
//		m_vertex_ptr.Get<2>() = &r_system.template r_Get_Vertex<CVertexPose3D>(n_node2, CInitializeNullVertex<CVertexPose3D>());
//		m_vertex_ptr.Get<3>() = &r_system.template r_Get_Vertex<CVertexPose3D>(n_node3, CInitializeNullVertex<CVertexPose3D>());
//		m_vertex_ptr.Get<4>() = &r_system.template r_Get_Vertex<CVertexPose3D>(n_node4, CInitializeNullVertex<CVertexPose3D>());
//		// get vertices (initialize if required)
//	}
//
//	/**
//	 *	@brief updates the edge with a new measurement
//	 *
//	 *	@param[in] r_v_delta is new measurement vector
//	 *	@param[in] r_t_inv_sigma is new information matrix
//	 */
//	inline void Update(const Eigen::Matrix<double, 1, 1> &r_v_delta, const Eigen::Matrix<double, 1, 1> &r_t_inv_sigma) // for some reason this needs to be here, although the base already implements this
//	{
//		_TyBase::Update(r_v_delta, r_t_inv_sigma);
//	}
//
//	/**
//	 *	@brief calculates jacobians, expectation and error
//	 *
//	 *	@param[out] r_t_jacobian0 is jacobian, associated with the first vertex
//	 *	@param[out] r_t_jacobian1 is jacobian, associated with the second vertex
//	 *	@param[out] r_v_expectation is expecation vector
//	 *	@param[out] r_v_error is error vector
//	 */
//	inline void Calculate_Jacobians_Expectation_Error(_TyBase::_TyJacobianTuple &r_t_jacobian_tuple,
//			Eigen::Matrix<double, 1, 1> &r_v_expectation, Eigen::Matrix<double, 1, 1> &r_v_error) const // change dimensionality of eigen types, if required
//	{
//		// calculates the expectation and the jacobians
//		/*std::cout << m_vertex_ptr.Get<0>()->r_v_State().transpose() << std::endl;
//		std::cout << m_vertex_ptr.Get<1>()->r_v_State().transpose() << std::endl;
//		std::cout << m_vertex_ptr.Get<2>()->r_v_State().transpose() << std::endl;
//		std::cout << m_vertex_ptr.Get<3>()->r_v_State().transpose() << std::endl;*/
//
//		BSplineSE3 spline(m_vertex_ptr.Get<0>()->r_v_State(), m_vertex_ptr.Get<1>()->r_v_State(),
//				m_vertex_ptr.Get<2>()->r_v_State(), m_vertex_ptr.Get<3>()->r_v_State());
//		r_v_expectation = spline.bspline_error2(m_v_measurement(0), m_vertex_ptr.Get<4>()->r_v_State());
//		// expectation error
//
//		/*std::cout << "V0: " << m_vertex_ptr.Get<0>()->r_v_State().transpose() << std::endl;
//		std::cout << "V1: " << m_vertex_ptr.Get<1>()->r_v_State().transpose() << std::endl;
//		std::cout << "V2: " << m_vertex_ptr.Get<2>()->r_v_State().transpose() << std::endl;
//		std::cout << "V3: " << m_vertex_ptr.Get<3>()->r_v_State().transpose() << std::endl;
//		std::cout << "V4: " << m_vertex_ptr.Get<4>()->r_v_State().transpose() << std::endl;
//		std::cout << "033: " << spline.estimate(0.33).matrix() << std::endl;
//		std::cout << "066: " << spline.estimate(0.66).matrix() << std::endl;*/
//
//		//std::cout << "EXP: " << r_v_expectation << std::endl;
//
//		const double delta = 1e-3;	// smaller delta wont work ?? why? is the error function too ??
//		const double scalar = 1.0 / (delta);
//		Eigen::Matrix<double, 6, 6> Eps = Eigen::Matrix<double, 6, 6>::Identity() * delta; // faster, all memory on stack
//		Eigen::Matrix<double, 6, 1> p_delta;
//
//		for(size_t j = 0; j < 6; ++j) // four 1x6 jacobians
//		{
//			C3DJacobians::Relative_to_Absolute(m_vertex_ptr.Get<0>()->r_v_State(), Eps.col(j), p_delta);
//			BSplineSE3 spline0(p_delta, m_vertex_ptr.Get<1>()->r_v_State(),
//					m_vertex_ptr.Get<2>()->r_v_State(), m_vertex_ptr.Get<3>()->r_v_State());
//			r_t_jacobian_tuple.Get<0>().col(j) = (spline0.bspline_error2(m_v_measurement(0), m_vertex_ptr.Get<4>()->r_v_State()) - r_v_expectation) * scalar;
//			// J0
//
//			C3DJacobians::Relative_to_Absolute(m_vertex_ptr.Get<1>()->r_v_State(), Eps.col(j), p_delta);
//			BSplineSE3 spline1(m_vertex_ptr.Get<0>()->r_v_State(), p_delta,
//					m_vertex_ptr.Get<2>()->r_v_State(), m_vertex_ptr.Get<3>()->r_v_State());
//			r_t_jacobian_tuple.Get<1>().col(j) = (spline1.bspline_error2(m_v_measurement(0), m_vertex_ptr.Get<4>()->r_v_State()) - r_v_expectation) * scalar;
//			// J1
//
//			C3DJacobians::Relative_to_Absolute(m_vertex_ptr.Get<2>()->r_v_State(), Eps.col(j), p_delta);
//			BSplineSE3 spline2(m_vertex_ptr.Get<0>()->r_v_State(), m_vertex_ptr.Get<1>()->r_v_State(),
//					p_delta, m_vertex_ptr.Get<3>()->r_v_State());
//			r_t_jacobian_tuple.Get<2>().col(j) = (spline2.bspline_error2(m_v_measurement(0), m_vertex_ptr.Get<4>()->r_v_State()) - r_v_expectation) * scalar;
//			// J2
//
//			C3DJacobians::Relative_to_Absolute(m_vertex_ptr.Get<3>()->r_v_State(), Eps.col(j), p_delta);
//			BSplineSE3 spline3(m_vertex_ptr.Get<0>()->r_v_State(), m_vertex_ptr.Get<1>()->r_v_State(),
//					m_vertex_ptr.Get<2>()->r_v_State(), p_delta);
//			r_t_jacobian_tuple.Get<3>().col(j) = (spline3.bspline_error2(m_v_measurement(0), m_vertex_ptr.Get<4>()->r_v_State()) - r_v_expectation) * scalar;
//			// J3
//
//			C3DJacobians::Relative_to_Absolute(m_vertex_ptr.Get<4>()->r_v_State(), Eps.col(j), p_delta);
//			BSplineSE3 spline4(m_vertex_ptr.Get<0>()->r_v_State(), m_vertex_ptr.Get<1>()->r_v_State(),
//					m_vertex_ptr.Get<2>()->r_v_State(), m_vertex_ptr.Get<3>()->r_v_State());
//			r_t_jacobian_tuple.Get<4>().col(j) = (spline4.bspline_error2(m_v_measurement(0), p_delta) - r_v_expectation) * scalar;
//			// J4
//		}
//		// error is given by spline function
//		/*std::cout << "J0: " << r_t_jacobian_tuple.Get<0>() << std::endl << std::endl;
//		std::cout << "J1: " << r_t_jacobian_tuple.Get<1>() << std::endl << std::endl;
//		std::cout << "J2: " << r_t_jacobian_tuple.Get<2>() << std::endl << std::endl;
//		std::cout << "J3: " << r_t_jacobian_tuple.Get<3>() << std::endl << std::endl;
//		std::cout << "J4: " << r_t_jacobian_tuple.Get<4>() << std::endl << std::endl;*/
//
//		r_v_error = -r_v_expectation;	// measurement should be zero
//		// calculates error (possibly re-calculates, if running A-SLAM)
//	}
//
//	/**
//	 *	@brief calculates \f$\chi^2\f$ error
//	 *	@return Returns (unweighted) \f$\chi^2\f$ error for this edge.
//	 */
//	inline double f_Chi_Squared_Error() const
//	{
//		/*std::cout << "er " <<  m_vertex_ptr.Get<0>()->r_v_State().transpose() << std::endl;
//		std::cout << "er " <<  m_vertex_ptr.Get<1>()->r_v_State().transpose() << std::endl;
//		std::cout << "er " <<  m_vertex_ptr.Get<2>()->r_v_State().transpose() << std::endl;
//		std::cout << "er " <<  m_vertex_ptr.Get<3>()->r_v_State().transpose() << std::endl;*/
//
//		BSplineSE3 spline(m_vertex_ptr.Get<0>()->r_v_State(), m_vertex_ptr.Get<1>()->r_v_State(),
//			m_vertex_ptr.Get<2>()->r_v_State(), m_vertex_ptr.Get<3>()->r_v_State());
//		Eigen::Matrix<double, 1, 1> v_error = -spline.bspline_error2(m_v_measurement(0), m_vertex_ptr.Get<4>()->r_v_State());
//		// calculates the expectation, error and the jacobians
//
//		return (v_error.transpose() * m_t_sigma_inv).dot(v_error); // ||z_i - h_i(O_i)||^2 lambda_i
//	}
//};

/**
 *	@brief BSpline 5xpose edge
 */
class CBSplineEdge : public CBaseEdgeImpl<CBSplineEdge, MakeTypelist(CVertexPose3D, CVertexPose3D, CVertexPose3D, CVertexPose3D, CVertexPose3D), 6, 6> {

public:
	typedef CBaseEdgeImpl<CBSplineEdge, MakeTypelist(CVertexPose3D, CVertexPose3D, CVertexPose3D, CVertexPose3D, CVertexPose3D), 6, 6> _TyBase; /**< @brief base class */

public:
	__GRAPH_TYPES_ALIGN_OPERATOR_NEW // imposed by the use of eigen, just copy this

	/**
	 *	@brief default constructor; has no effect
	 */
	inline CBSplineEdge()
	{}

	template <class CSystem>
	CBSplineEdge(const CParserBase::TEdgeSpline3D &r_t_edge, CSystem &r_system)
		:_TyBase(typename _TyBase::_TyVertexIndexTuple(r_t_edge.m_n_node_0, r_t_edge.m_n_node_1,
				r_t_edge.m_n_node_2, r_t_edge.m_n_node_3, r_t_edge.m_n_node_4),
		r_t_edge.m_v_delta, r_t_edge.m_t_inv_sigma)
	{
		m_vertex_ptr.Get<0>() = &r_system.template r_Get_Vertex<CVertexPose3D>(r_t_edge.m_n_node_0, CInitializeNullVertex<CVertexPose3D>());
		m_vertex_ptr.Get<1>() = &r_system.template r_Get_Vertex<CVertexPose3D>(r_t_edge.m_n_node_1, CInitializeNullVertex<CVertexPose3D>());
		m_vertex_ptr.Get<2>() = &r_system.template r_Get_Vertex<CVertexPose3D>(r_t_edge.m_n_node_2, CInitializeNullVertex<CVertexPose3D>());
		m_vertex_ptr.Get<3>() = &r_system.template r_Get_Vertex<CVertexPose3D>(r_t_edge.m_n_node_3, CInitializeNullVertex<CVertexPose3D>());
		m_vertex_ptr.Get<4>() = &r_system.template r_Get_Vertex<CVertexPose3D>(r_t_edge.m_n_node_4, CInitializeNullVertex<CVertexPose3D>());
		// get vertices (initialize if required)
	}

	/**
	 *	@brief constructor; converts parsed edge to edge representation
	 *
	 *	@tparam CSystem is type of system where this edge is being stored
	 *
	 *	@param[in] n_node0 is (zero-based) index of the first (origin) node
	 *	@param[in] n_node1 is (zero-based) index of the second (endpoint) node
	 *	@param[in] r_v_delta is measurement vector
	 *	@param[in] r_t_inv_sigma is the information matrix
	 *	@param[in,out] r_system is reference to system (used to query edge vertices)
	 */
	template <class CSystem>
	CBSplineEdge(size_t n_node0, size_t n_node1, size_t n_node2, size_t n_node3, size_t n_node4,
			const Eigen::Matrix<double, 6, 1> &r_v_delta, const Eigen::Matrix<double, 6, 6> &r_t_inv_sigma, CSystem &r_system)
		:_TyBase(typename _TyBase::_TyVertexIndexTuple(n_node0, n_node1, n_node2, n_node3, n_node4), r_v_delta, r_t_inv_sigma)
	{
		m_vertex_ptr.Get<0>() = &r_system.template r_Get_Vertex<CVertexPose3D>(n_node0, CInitializeNullVertex<CVertexPose3D>());
		m_vertex_ptr.Get<1>() = &r_system.template r_Get_Vertex<CVertexPose3D>(n_node1, CInitializeNullVertex<CVertexPose3D>());
		m_vertex_ptr.Get<2>() = &r_system.template r_Get_Vertex<CVertexPose3D>(n_node2, CInitializeNullVertex<CVertexPose3D>());
		m_vertex_ptr.Get<3>() = &r_system.template r_Get_Vertex<CVertexPose3D>(n_node3, CInitializeNullVertex<CVertexPose3D>());
		m_vertex_ptr.Get<4>() = &r_system.template r_Get_Vertex<CVertexPose3D>(n_node4, CInitializeNullVertex<CVertexPose3D>());
		// get vertices (initialize if required)
	}

	/**
	 *	@brief updates the edge with a new measurement
	 *
	 *	@param[in] r_v_delta is new measurement vector
	 *	@param[in] r_t_inv_sigma is new information matrix
	 */
	/*inline void Update(const Eigen::Matrix<double, 1, 1> &r_v_delta, const Eigen::Matrix<double, 1, 1> &r_t_inv_sigma) // for some reason this needs to be here, although the base already implements this
	{
		_TyBase::Update(r_v_delta, r_t_inv_sigma);
	}*/

	/**
	 *	@brief calculates jacobians, expectation and error
	 *
	 *	@param[out] r_t_jacobian0 is jacobian, associated with the first vertex
	 *	@param[out] r_t_jacobian1 is jacobian, associated with the second vertex
	 *	@param[out] r_v_expectation is expecation vector
	 *	@param[out] r_v_error is error vector
	 */
	inline void Calculate_Jacobians_Expectation_Error(_TyBase::_TyJacobianTuple &r_t_jacobian_tuple,
			Eigen::Matrix<double, 6, 1> &r_v_expectation, Eigen::Matrix<double, 6, 1> &r_v_error) const // change dimensionality of eigen types, if required
	{
		// calculates the expectation and the jacobians
		/*std::cout << m_vertex_ptr.Get<0>()->r_v_State().transpose() << std::endl;
		std::cout << m_vertex_ptr.Get<1>()->r_v_State().transpose() << std::endl;
		std::cout << m_vertex_ptr.Get<2>()->r_v_State().transpose() << std::endl;
		std::cout << m_vertex_ptr.Get<3>()->r_v_State().transpose() << std::endl;*/

		BSplineSE3 spline(m_vertex_ptr.Get<0>()->r_v_State(), m_vertex_ptr.Get<1>()->r_v_State(),
				m_vertex_ptr.Get<2>()->r_v_State(), m_vertex_ptr.Get<3>()->r_v_State());
		r_v_expectation = spline.bspline_error6D(m_v_measurement(0), m_vertex_ptr.Get<4>()->r_v_State());
		// expectation error

		/*std::cout << "V0: " << m_vertex_ptr.Get<0>()->r_v_State().transpose() << std::endl;
		std::cout << "V1: " << m_vertex_ptr.Get<1>()->r_v_State().transpose() << std::endl;
		std::cout << "V2: " << m_vertex_ptr.Get<2>()->r_v_State().transpose() << std::endl;
		std::cout << "V3: " << m_vertex_ptr.Get<3>()->r_v_State().transpose() << std::endl;
		std::cout << "V4: " << m_vertex_ptr.Get<4>()->r_v_State().transpose() << std::endl;
		std::cout << "033: " << spline.estimate(0.33).matrix() << std::endl;
		std::cout << "066: " << spline.estimate(0.66).matrix() << std::endl;*/

		//std::cout << "EXP: " << r_v_expectation << std::endl;

		const double delta = 1e-3;	// smaller delta wont work ?? why? is the error function too ??
		const double scalar = 1.0 / (delta);
		Eigen::Matrix<double, 6, 6> Eps = Eigen::Matrix<double, 6, 6>::Identity() * delta; // faster, all memory on stack
		Eigen::Matrix<double, 6, 1> p_delta;

		for(size_t j = 0; j < 6; ++j) // four 1x6 jacobians
		{
			C3DJacobians::Relative_to_Absolute(m_vertex_ptr.Get<0>()->r_v_State(), Eps.col(j), p_delta);
			BSplineSE3 spline0(p_delta, m_vertex_ptr.Get<1>()->r_v_State(),
					m_vertex_ptr.Get<2>()->r_v_State(), m_vertex_ptr.Get<3>()->r_v_State());
			r_t_jacobian_tuple.Get<0>().col(j) = (spline0.bspline_error6D(m_v_measurement(0), m_vertex_ptr.Get<4>()->r_v_State()) - r_v_expectation) * scalar;
			// J0

			C3DJacobians::Relative_to_Absolute(m_vertex_ptr.Get<1>()->r_v_State(), Eps.col(j), p_delta);
			BSplineSE3 spline1(m_vertex_ptr.Get<0>()->r_v_State(), p_delta,
					m_vertex_ptr.Get<2>()->r_v_State(), m_vertex_ptr.Get<3>()->r_v_State());
			r_t_jacobian_tuple.Get<1>().col(j) = (spline1.bspline_error6D(m_v_measurement(0), m_vertex_ptr.Get<4>()->r_v_State()) - r_v_expectation) * scalar;
			// J1

			C3DJacobians::Relative_to_Absolute(m_vertex_ptr.Get<2>()->r_v_State(), Eps.col(j), p_delta);
			BSplineSE3 spline2(m_vertex_ptr.Get<0>()->r_v_State(), m_vertex_ptr.Get<1>()->r_v_State(),
					p_delta, m_vertex_ptr.Get<3>()->r_v_State());
			r_t_jacobian_tuple.Get<2>().col(j) = (spline2.bspline_error6D(m_v_measurement(0), m_vertex_ptr.Get<4>()->r_v_State()) - r_v_expectation) * scalar;
			// J2

			C3DJacobians::Relative_to_Absolute(m_vertex_ptr.Get<3>()->r_v_State(), Eps.col(j), p_delta);
			BSplineSE3 spline3(m_vertex_ptr.Get<0>()->r_v_State(), m_vertex_ptr.Get<1>()->r_v_State(),
					m_vertex_ptr.Get<2>()->r_v_State(), p_delta);
			r_t_jacobian_tuple.Get<3>().col(j) = (spline3.bspline_error6D(m_v_measurement(0), m_vertex_ptr.Get<4>()->r_v_State()) - r_v_expectation) * scalar;
			// J3

			C3DJacobians::Relative_to_Absolute(m_vertex_ptr.Get<4>()->r_v_State(), Eps.col(j), p_delta);
			BSplineSE3 spline4(m_vertex_ptr.Get<0>()->r_v_State(), m_vertex_ptr.Get<1>()->r_v_State(),
					m_vertex_ptr.Get<2>()->r_v_State(), m_vertex_ptr.Get<3>()->r_v_State());
			r_t_jacobian_tuple.Get<4>().col(j) = (spline4.bspline_error6D(m_v_measurement(0), p_delta) - r_v_expectation) * scalar;
			// J4
		}
		// error is given by spline function
		/*std::cout << "J0: " << r_t_jacobian_tuple.Get<0>() << std::endl << std::endl;
		std::cout << "J1: " << r_t_jacobian_tuple.Get<1>() << std::endl << std::endl;
		std::cout << "J2: " << r_t_jacobian_tuple.Get<2>() << std::endl << std::endl;
		std::cout << "J3: " << r_t_jacobian_tuple.Get<3>() << std::endl << std::endl;
		std::cout << "J4: " << r_t_jacobian_tuple.Get<4>() << std::endl << std::endl;*/

		r_v_error = - r_v_expectation;	// measurement should be zero
		// calculates error (possibly re-calculates, if running A-SLAM)
	}

	/**
	 *	@brief calculates \f$\chi^2\f$ error
	 *	@return Returns (unweighted) \f$\chi^2\f$ error for this edge.
	 */
	inline double f_Chi_Squared_Error() const
	{
		/*std::cout << "er " <<  m_vertex_ptr.Get<0>()->r_v_State().transpose() << std::endl;
		std::cout << "er " <<  m_vertex_ptr.Get<1>()->r_v_State().transpose() << std::endl;
		std::cout << "er " <<  m_vertex_ptr.Get<2>()->r_v_State().transpose() << std::endl;
		std::cout << "er " <<  m_vertex_ptr.Get<3>()->r_v_State().transpose() << std::endl;*/

		BSplineSE3 spline(m_vertex_ptr.Get<0>()->r_v_State(), m_vertex_ptr.Get<1>()->r_v_State(),
			m_vertex_ptr.Get<2>()->r_v_State(), m_vertex_ptr.Get<3>()->r_v_State());
		Eigen::Matrix<double, 6, 1> v_error = - spline.bspline_error6D(m_v_measurement(0), m_vertex_ptr.Get<4>()->r_v_State());
		// calculates the expectation, error and the jacobians

		return (v_error.transpose() * m_t_sigma_inv).dot(v_error); // ||z_i - h_i(O_i)||^2 lambda_i
	}
};

/**
 *	@brief SE(3) edge
 */
class CCollarLineEdge : public CBaseEdgeImpl<CCollarLineEdge, MakeTypelist(CVertexPose3D, CVertexPose3D), 1/* we expect 0 */, 12> {
public:
	typedef CBaseEdgeImpl<CCollarLineEdge, MakeTypelist(CVertexPose3D, CVertexPose3D), 1/* we expect 0 */, 12> _TyBase; /**< @brief base class */
public:
	__GRAPH_TYPES_ALIGN_OPERATOR_NEW // imposed by the use of eigen, just copy this

	/**
	 *	@brief default constructor; has no effect
	 */
	inline CCollarLineEdge()
	{}

	/**
	 *	@brief constructor; converts parsed edge to edge representation
	 *
	 *	@tparam CSystem is type of system where this edge is being stored
	 *
	 *	@param[in] n_node0 is (zero-based) index of the first (origin) node
	 *	@param[in] n_node1 is (zero-based) index of the second (endpoint) node
	 *	@param[in] r_v_delta is measurement vector
	 *	@param[in] r_t_inv_sigma is the information matrix
	 *	@param[in,out] r_system is reference to system (used to query edge vertices)
	 */
	template <class CSystem>
	CCollarLineEdge(size_t n_node0, size_t n_node1, const Eigen::Matrix<double, 12, 1> &r_v_delta,
		const Eigen::Matrix<double, 1, 1> &r_t_inv_sigma, CSystem &r_system)
		:_TyBase(n_node0, n_node1, r_v_delta, r_t_inv_sigma)
	{
		m_p_vertex0 = &r_system.template r_Get_Vertex<CVertexPose3D>(n_node0, CInitializeNullVertex<CVertexPose3D>());
		m_p_vertex1 = &r_system.template r_Get_Vertex<CVertexPose3D>(n_node1, CInitializeNullVertex<CVertexPose3D>());
		// get vertices (initialize if required)
	}

	inline double CollarError(const Eigen::Vector6d &p0, const Eigen::Vector6d &p1) const
	{
		Eigen::Matrix<double, 4, 4, Eigen::DontAlign> Rt0 = C3DJacobians::VecToPose(p0);
		Eigen::Matrix<double, 4, 4, Eigen::DontAlign> Rt1 = C3DJacobians::VecToPose(p1);
		// poses of vertices

		Eigen::Vector4d tmp = Eigen::Vector4d::Ones();
		tmp.head(3) = m_v_measurement.segment(0, 3);
		Eigen::Vector3d X0 = (Rt0 * tmp).head(3);
		tmp.head(3) = m_v_measurement.segment(6, 3);
		Eigen::Vector3d X1 = (Rt1 * tmp).head(3);
		// positions to global

		Eigen::Vector3d O0 = Rt0.block(0, 0, 3, 3) * m_v_measurement.segment(3, 3);
		Eigen::Vector3d O1 = Rt1.block(0, 0, 3, 3) * m_v_measurement.segment(9, 3);
		// measurements to global

		// copmute nearest point on line segments
		Eigen::Vector3d w0 = X0 - X1;

		double a = (O0.transpose() * O0)(0);
		double b = (O0.transpose() * O1)(0);
		double c = (O1.transpose() * O1)(0);
		double d = (O0.transpose() * w0)(0);
		double e = (O1.transpose() * w0)(0);

		double denominator = a*c - b*b;
		double sc = (b*e - c*d) / denominator;
		double tc = (a*e - b*d) / denominator;

		Eigen::Vector3d vect = w0 + sc*O0 - tc*O1;

		// todo: penalize vectors outside of the line segment

		return vect.norm();
	}

	/**
	 *	@brief calculates jacobians, expectation and error
	 *
	 *	@param[out] r_t_jacobian0 is jacobian, associated with the first vertex
	 *	@param[out] r_t_jacobian1 is jacobian, associated with the second vertex
	 *	@param[out] r_v_expectation is expecation vector
	 *	@param[out] r_v_error is error vector
	 */
	inline void Calculate_Jacobians_Expectation_Error(Eigen::Matrix<double, 1, 6> &r_t_jacobian0,
		Eigen::Matrix<double, 1, 6> &r_t_jacobian1, Eigen::Matrix<double, 1, 1> &r_v_expectation,
		Eigen::Matrix<double, 1, 1> &r_v_error) const // change dimensionality of eigen types, if required
	{
		r_v_expectation(0) = CollarError(m_p_vertex0->r_v_State(), m_p_vertex1->r_v_State());
		r_v_error(0) = r_v_expectation(0);
		// compute error

		//std::cout << "err " << r_v_error(0) << std::endl;

		const double delta = 1e-9;
		const double scalar = 1.0 / (delta);

		Eigen::Matrix<double, 6, 6> Eps;
		Eps = Eigen::Matrix<double, 6, 6>::Identity() * delta; // faster, all memory on stack

		for(int j = 0; j < 6; ++ j) {
			Eigen::Matrix<double, 6, 1> d1, p_delta;
			C3DJacobians::Relative_to_Absolute(m_p_vertex0->r_v_State(), Eps.col(j), p_delta);
			r_t_jacobian0(j) = (r_v_expectation(0) - CollarError(p_delta, m_p_vertex1->r_v_State())) * scalar;

			C3DJacobians::Relative_to_Absolute(m_p_vertex1->r_v_State(), Eps.col(j), p_delta);
			r_t_jacobian1(j) = (r_v_expectation(0) - CollarError(m_p_vertex0->r_v_State(), p_delta)) * scalar;
		}
		// compute jacobians

		/*std::cout << r_t_jacobian0 << std::endl;
		std::cout << r_t_jacobian1 << std::endl;*/
	}

	/**
	 *	@brief calculates \f$\chi^2\f$ error
	 *	@return Returns (unweighted) \f$\chi^2\f$ error for this edge.
	 */
	inline double f_Chi_Squared_Error() const
	{
		Eigen::Matrix<double, 1, 1> v_error;
		v_error(0) = CollarError(m_p_vertex0->r_v_State(), m_p_vertex1->r_v_State());
		// calculates the expectation, error and the jacobians

		return (v_error.transpose() * m_t_sigma_inv).dot(v_error); // ||z_i - h_i(O_i)||^2 lambda_i
	}
};

/**
 *	@brief SE(3) edge
 */
class CPlaneEdge_Local : public CBaseEdgeImpl<CPlaneEdge_Local, MakeTypelist(CVertexPlane3D), 2/* dist, angle */, 6, CBaseEdge::Robust>,
		public CRobustify_ErrorNorm_Default<CCTFraction<148, 1000>, CHuberLossd> {
public:
	typedef CBaseEdgeImpl<CPlaneEdge_Local, MakeTypelist(CVertexPlane3D), 2, 6, CBaseEdge::Robust> _TyBase; /**< @brief base class */
public:
	__GRAPH_TYPES_ALIGN_OPERATOR_NEW // imposed by the use of eigen, just copy this

	/**
	 *	@brief default constructor; has no effect
	 */
	inline CPlaneEdge_Local()
	{}

	/**
	 *	@brief constructor; converts parsed edge to edge representation
	 *
	 *	@tparam CSystem is type of system where this edge is being stored
	 *
	 *	@param[in] n_node0 is (zero-based) index of the first (origin) node
	 *	@param[in] n_node1 is (zero-based) index of the second (endpoint) node
	 *	@param[in] r_v_delta is measurement vector
	 *	@param[in] r_t_inv_sigma is the information matrix
	 *	@param[in,out] r_system is reference to system (used to query edge vertices)
	 */
	template <class CSystem>
	CPlaneEdge_Local(size_t n_node0, const Eigen::Matrix<double, 6, 1> &r_v_delta,
		const Eigen::Matrix<double, 2, 2> &r_t_inv_sigma, CSystem &r_system)
		:_TyBase(n_node0, r_v_delta, r_t_inv_sigma)
	{
		m_p_vertex0 = &r_system.template r_Get_Vertex<CVertexPlane3D>(n_node0, CInitializeNullVertex<CVertexPlane3D>());
		// get vertices (initialize if required)
	}

	inline Eigen::Vector2d PlaneError(const Eigen::Vector4d &plane, const Eigen::Vector6d &line) const
	{
		// plane is normal and distance
		// plane is local, c2w
		// line is Point + Vector
		// line is local

		Eigen::Vector2d error = Eigen::Vector2d::Zero();
		error(0) = /*abs*/(plane.head(3).transpose() * line.head(3) + plane(3)) / plane.head(3).norm();
		// distance error, abs should not matter

		Eigen::Vector3d dir = line.tail(3)/* - line.head(3)*/;
		error(1) = /*asin(*/ ((plane.head(3).transpose() * dir) / (plane.head(3).norm() * dir.norm()))(0) /*)*/;
		// angle error

		// todo: penalize vectors outside of the line segment

		return error;
	}

	/**
	 *	@brief calculates jacobians, expectation and error
	 *
	 *	@param[out] r_t_jacobian0 is jacobian, associated with the first vertex
	 *	@param[out] r_t_jacobian1 is jacobian, associated with the second vertex
	 *	@param[out] r_v_expectation is expecation vector
	 *	@param[out] r_v_error is error vector
	 */
	inline void Calculate_Jacobian_Expectation_Error(Eigen::Matrix<double, 2, 4> &r_t_jacobian0,
		Eigen::Matrix<double, 2, 1> &r_v_expectation,
		Eigen::Matrix<double, 2, 1> &r_v_error) const // change dimensionality of eigen types, if required
	{
		r_v_expectation = PlaneError(m_p_vertex0->r_v_State(), m_v_measurement);
		r_v_error = r_v_expectation;
		// compute error

		//std::cout << "err " << r_v_error.transpose() << std::endl;

		const double delta = 1e-9;
		const double scalar = 1.0 / (delta);

		Eigen::Matrix<double, 6, 6> Eps;
		Eps = Eigen::Matrix<double, 6, 6>::Identity() * delta; // faster, all memory on stack

		for(int j = 0; j < 4; ++ j) {
			Eigen::Matrix<double, 4, 1> p_delta;
			p_delta = m_p_vertex0->r_v_State() + Eps.col(j).head(4);
			r_t_jacobian0.col(j) = (r_v_expectation - PlaneError(p_delta, m_v_measurement)) * scalar;
		}
		// compute jacobians

		//std::cout << r_t_jacobian0 << std::endl;
		/*std::cout << r_t_jacobian1 << std::endl;*/
	}

	/**
	 *	@brief calculates \f$\chi^2\f$ error
	 *	@return Returns (unweighted) \f$\chi^2\f$ error for this edge.
	 */
	inline double f_Chi_Squared_Error() const
	{
		Eigen::Matrix<double, 2, 1> v_error;
		v_error = PlaneError(m_p_vertex0->r_v_State(), m_v_measurement);
		// calculates the expectation, error and the jacobians

		return (v_error.transpose() * m_t_sigma_inv).dot(v_error); // ||z_i - h_i(O_i)||^2 lambda_i
	}
};

/**
 *	@brief SE(3) edge
 */
class CPlaneEdge_Global : public CBaseEdgeImpl<CPlaneEdge_Global, MakeTypelist(CVertexPlane3D, CVertexPose3D, CVertexPose3D), 2/* dist, angle */, 6, CBaseEdge::Robust>,
		public CRobustify_ErrorNorm_Default<CCTFraction<148, 1000>, CHuberLossd> {
public:
	typedef CBaseEdgeImpl<CPlaneEdge_Global, MakeTypelist(CVertexPlane3D, CVertexPose3D, CVertexPose3D), 2, 6, CBaseEdge::Robust> _TyBase; /**< @brief base class */
public:
	__GRAPH_TYPES_ALIGN_OPERATOR_NEW // imposed by the use of eigen, just copy this

	/**
	 *	@brief default constructor; has no effect
	 */
	inline CPlaneEdge_Global()
	{}

	/**
	 *	@brief constructor; converts parsed edge to edge representation
	 *
	 *	@tparam CSystem is type of system where this edge is being stored
	 *
	 *	@param[in] n_node0 is (zero-based) index of the plane node
	 *	@param[in] n_node1 is (zero-based) index of the observing node
	 *	@param[in] n_node2 is (zero-based) index of the owner node
	 *	@param[in] r_v_delta is measurement vector
	 *	@param[in] r_t_inv_sigma is the information matrix
	 *	@param[in,out] r_system is reference to system (used to query edge vertices)
	 */
	template <class CSystem>
	CPlaneEdge_Global(size_t n_node0, size_t n_node1, size_t n_node2, const Eigen::Matrix<double, 6, 1> &r_v_delta,
		const Eigen::Matrix<double, 2, 2> &r_t_inv_sigma, CSystem &r_system)
		:_TyBase(typename _TyBase::_TyVertexIndexTuple(n_node0, n_node1, n_node2), r_v_delta, r_t_inv_sigma)
	{
		m_vertex_ptr.Get<0>() = &r_system.template r_Get_Vertex<CVertexPlane3D>(n_node0, CInitializeNullVertex<CVertexPlane3D>());
		m_vertex_ptr.Get<1>() = &r_system.template r_Get_Vertex<CVertexPose3D>(n_node1, CInitializeNullVertex<CVertexPose3D>());
		m_vertex_ptr.Get<2>() = &r_system.template r_Get_Vertex<CVertexPose3D>(n_node2, CInitializeNullVertex<CVertexPose3D>());
		// get vertices (initialize if required)
	}

	inline Eigen::Vector2d PlaneError(const Eigen::Vector4d &plane, const Eigen::Vector6d &line,
			const Eigen::Vector6d &observer, const Eigen::Vector6d &owner) const
	{
		// plane is normal and distance
		// plane is local in owner, c2w
		// line is Point + Vector
		// line is local in observer

		Eigen::Matrix<double, 4, 4, Eigen::DontAlign> RtObs = C3DJacobians::VecToPose(observer);	//c2w
		Eigen::Matrix<double, 4, 4, Eigen::DontAlign> RtOwn = C3DJacobians::VecToPose(owner);		//c2w
		// poses of vertices

		Eigen::Vector4d pG = RtOwn.inverse().transpose() * plane;
		// transform plane owner -> global

		Eigen::Vector4d pL = RtObs.transpose() * pG;
		// transform plane global -> observer

		Eigen::Vector2d error = Eigen::Vector2d::Zero();
		error(0) = /*abs*/(pL.head(3).transpose() * line.head(3) + pL(3)) / pL.head(3).norm();
		// distance error, abs should not matter

		Eigen::Vector3d dir = line.tail(3)/* - line.head(3)*/;
		error(1) = /*asin(*/ ((pL.head(3).transpose() * dir) / (pL.head(3).norm() * dir.norm()))(0) /*)*/;
		// angle error

		// todo: penalize vectors outside of the line segment

		return error;
	}

	/**
	 *	@brief calculates jacobians, expectation and error
	 *
	 *	@param[out] r_t_jacobian0 is jacobian, associated with the first vertex
	 *	@param[out] r_t_jacobian1 is jacobian, associated with the second vertex
	 *	@param[out] r_v_expectation is expecation vector
	 *	@param[out] r_v_error is error vector
	 */
	inline void Calculate_Jacobians_Expectation_Error(_TyBase::_TyJacobianTuple &r_t_jacobian_tuple,
		Eigen::Matrix<double, 2, 1> &r_v_expectation,
		Eigen::Matrix<double, 2, 1> &r_v_error) const // change dimensionality of eigen types, if required
	{
		r_v_expectation = PlaneError(m_vertex_ptr.Get<0>()->r_v_State(),
				m_v_measurement, m_vertex_ptr.Get<1>()->r_v_State(), m_vertex_ptr.Get<2>()->r_v_State());
		r_v_error = r_v_expectation;
		// compute error

		//std::cout << "err " << r_v_error.transpose() << std::endl;

		const double delta = 1e-9;
		const double scalar = 1.0 / (delta);

		Eigen::Matrix<double, 2, 4> &J0 = r_t_jacobian_tuple.Get<0>();
		Eigen::Matrix<double, 2, 6> &J1 = r_t_jacobian_tuple.Get<1>();
		Eigen::Matrix<double, 2, 6> &J2 = r_t_jacobian_tuple.Get<2>();

		Eigen::Matrix<double, 6, 6> Eps;
		Eps = Eigen::Matrix<double, 6, 6>::Identity() * delta; // faster, all memory on stack

		for(int j = 0; j < 4; ++ j) {
			Eigen::Matrix<double, 4, 1> p_delta;
			p_delta = m_vertex_ptr.Get<0>()->r_v_State() + Eps.col(j).head(4);
			J0.col(j) = (r_v_expectation - PlaneError(p_delta, m_v_measurement, m_vertex_ptr.Get<1>()->r_v_State(),
					m_vertex_ptr.Get<2>()->r_v_State())) * scalar;
		}
		// J0

		for(int j = 0; j < 6; ++ j) {
			Eigen::Matrix<double, 6, 1> p_delta;
			C3DJacobians::Relative_to_Absolute(m_vertex_ptr.Get<1>()->r_v_State(), Eps.col(j), p_delta);
			J1.col(j) = (r_v_expectation - PlaneError(m_vertex_ptr.Get<0>()->r_v_State(), m_v_measurement, p_delta,
					m_vertex_ptr.Get<2>()->r_v_State())) * scalar;
		}
		// J1

		for(int j = 0; j < 6; ++ j) {
			Eigen::Matrix<double, 6, 1> p_delta;
			C3DJacobians::Relative_to_Absolute(m_vertex_ptr.Get<2>()->r_v_State(), Eps.col(j), p_delta);
			J2.col(j) = (r_v_expectation - PlaneError(m_vertex_ptr.Get<0>()->r_v_State(), m_v_measurement,
					m_vertex_ptr.Get<1>()->r_v_State(),	p_delta)) * scalar;
		}
		// J2

		/*std::cout << J0 << std::endl << std::endl;
		std::cout << J1 << std::endl << std::endl;
		std::cout << J2 << std::endl << std::endl;*/
	}

	/**
	 *	@brief calculates \f$\chi^2\f$ error
	 *	@return Returns (unweighted) \f$\chi^2\f$ error for this edge.
	 */
	inline double f_Chi_Squared_Error() const
	{
		Eigen::Matrix<double, 2, 1> v_error;
		v_error = PlaneError(m_vertex_ptr.Get<0>()->r_v_State(),
				m_v_measurement, m_vertex_ptr.Get<1>()->r_v_State(), m_vertex_ptr.Get<2>()->r_v_State());
		// calculates the expectation, error and the jacobians

		return (v_error.transpose() * m_t_sigma_inv).dot(v_error); // ||z_i - h_i(O_i)||^2 lambda_i
	}
};

/**
 *	@brief SE(3) edge
 */
class CPlanePolynomialEdge_Local : public CBaseEdgeImpl<CPlanePolynomialEdge_Local, MakeTypelist(CVertexPlane3D, CVertexPolynomial4), 2/* dist, angle */, 10, CBaseEdge::Robust>,
		public CRobustify_ErrorNorm_Default<CCTFraction<148, 1000>, CHuberLossd> {
public:
	typedef CBaseEdgeImpl<CPlanePolynomialEdge_Local, MakeTypelist(CVertexPlane3D, CVertexPolynomial4), 2, 10, CBaseEdge::Robust> _TyBase; /**< @brief base class */
public:
	__GRAPH_TYPES_ALIGN_OPERATOR_NEW // imposed by the use of eigen, just copy this

	/**
	 *	@brief default constructor; has no effect
	 */
	inline CPlanePolynomialEdge_Local()
	{}

	/**
	 *	@brief constructor; converts parsed edge to edge representation
	 *
	 *	@tparam CSystem is type of system where this edge is being stored
	 *
	 *	@param[in] n_node0 is (zero-based) index of the first (origin) node
	 *	@param[in] n_node1 is (zero-based) index of the second (endpoint) node
	 *	@param[in] r_v_delta is measurement vector
	 *	@param[in] r_t_inv_sigma is the information matrix
	 *	@param[in,out] r_system is reference to system (used to query edge vertices)
	 */
	template <class CSystem>
	CPlanePolynomialEdge_Local(size_t n_node0, size_t n_node1, const Eigen::Matrix<double, 10, 1> &r_v_delta,
		const Eigen::Matrix<double, 2, 2> &r_t_inv_sigma, CSystem &r_system)
		:_TyBase(n_node0, n_node1, r_v_delta, r_t_inv_sigma)
	{
		m_p_vertex0 = &r_system.template r_Get_Vertex<CVertexPlane3D>(n_node0, CInitializeNullVertex<CVertexPlane3D>());
		m_p_vertex1 = &r_system.template r_Get_Vertex<CVertexPolynomial4>(n_node1, CInitializeNullVertex<CVertexPolynomial4>());
		// get vertices (initialize if required)
	}

	inline Eigen::Vector2d PlaneError(const Eigen::Vector4d &plane, const Eigen::Vector4d &poly,
			const Eigen::Matrix<double, 10, 1> &line) const
	{
		// plane is normal and distance
		// plane is local, c2w
		// line is Point + Vector + phase
		// line is local
		// measurement depends on polynomial function

		double t = line(6);
		double t2 = t*t;
		double t3 = t2*t;
		double t4 = t2*t2;
		double time = poly(0) * t + poly(1) * t2 + poly(2) * t3 + poly(3) * t4;
		double dt = time - t;
		double angle = (1 / (2 * M_PI)) * dt;
		Eigen::Matrix3d RG = C3DJacobians::Operator_rot(line.tail(3));
		// rotation to global space
		Eigen::Matrix3d R;
		R = Eigen::AngleAxisd(0, Eigen::Vector3d::UnitX())
		  * Eigen::AngleAxisd(angle, Eigen::Vector3d::UnitY())
		  * Eigen::AngleAxisd(0, Eigen::Vector3d::UnitZ());
		// rotate measurement in local space
		// around Y
		Eigen::Vector3d p = RG * line.head(3);
		p = R * p;
		p = RG.inverse() * p;

		Eigen::Vector3d o = RG * line.segment(3, 3);
		o = R * o;
		o = RG.inverse() * o;

		Eigen::Vector2d error = Eigen::Vector2d::Zero();
		error(0) = /*abs*/(plane.head(3).transpose() * p/*line.head(3)*/ + plane(3)) / plane.head(3).norm();
		// distance error, abs should not matter

		Eigen::Vector3d dir = o;/*line.tail(3) - line.head(3)*/;
		error(1) = /*asin(*/ ((plane.head(3).transpose() * dir) / (plane.head(3).norm() * dir.norm()))(0) /*)*/;
		// angle error

		// todo: penalize vectors outside of the line segment

		return error;
	}

	/**
	 *	@brief calculates jacobians, expectation and error
	 *
	 *	@param[out] r_t_jacobian0 is jacobian, associated with the first vertex
	 *	@param[out] r_t_jacobian1 is jacobian, associated with the second vertex
	 *	@param[out] r_v_expectation is expecation vector
	 *	@param[out] r_v_error is error vector
	 */
	inline void Calculate_Jacobians_Expectation_Error(Eigen::Matrix<double, 2, 4> &r_t_jacobian0,
		Eigen::Matrix<double, 2, 4> &r_t_jacobian1,
		Eigen::Matrix<double, 2, 1> &r_v_expectation,
		Eigen::Matrix<double, 2, 1> &r_v_error) const // change dimensionality of eigen types, if required
	{
		r_v_expectation = PlaneError(m_p_vertex0->r_v_State(), m_p_vertex1->r_v_State(), m_v_measurement);
		r_v_error = r_v_expectation;
		// compute error

		//std::cout << "err " << r_v_error(0) << std::endl;

		const double delta = 1e-9;
		const double scalar = 1.0 / (delta);

		Eigen::Matrix<double, 6, 6> Eps;
		Eps = Eigen::Matrix<double, 6, 6>::Identity() * delta; // faster, all memory on stack

		for(int j = 0; j < 4; ++ j) {
			Eigen::Matrix<double, 4, 1> p_delta;
			p_delta = m_p_vertex0->r_v_State() + Eps.col(j).head(4);
			r_t_jacobian0.col(j) = (r_v_expectation - PlaneError(p_delta, m_p_vertex1->r_v_State(), m_v_measurement)) * scalar;

			p_delta = m_p_vertex1->r_v_State() + Eps.col(j).head(4);
			r_t_jacobian1.col(j) = (r_v_expectation - PlaneError(m_p_vertex0->r_v_State(), p_delta, m_v_measurement)) * scalar;
		}
		// compute jacobians

		/*std::cout << r_t_jacobian0 << std::endl;
		std::cout << r_t_jacobian1 << std::endl;*/
	}

	/**
	 *	@brief calculates \f$\chi^2\f$ error
	 *	@return Returns (unweighted) \f$\chi^2\f$ error for this edge.
	 */
	inline double f_Chi_Squared_Error() const
	{
		Eigen::Matrix<double, 2, 1> v_error;
		v_error = PlaneError(m_p_vertex0->r_v_State(), m_p_vertex1->r_v_State(), m_v_measurement);
		// calculates the expectation, error and the jacobians

		return (v_error.transpose() * m_t_sigma_inv).dot(v_error); // ||z_i - h_i(O_i)||^2 lambda_i
	}
};

/**
 *	@brief SE(3) edge
 */
class CPlanePolynomialEdge_Global : public CBaseEdgeImpl<CPlanePolynomialEdge_Global, MakeTypelist(CVertexPlane3D, CVertexPolynomial4, CVertexPose3D, CVertexPose3D), 2/* dist, angle */, 10, CBaseEdge::Robust>,
		public CRobustify_ErrorNorm_Default<CCTFraction<148, 1000>, CHuberLossd> {
public:
	typedef CBaseEdgeImpl<CPlanePolynomialEdge_Global, MakeTypelist(CVertexPlane3D, CVertexPolynomial4, CVertexPose3D, CVertexPose3D), 2, 10, CBaseEdge::Robust> _TyBase; /**< @brief base class */
public:
	__GRAPH_TYPES_ALIGN_OPERATOR_NEW // imposed by the use of eigen, just copy this

	/**
	 *	@brief default constructor; has no effect
	 */
	inline CPlanePolynomialEdge_Global()
	{}

	/**
	 *	@brief constructor; converts parsed edge to edge representation
	 *
	 *	@tparam CSystem is type of system where this edge is being stored
	 *
	 *	@param[in] n_node0 is (zero-based) index of the plane node
	 *	@param[in] n_node1 is (zero-based) index of the polynom
	 *	@param[in] n_node2 is (zero-based) index of the observing node
	 *	@param[in] n_node3 is (zero-based) index of the owner node
	 *	@param[in] r_v_delta is measurement vector
	 *	@param[in] r_t_inv_sigma is the information matrix
	 *	@param[in,out] r_system is reference to system (used to query edge vertices)
	 */
	template <class CSystem>
	CPlanePolynomialEdge_Global(size_t n_node0, size_t n_node1, size_t n_node2, size_t n_node3, const Eigen::Matrix<double, 10, 1> &r_v_delta,
		const Eigen::Matrix<double, 2, 2> &r_t_inv_sigma, CSystem &r_system)
		:_TyBase(typename _TyBase::_TyVertexIndexTuple(n_node0, n_node1, n_node2, n_node3), r_v_delta, r_t_inv_sigma)
	{
		m_vertex_ptr.Get<0>() = &r_system.template r_Get_Vertex<CVertexPlane3D>(n_node0, CInitializeNullVertex<CVertexPlane3D>());
		m_vertex_ptr.Get<1>() = &r_system.template r_Get_Vertex<CVertexPolynomial4>(n_node1, CInitializeNullVertex<CVertexPolynomial4>());
		m_vertex_ptr.Get<2>() = &r_system.template r_Get_Vertex<CVertexPose3D>(n_node2, CInitializeNullVertex<CVertexPose3D>());
		m_vertex_ptr.Get<3>() = &r_system.template r_Get_Vertex<CVertexPose3D>(n_node3, CInitializeNullVertex<CVertexPose3D>());
		// get vertices (initialize if required)
	}

	inline Eigen::Vector2d PlaneError(const Eigen::Vector4d &plane, const Eigen::Vector4d &poly, const Eigen::Matrix<double, 10, 1> &line,
			const Eigen::Vector6d &observer, const Eigen::Vector6d &owner) const
	{
		// plane is normal and distance
		// plane is local in owner, c2w
		// line is Point + Vector
		// line is local in observer

		double t = line(6);
		double t2 = t*t;
		double t3 = t2*t;
		double t4 = t2*t2;
		double time = poly(0) * t + poly(1) * t2 + poly(2) * t3 + poly(3) * t4;
		double dt = time - t;
		double angle = (1 / (2 * M_PI)) * dt;

		Eigen::Matrix3d RG = C3DJacobians::Operator_rot(line.tail(3));
		// rotation to global
		Eigen::Matrix3d R;
		R = Eigen::AngleAxisd(0, Eigen::Vector3d::UnitX())
		  * Eigen::AngleAxisd(angle, Eigen::Vector3d::UnitY())
		  * Eigen::AngleAxisd(0, Eigen::Vector3d::UnitZ());
		// rotate measurement in local space
		// around Y
		Eigen::Vector3d p = RG * line.head(3);
		p = R * p;
		p = RG.inverse() * p;

		Eigen::Vector3d o = RG * line.segment(3, 3);
		o = R * o;
		o = RG.inverse() * o;

		Eigen::Matrix<double, 4, 4, Eigen::DontAlign> RtObs = C3DJacobians::VecToPose(observer);	//c2w
		Eigen::Matrix<double, 4, 4, Eigen::DontAlign> RtOwn = C3DJacobians::VecToPose(owner);		//c2w
		// poses of vertices

		Eigen::Vector4d pG = RtOwn.inverse().transpose() * plane;
		// transform plane owner -> global

		Eigen::Vector4d pL = RtObs.transpose() * pG;
		// transform plane global -> observer

		Eigen::Vector2d error = Eigen::Vector2d::Zero();
		error(0) = /*abs*/(pL.head(3).transpose() * p/*line.head(3)*/ + pL(3)) / pL.head(3).norm();
		// distance error, abs should not matter

		Eigen::Vector3d dir = o/*line.tail(3) - line.head(3)*/;
		error(1) = /*asin(*/ ((pL.head(3).transpose() * dir) / (pL.head(3).norm() * dir.norm()))(0) /*)*/;
		// angle error

		// todo: penalize vectors outside of the line segment

		return error;
	}

	/**
	 *	@brief calculates jacobians, expectation and error
	 *
	 *	@param[out] r_t_jacobian0 is jacobian, associated with the first vertex
	 *	@param[out] r_t_jacobian1 is jacobian, associated with the second vertex
	 *	@param[out] r_v_expectation is expecation vector
	 *	@param[out] r_v_error is error vector
	 */
	inline void Calculate_Jacobians_Expectation_Error(_TyBase::_TyJacobianTuple &r_t_jacobian_tuple,
		Eigen::Matrix<double, 2, 1> &r_v_expectation,
		Eigen::Matrix<double, 2, 1> &r_v_error) const // change dimensionality of eigen types, if required
	{
		r_v_expectation = PlaneError(m_vertex_ptr.Get<0>()->r_v_State(), m_vertex_ptr.Get<1>()->r_v_State(),
				m_v_measurement, m_vertex_ptr.Get<2>()->r_v_State(), m_vertex_ptr.Get<3>()->r_v_State());
		r_v_error = r_v_expectation;
		// compute error

		//std::cout << "err " << r_v_error(0) << std::endl;

		const double delta = 1e-9;
		const double scalar = 1.0 / (delta);

		Eigen::Matrix<double, 2, 4> &J0 = r_t_jacobian_tuple.Get<0>();
		Eigen::Matrix<double, 2, 4> &J1 = r_t_jacobian_tuple.Get<1>();
		Eigen::Matrix<double, 2, 6> &J2 = r_t_jacobian_tuple.Get<2>();
		Eigen::Matrix<double, 2, 6> &J3 = r_t_jacobian_tuple.Get<3>();

		Eigen::Matrix<double, 6, 6> Eps;
		Eps = Eigen::Matrix<double, 6, 6>::Identity() * delta; // faster, all memory on stack

		for(int j = 0; j < 4; ++ j) {
			Eigen::Matrix<double, 4, 1> p_delta;
			p_delta = m_vertex_ptr.Get<0>()->r_v_State() + Eps.col(j).head(4);
			J0.col(j) = (r_v_expectation - PlaneError(p_delta, m_vertex_ptr.Get<1>()->r_v_State(), m_v_measurement,
					m_vertex_ptr.Get<2>()->r_v_State(),	m_vertex_ptr.Get<3>()->r_v_State())) * scalar;
		}
		// J0

		for(int j = 0; j < 4; ++ j) {
			Eigen::Matrix<double, 4, 1> p_delta;
			p_delta = m_vertex_ptr.Get<1>()->r_v_State() + Eps.col(j).head(4);
			J1.col(j) = (r_v_expectation - PlaneError(m_vertex_ptr.Get<0>()->r_v_State(), p_delta, m_v_measurement,
					m_vertex_ptr.Get<2>()->r_v_State(),	m_vertex_ptr.Get<3>()->r_v_State())) * scalar;
		}
		// J1

		for(int j = 0; j < 6; ++ j) {
			Eigen::Matrix<double, 6, 1> p_delta;
			C3DJacobians::Relative_to_Absolute(m_vertex_ptr.Get<2>()->r_v_State(), Eps.col(j), p_delta);
			J2.col(j) = (r_v_expectation - PlaneError(m_vertex_ptr.Get<0>()->r_v_State(), m_vertex_ptr.Get<1>()->r_v_State(),
					m_v_measurement, p_delta, m_vertex_ptr.Get<3>()->r_v_State())) * scalar;
		}
		// J2

		for(int j = 0; j < 6; ++ j) {
			Eigen::Matrix<double, 6, 1> p_delta;
			C3DJacobians::Relative_to_Absolute(m_vertex_ptr.Get<3>()->r_v_State(), Eps.col(j), p_delta);
			J3.col(j) = (r_v_expectation - PlaneError(m_vertex_ptr.Get<0>()->r_v_State(), m_vertex_ptr.Get<1>()->r_v_State(),
					m_v_measurement, m_vertex_ptr.Get<2>()->r_v_State(), p_delta)) * scalar;
		}
		// J3

		/*std::cout << r_t_jacobian0 << std::endl;
		std::cout << r_t_jacobian1 << std::endl;*/
	}

	/**
	 *	@brief calculates \f$\chi^2\f$ error
	 *	@return Returns (unweighted) \f$\chi^2\f$ error for this edge.
	 */
	inline double f_Chi_Squared_Error() const
	{
		Eigen::Matrix<double, 2, 1> v_error;
		v_error = PlaneError(m_vertex_ptr.Get<0>()->r_v_State(), m_vertex_ptr.Get<1>()->r_v_State(),
				m_v_measurement, m_vertex_ptr.Get<2>()->r_v_State(), m_vertex_ptr.Get<3>()->r_v_State());
		// calculates the expectation, error and the jacobians

		return (v_error.transpose() * m_t_sigma_inv).dot(v_error); // ||z_i - h_i(O_i)||^2 lambda_i
	}
};

/**
 *	@brief SE(3) edge
 */
class CPlaneOffsetBezier3DEdge_Local : public CBaseEdgeImpl<CPlaneOffsetBezier3DEdge_Local, MakeTypelist(CVertexPlane3D, CVertexPose3D, CVertexPose3D, CVertexPose3D, CVertexBezier_3D), 2/* dist, angle */, 7/*, CBaseEdge::Robust*/>/*,
		public CRobustify_ErrorNorm_Default<CCTFraction<148, 1000>, CHuberLossd>*/ {
public:
	typedef CBaseEdgeImpl<CPlaneOffsetBezier3DEdge_Local, MakeTypelist(CVertexPlane3D, CVertexPose3D, CVertexPose3D, CVertexPose3D, CVertexBezier_3D), 2, 7/*, CBaseEdge::Robust*/> _TyBase; /**< @brief base class */
public:
	__GRAPH_TYPES_ALIGN_OPERATOR_NEW // imposed by the use of eigen, just copy this

	/**
	 *	@brief default constructor; has no effect
	 */
	inline CPlaneOffsetBezier3DEdge_Local()
	{}

	/**
	 *	@brief constructor; converts parsed edge to edge representation
	 *
	 *	@tparam CSystem is type of system where this edge is being stored
	 *
	 *	@param[in] n_node0 is (zero-based) index of the plane
	 *	@param[in] n_node1 is (zero-based) index of the from
	 *	@param[in] n_node2 is (zero-based) index of the to
	 *	@param[in] n_node3 is (zero-based) index of the offset
	 *	@param[in] n_node4 is (zero-based) index of the polynome
	 *	@param[in] r_v_delta is measurement vector
	 *	@param[in] r_t_inv_sigma is the information matrix
	 *	@param[in,out] r_system is reference to system (used to query edge vertices)
	 */
	template <class CSystem>
	CPlaneOffsetBezier3DEdge_Local(size_t n_node0, size_t n_node1, size_t n_node2, size_t n_node3, size_t n_node4,
			const Eigen::Matrix<double, 7, 1> &r_v_delta, const Eigen::Matrix<double, 2, 2> &r_t_inv_sigma, CSystem &r_system)
		:_TyBase(typename _TyBase::_TyVertexIndexTuple(n_node0, n_node1, n_node2, n_node3, n_node4), r_v_delta, r_t_inv_sigma)
	{
		m_vertex_ptr.Get<0>() = &r_system.template r_Get_Vertex<CVertexPlane3D>(n_node0, CInitializeNullVertex<CVertexPlane3D>());
		m_vertex_ptr.Get<1>() = &r_system.template r_Get_Vertex<CVertexPose3D>(n_node1, CInitializeNullVertex<CVertexPose3D>());
		m_vertex_ptr.Get<2>() = &r_system.template r_Get_Vertex<CVertexPose3D>(n_node2, CInitializeNullVertex<CVertexPose3D>());
		m_vertex_ptr.Get<3>() = &r_system.template r_Get_Vertex<CVertexPose3D>(n_node3, CInitializeNullVertex<CVertexPose3D>());
		m_vertex_ptr.Get<4>() = &r_system.template r_Get_Vertex<CVertexBezier_3D>(n_node4, CInitializeNullVertex<CVertexBezier_3D>());
		// get vertices (initialize if required)
	}

	inline void PlanePlus(const Eigen::Vector4d &plane, const Eigen::Vector4d &delta, Eigen::Vector4d &out) const // "smart" plus
	{
		Eigen::Vector3d vec = delta.head(3);

		out.head(3) = C3DJacobians::Operator_rot(vec) * plane.head(3);
		out.tail(1) = plane.tail(1) + delta.tail(1);
	}

	inline void BezierPlus(const Eigen::VectorXd &poly, const Eigen::VectorXd &delta,
			Eigen::Matrix<double, 6, 1, Eigen::DontAlign> &out) const // "smart" plus
	{
		out = poly + delta; // pick part of the delta vector, belonging to this vertex, apply +
	}

	inline double lerp(const double a, const double b, const double t) const
	{
		return a + t * (b - a);
	}

	inline Eigen::Vector2d PlaneError(const Eigen::Vector4d &plane, const Eigen::Vector6d &from, const Eigen::Vector6d &to,
			const Eigen::Vector6d &offset, const Eigen::VectorXd &poly,
			const Eigen::Matrix<double, 7, 1> &line) const
	{
		// plane is normal and distance
		// plane is local baseline, c2w
		// line is Point + Vector + phase
		// line is local
		// measurement depends on bezier function

		double t = line(6);
		double mt = 1 - t;
		double t2 = t * t;
		double mt2 = mt * mt;

		Eigen::Vector4d A;
		A << mt2 * mt, 3 * mt2 * t, 3 * mt * t2, t2 * t; // bernstein
		Eigen::Vector3d Bs;

		Eigen::Vector6d imm = Eigen::Vector6d::Zero();
		for(size_t i = 0; i < imm.rows(); ++i)
		{
			if(i < 3)	// pos only interpolate
			{
				imm(i) = lerp(from(i), to(i), t);
			}
			else		// rotation poly interpolate
			{
				Eigen::Vector4d P;
				P << 0, poly(2*(i - 3)), poly(2*(i - 3) + 1), 0;

				double Bt = A.transpose() * P;	// extra angle to linear run
				Bs(i - 3) = Bt;

				imm(i) = lerp(from(i), to(i), t) + Bt;
			}
		}
		// compute the immediate pose

		/*std::cout << "time: " << t << " | " << Bs.transpose() << std::endl;
		std::cout << "from: " << from.transpose() << std::endl;
		std::cout << "to: " << to.transpose() << std::endl;
		std::cout << "imm: " << imm.transpose() << std::endl;*/

		Eigen::Matrix<double, 4, 4, Eigen::DontAlign> RtFrom = C3DJacobians::VecToPose(from);	//c2w
		Eigen::Matrix<double, 4, 4, Eigen::DontAlign> RtImm = C3DJacobians::VecToPose(imm);		//c2w
		Eigen::Matrix<double, 4, 4, Eigen::DontAlign> RtOff = C3DJacobians::VecToPose(offset);	//c2w
		// poses of measurement

		Eigen::Vector4d pG = RtFrom.inverse().transpose() * plane;
		// transform plane owner -> global

		Eigen::Vector4d pL = RtImm.transpose() * pG;
		// transform plane global -> observer

		Eigen::Vector4d pOff = RtOff.transpose() * pL;
		// transform plane observer -> offset

		Eigen::Vector2d error = Eigen::Vector2d::Zero();
		error(0) = /*abs*/(pOff.head(3).transpose() * line.head(3) + pOff(3)) / pOff.head(3).norm();
		// distance error, abs should not matter

		Eigen::Vector3d dir = line.segment<3>(3)/* - line.head(3)*/;
		error(1) = /*asin(*/ ((pOff.head(3).transpose() * dir) / (pOff.head(3).norm() * dir.norm()))(0) /*)*/;
		// angle error

		return error;
	}

	/**
	 *	@brief calculates jacobians, expectation and error
	 *
	 *	@param[out] r_t_jacobian0 is jacobian, associated with the first vertex
	 *	@param[out] r_t_jacobian1 is jacobian, associated with the second vertex
	 *	@param[out] r_v_expectation is expecation vector
	 *	@param[out] r_v_error is error vector
	 */
	inline void Calculate_Jacobians_Expectation_Error(_TyBase::_TyJacobianTuple &r_t_jacobian_tuple,
		Eigen::Matrix<double, 2, 1> &r_v_expectation,
		Eigen::Matrix<double, 2, 1> &r_v_error) const // change dimensionality of eigen types, if required
	{
		r_v_expectation = PlaneError(m_vertex_ptr.Get<0>()->r_v_State(), m_vertex_ptr.Get<1>()->r_v_State(),
				m_vertex_ptr.Get<2>()->r_v_State(), m_vertex_ptr.Get<3>()->r_v_State(), m_vertex_ptr.Get<4>()->r_v_State(),
				m_v_measurement);
		r_v_error = r_v_expectation;
		// compute error

		//std::cout << "exp: " << r_v_error.transpose() << std::endl;

		const int polyn = 6;

		Eigen::Matrix<double, 2, 4> &J0 = r_t_jacobian_tuple.Get<0>();	// plane
		Eigen::Matrix<double, 2, 6> &J1 = r_t_jacobian_tuple.Get<1>();  // from
		Eigen::Matrix<double, 2, 6> &J2 = r_t_jacobian_tuple.Get<2>();  // to
		Eigen::Matrix<double, 2, 6> &J3 = r_t_jacobian_tuple.Get<3>();  // offset
		Eigen::Matrix<double, 2, polyn> &J4 = r_t_jacobian_tuple.Get<4>();  // polynome

		//std::cout << "err " << r_v_error(0) << std::endl;

		const double delta = 1e-9;
		const double scalar = 1.0 / (delta);

		Eigen::Matrix<double, polyn, polyn> Eps;
		Eps = Eigen::Matrix<double, polyn, polyn>::Identity() * delta; // faster, all memory on stack

		for(int j = 0; j < 4; ++ j) {
			Eigen::Matrix<double, 4, 1> p_delta;
			PlanePlus(m_vertex_ptr.Get<0>()->r_v_State(), Eps.col(j).head(4), p_delta);

			J0.col(j) = (r_v_expectation - PlaneError(p_delta, m_vertex_ptr.Get<1>()->r_v_State(),
					m_vertex_ptr.Get<2>()->r_v_State(), m_vertex_ptr.Get<3>()->r_v_State(),
					m_vertex_ptr.Get<4>()->r_v_State(), m_v_measurement)) * scalar;
		}
		// plane
		for(int j = 0; j < 6; ++ j) {
			Eigen::Matrix<double, 6, 1> p_delta;
			C3DJacobians::Relative_to_Absolute(m_vertex_ptr.Get<1>()->r_v_State(), Eps.col(j).head(6), p_delta);

			J1.col(j) = (r_v_expectation - PlaneError(m_vertex_ptr.Get<0>()->r_v_State(), p_delta,
					m_vertex_ptr.Get<2>()->r_v_State(), m_vertex_ptr.Get<3>()->r_v_State(),
					m_vertex_ptr.Get<4>()->r_v_State(), m_v_measurement)) * scalar;
		}
		// from
		for(int j = 0; j < 6; ++ j) {
			Eigen::Matrix<double, 6, 1> p_delta;
			C3DJacobians::Relative_to_Absolute(m_vertex_ptr.Get<2>()->r_v_State(), Eps.col(j).head(6), p_delta);

			J2.col(j) = (r_v_expectation - PlaneError(m_vertex_ptr.Get<0>()->r_v_State(), m_vertex_ptr.Get<1>()->r_v_State(),
					p_delta, m_vertex_ptr.Get<3>()->r_v_State(),
					m_vertex_ptr.Get<4>()->r_v_State(), m_v_measurement)) * scalar;
		}
		// to
		for(int j = 0; j < 6; ++ j) {
			Eigen::Matrix<double, 6, 1> p_delta;
			C3DJacobians::Relative_to_Absolute(m_vertex_ptr.Get<3>()->r_v_State(), Eps.col(j).head(6), p_delta);

			J3.col(j) = (r_v_expectation - PlaneError(m_vertex_ptr.Get<0>()->r_v_State(), m_vertex_ptr.Get<1>()->r_v_State(),
					m_vertex_ptr.Get<2>()->r_v_State(), p_delta,
					m_vertex_ptr.Get<4>()->r_v_State(), m_v_measurement)) * scalar;
		}
		// offset

		for(int j = 0; j < polyn; ++ j) {
			Eigen::Matrix<double, polyn, 1, Eigen::DontAlign> p_delta;
			BezierPlus(m_vertex_ptr.Get<4>()->r_v_State(), Eps.col(j), p_delta);

			J4.col(j) = (r_v_expectation - PlaneError(m_vertex_ptr.Get<0>()->r_v_State(), m_vertex_ptr.Get<1>()->r_v_State(),
					m_vertex_ptr.Get<2>()->r_v_State(), m_vertex_ptr.Get<3>()->r_v_State(),
					p_delta, m_v_measurement)) * scalar;
		}
		// poly
		// compute jacobians

		/*std::cout << J0 << std::endl << std::endl;
		std::cout << J1 << std::endl << std::endl;
		std::cout << J2 << std::endl << std::endl;
		std::cout << J3 << std::endl << std::endl;
		std::cout << J4 << std::endl << std::endl;*/

		/*std::cout << r_t_jacobian0 << std::endl;
		std::cout << r_t_jacobian1 << std::endl;*/
	}

	/**
	 *	@brief calculates \f$\chi^2\f$ error
	 *	@return Returns (unweighted) \f$\chi^2\f$ error for this edge.
	 */
	inline double f_Chi_Squared_Error() const
	{
		Eigen::Matrix<double, 2, 1> v_error;
		v_error =  PlaneError(m_vertex_ptr.Get<0>()->r_v_State(), m_vertex_ptr.Get<1>()->r_v_State(),
						m_vertex_ptr.Get<2>()->r_v_State(), m_vertex_ptr.Get<3>()->r_v_State(),
						m_vertex_ptr.Get<4>()->r_v_State(), m_v_measurement);
		// calculates the expectation, error and the jacobians

		return (v_error.transpose() * m_t_sigma_inv).dot(v_error); // ||z_i - h_i(O_i)||^2 lambda_i
	}
};

/**
 *	@brief SE(3) edge
 */
class CPlaneOffsetBezier3DEdge_Global : public CBaseEdgeImpl<CPlaneOffsetBezier3DEdge_Global, MakeTypelist(CVertexPlane3D, CVertexPose3D, CVertexPose3D, CVertexPose3D, CVertexPose3D, CVertexBezier_3D), 2/* dist, angle */, 7/*, CBaseEdge::Robust*/>/*,
		public CRobustify_ErrorNorm_Default<CCTFraction<148, 1000>, CHuberLossd>*/ {
public:
	typedef CBaseEdgeImpl<CPlaneOffsetBezier3DEdge_Global, MakeTypelist(CVertexPlane3D, CVertexPose3D, CVertexPose3D, CVertexPose3D, CVertexPose3D, CVertexBezier_3D), 2, 7/*, CBaseEdge::Robust*/> _TyBase; /**< @brief base class */
public:
	__GRAPH_TYPES_ALIGN_OPERATOR_NEW // imposed by the use of eigen, just copy this

	/**
	 *	@brief default constructor; has no effect
	 */
	inline CPlaneOffsetBezier3DEdge_Global()
	{}

	/**
	 *	@brief constructor; converts parsed edge to edge representation
	 *
	 *	@tparam CSystem is type of system where this edge is being stored
	 *
	 *	@param[in] n_node0 is (zero-based) index of the plane
	 *	@param[in] n_node1 is (zero-based) index of the from
	 *	@param[in] n_node2 is (zero-based) index of the to
	 *	@param[in] n_node3 is (zero-based) index of the offset
	 *	@param[in] n_node4 is (zero-based) index of the polynome
	 *	@param[in] r_v_delta is measurement vector
	 *	@param[in] r_t_inv_sigma is the information matrix
	 *	@param[in,out] r_system is reference to system (used to query edge vertices)
	 */
	template <class CSystem>
	CPlaneOffsetBezier3DEdge_Global(size_t n_node0, size_t n_node1, size_t n_node2, size_t n_node3, size_t n_node4,
			size_t n_node5,	const Eigen::Matrix<double, 7, 1> &r_v_delta, const Eigen::Matrix<double, 2, 2> &r_t_inv_sigma,
			CSystem &r_system)
		:_TyBase(typename _TyBase::_TyVertexIndexTuple(n_node0, n_node1, n_node2, n_node3, n_node4, n_node5), r_v_delta, r_t_inv_sigma)
	{
		m_vertex_ptr.Get<0>() = &r_system.template r_Get_Vertex<CVertexPlane3D>(n_node0, CInitializeNullVertex<CVertexPlane3D>());
		m_vertex_ptr.Get<1>() = &r_system.template r_Get_Vertex<CVertexPose3D>(n_node1, CInitializeNullVertex<CVertexPose3D>());
		m_vertex_ptr.Get<2>() = &r_system.template r_Get_Vertex<CVertexPose3D>(n_node2, CInitializeNullVertex<CVertexPose3D>());
		m_vertex_ptr.Get<3>() = &r_system.template r_Get_Vertex<CVertexPose3D>(n_node3, CInitializeNullVertex<CVertexPose3D>());
		m_vertex_ptr.Get<4>() = &r_system.template r_Get_Vertex<CVertexPose3D>(n_node4, CInitializeNullVertex<CVertexPose3D>());
		m_vertex_ptr.Get<5>() = &r_system.template r_Get_Vertex<CVertexBezier_3D>(n_node5, CInitializeNullVertex<CVertexBezier_3D>());
		// get vertices (initialize if required)
	}

	inline void PlanePlus(const Eigen::Vector4d &plane, const Eigen::Vector4d &delta, Eigen::Vector4d &out) const // "smart" plus
	{
		Eigen::Vector3d vec = delta.head(3);

		out.head(3) = C3DJacobians::Operator_rot(vec) * plane.head(3);
		out.tail(1) = plane.tail(1) + delta.tail(1);
	}

	inline void BezierPlus(const Eigen::VectorXd &poly, const Eigen::VectorXd &delta,
			Eigen::Matrix<double, 6, 1, Eigen::DontAlign> &out) const // "smart" plus
	{
		out = poly + delta; // pick part of the delta vector, belonging to this vertex, apply +
	}

	inline double lerp(const double a, const double b, const double t) const
	{
		return a + t * (b - a);
	}

	inline Eigen::Vector2d PlaneError(const Eigen::Vector4d &plane, const Eigen::Vector6d &from, const Eigen::Vector6d &to,
			const Eigen::Vector6d &offset, const Eigen::Vector6d &owner, const Eigen::VectorXd &poly,
			const Eigen::Matrix<double, 7, 1> &line) const
	{
		// plane is normal and distance
		// plane is local, c2w
		// line is Point + Vector + phase
		// line is local
		// measurement depends on polynomial function

		double t = line(6);
		double mt = 1 - t;
		double t2 = t * t;
		double mt2 = mt * mt;

		Eigen::Vector4d A;
		A << mt2 * mt, 3 * mt2 * t, 3 * mt * t2, t2 * t; // bernstein

		Eigen::Vector6d imm = Eigen::Vector6d::Zero();
		for(size_t i = 0; i < imm.rows(); ++i)
		{
			if(i < 3)	// pos only interpolate
			{
				imm(i) = lerp(from(i), to(i), t);
			}
			else		// rotation poly interpolate
			{
				Eigen::Vector4d P;
				P << 0, poly(2*(i - 3)), poly(2*(i - 3) + 1), 0;

				double Bt = A.transpose() * P;	// extra angle to linear run

				imm(i) = lerp(from(i), to(i), t) + Bt;
			}
		}
		// compute the immediate pose

		//imm = from + (to - from) * line(6);

		/*std::cout << "time: " << t << std::endl;
		std::cout << "from: " << from.transpose() << std::endl;
		std::cout << "to: " << to.transpose() << std::endl;
		std::cout << "imm: " << imm.transpose() << std::endl;*/

		/*std::cout << "owner: " << owner.transpose() << std::endl;
		std::cout << "obser: " << from.transpose() << std::endl;
		std::cout << "offset: " << offset.transpose() << std::endl;*/

		Eigen::Matrix<double, 4, 4, Eigen::DontAlign> RtOwner = C3DJacobians::VecToPose(owner);	//c2w
		Eigen::Matrix<double, 4, 4, Eigen::DontAlign> RtImm = C3DJacobians::VecToPose(imm);		//c2w
		Eigen::Matrix<double, 4, 4, Eigen::DontAlign> RtOff = C3DJacobians::VecToPose(offset);	//c2w
		// poses of measurement

		Eigen::Vector4d pG = RtOwner.inverse().transpose() * plane;
		// transform plane owner -> global

		Eigen::Vector4d pL = RtImm.transpose() * pG;
		// transform plane global -> observer

		Eigen::Vector4d pOff = RtOff.transpose() * pL;
		// transform plane observer -> offset

		Eigen::Vector2d error = Eigen::Vector2d::Zero();
		error(0) = /*abs*/(pOff.head(3).transpose() * line.head(3) + pOff(3)) / pOff.head(3).norm();
		// distance error, abs should not matter

		Eigen::Vector3d dir = line.segment<3>(3)/* - line.head(3)*/;
		error(1) = /*asin(*/ ((pOff.head(3).transpose() * dir) / (pOff.head(3).norm() * dir.norm()))(0) /*)*/;
		// angle error

		//std::cout << "err: " << error.transpose() << std::endl;

		return error;
	}

	/**
	 *	@brief calculates jacobians, expectation and error
	 *
	 *	@param[out] r_t_jacobian0 is jacobian, associated with the first vertex
	 *	@param[out] r_t_jacobian1 is jacobian, associated with the second vertex
	 *	@param[out] r_v_expectation is expecation vector
	 *	@param[out] r_v_error is error vector
	 */
	inline void Calculate_Jacobians_Expectation_Error(_TyBase::_TyJacobianTuple &r_t_jacobian_tuple,
		Eigen::Matrix<double, 2, 1> &r_v_expectation,
		Eigen::Matrix<double, 2, 1> &r_v_error) const // change dimensionality of eigen types, if required
	{
		r_v_expectation = PlaneError(m_vertex_ptr.Get<0>()->r_v_State(), m_vertex_ptr.Get<1>()->r_v_State(),
				m_vertex_ptr.Get<2>()->r_v_State(), m_vertex_ptr.Get<3>()->r_v_State(), m_vertex_ptr.Get<4>()->r_v_State(),
				m_vertex_ptr.Get<5>()->r_v_State(), m_v_measurement);
		r_v_error = r_v_expectation;
		// compute error

		//std::cout << "exp: " << r_v_error.transpose() << std::endl;

		const int polyn = 6;

		Eigen::Matrix<double, 2, 4> &J0 = r_t_jacobian_tuple.Get<0>();	// plane
		Eigen::Matrix<double, 2, 6> &J1 = r_t_jacobian_tuple.Get<1>();  // from - observer
		Eigen::Matrix<double, 2, 6> &J2 = r_t_jacobian_tuple.Get<2>();  // to
		Eigen::Matrix<double, 2, 6> &J3 = r_t_jacobian_tuple.Get<3>();  // offset
		Eigen::Matrix<double, 2, 6> &J4 = r_t_jacobian_tuple.Get<4>();  // owner
		Eigen::Matrix<double, 2, polyn> &J5 = r_t_jacobian_tuple.Get<5>();  // polynome of observer

		//std::cout << "err " << r_v_error(0) << std::endl;

		const double delta = 1e-9;
		const double scalar = 1.0 / (delta);

		Eigen::Matrix<double, polyn, polyn> Eps;
		Eps = Eigen::Matrix<double, polyn, polyn>::Identity() * delta; // faster, all memory on stack

		for(int j = 0; j < 4; ++ j) {
			Eigen::Matrix<double, 4, 1> p_delta;
			PlanePlus(m_vertex_ptr.Get<0>()->r_v_State(), Eps.col(j).head(4), p_delta);

			J0.col(j) = (r_v_expectation - PlaneError(p_delta, m_vertex_ptr.Get<1>()->r_v_State(),
					m_vertex_ptr.Get<2>()->r_v_State(), m_vertex_ptr.Get<3>()->r_v_State(),
					m_vertex_ptr.Get<4>()->r_v_State(), m_vertex_ptr.Get<5>()->r_v_State(), m_v_measurement)) * scalar;
		}
		// plane
		for(int j = 0; j < 6; ++ j) {
			Eigen::Matrix<double, 6, 1> p_delta;
			C3DJacobians::Relative_to_Absolute(m_vertex_ptr.Get<1>()->r_v_State(), Eps.col(j).head(6), p_delta);

			J1.col(j) = (r_v_expectation - PlaneError(m_vertex_ptr.Get<0>()->r_v_State(), p_delta,
					m_vertex_ptr.Get<2>()->r_v_State(), m_vertex_ptr.Get<3>()->r_v_State(),
					m_vertex_ptr.Get<4>()->r_v_State(), m_vertex_ptr.Get<5>()->r_v_State(), m_v_measurement)) * scalar;
		}
		// from
		for(int j = 0; j < 6; ++ j) {
			Eigen::Matrix<double, 6, 1> p_delta;
			C3DJacobians::Relative_to_Absolute(m_vertex_ptr.Get<2>()->r_v_State(), Eps.col(j).head(6), p_delta);

			J2.col(j) = (r_v_expectation - PlaneError(m_vertex_ptr.Get<0>()->r_v_State(), m_vertex_ptr.Get<1>()->r_v_State(),
					p_delta, m_vertex_ptr.Get<3>()->r_v_State(),
					m_vertex_ptr.Get<4>()->r_v_State(), m_vertex_ptr.Get<5>()->r_v_State(), m_v_measurement)) * scalar;
		}
		// to
		for(int j = 0; j < 6; ++ j) {
			Eigen::Matrix<double, 6, 1> p_delta;
			C3DJacobians::Relative_to_Absolute(m_vertex_ptr.Get<3>()->r_v_State(), Eps.col(j).head(6), p_delta);

			J3.col(j) = (r_v_expectation - PlaneError(m_vertex_ptr.Get<0>()->r_v_State(), m_vertex_ptr.Get<1>()->r_v_State(),
					m_vertex_ptr.Get<2>()->r_v_State(), p_delta,
					m_vertex_ptr.Get<4>()->r_v_State(), m_vertex_ptr.Get<5>()->r_v_State(), m_v_measurement)) * scalar;
		}
		// offset

		for(int j = 0; j < 6; ++ j) {
			Eigen::Matrix<double, 6, 1> p_delta;
			C3DJacobians::Relative_to_Absolute(m_vertex_ptr.Get<4>()->r_v_State(), Eps.col(j).head(6), p_delta);

			J4.col(j) = (r_v_expectation - PlaneError(m_vertex_ptr.Get<0>()->r_v_State(), m_vertex_ptr.Get<1>()->r_v_State(),
					m_vertex_ptr.Get<2>()->r_v_State(), m_vertex_ptr.Get<3>()->r_v_State(),
					p_delta, m_vertex_ptr.Get<5>()->r_v_State(), m_v_measurement)) * scalar;
		}
		// owner

		for(int j = 0; j < polyn; ++ j) {
			Eigen::Matrix<double, polyn, 1, Eigen::DontAlign> p_delta;
			BezierPlus(m_vertex_ptr.Get<5>()->r_v_State(), Eps.col(j), p_delta);

			J5.col(j) = (r_v_expectation - PlaneError(m_vertex_ptr.Get<0>()->r_v_State(), m_vertex_ptr.Get<1>()->r_v_State(),
					m_vertex_ptr.Get<2>()->r_v_State(), m_vertex_ptr.Get<3>()->r_v_State(),
					m_vertex_ptr.Get<4>()->r_v_State(), p_delta, m_v_measurement)) * scalar;
		}
		// poly
		// compute jacobians

		/*std::cout << J0 << std::endl << std::endl;
		std::cout << J1 << std::endl << std::endl;
		std::cout << J2 << std::endl << std::endl;
		std::cout << J3 << std::endl << std::endl;
		std::cout << J4 << std::endl << std::endl;
		std::cout << J5 << std::endl << std::endl;*/

		/*std::cout << r_t_jacobian0 << std::endl;
		std::cout << r_t_jacobian1 << std::endl;*/
	}

	/**
	 *	@brief calculates \f$\chi^2\f$ error
	 *	@return Returns (unweighted) \f$\chi^2\f$ error for this edge.
	 */
	inline double f_Chi_Squared_Error() const
	{
		Eigen::Matrix<double, 2, 1> v_error;
		v_error =  PlaneError(m_vertex_ptr.Get<0>()->r_v_State(), m_vertex_ptr.Get<1>()->r_v_State(),
						m_vertex_ptr.Get<2>()->r_v_State(), m_vertex_ptr.Get<3>()->r_v_State(),
						m_vertex_ptr.Get<4>()->r_v_State(), m_vertex_ptr.Get<5>()->r_v_State(), m_v_measurement);
		// calculates the expectation, error and the jacobians

		return (v_error.transpose() * m_t_sigma_inv).dot(v_error); // ||z_i - h_i(O_i)||^2 lambda_i
	}
};

/**
 *	@brief SE(3) edge
 */
class CPlaneOffsetPolynomial6DEdge_Local : public CBaseEdgeImpl<CPlaneOffsetPolynomial6DEdge_Local, MakeTypelist(CVertexPlane3D, CVertexPose3D, CVertexPose3D, CVertexPose3D, CVertexPolynomial4_6D), 2/* dist, angle */, 7, CBaseEdge::Robust>,
		public CRobustify_ErrorNorm_Default<CCTFraction<148, 1000>, CHuberLossd> {
public:
	typedef CBaseEdgeImpl<CPlaneOffsetPolynomial6DEdge_Local, MakeTypelist(CVertexPlane3D, CVertexPose3D, CVertexPose3D, CVertexPose3D, CVertexPolynomial4_6D), 2, 7, CBaseEdge::Robust> _TyBase; /**< @brief base class */
public:
	__GRAPH_TYPES_ALIGN_OPERATOR_NEW // imposed by the use of eigen, just copy this

	/**
	 *	@brief default constructor; has no effect
	 */
	inline CPlaneOffsetPolynomial6DEdge_Local()
	{}

	/**
	 *	@brief constructor; converts parsed edge to edge representation
	 *
	 *	@tparam CSystem is type of system where this edge is being stored
	 *
	 *	@param[in] n_node0 is (zero-based) index of the plane
	 *	@param[in] n_node1 is (zero-based) index of the from
	 *	@param[in] n_node2 is (zero-based) index of the to
	 *	@param[in] n_node3 is (zero-based) index of the offset
	 *	@param[in] n_node4 is (zero-based) index of the polynome
	 *	@param[in] r_v_delta is measurement vector
	 *	@param[in] r_t_inv_sigma is the information matrix
	 *	@param[in,out] r_system is reference to system (used to query edge vertices)
	 */
	template <class CSystem>
	CPlaneOffsetPolynomial6DEdge_Local(size_t n_node0, size_t n_node1, size_t n_node2, size_t n_node3, size_t n_node4,
			const Eigen::Matrix<double, 7, 1> &r_v_delta, const Eigen::Matrix<double, 2, 2> &r_t_inv_sigma, CSystem &r_system)
		:_TyBase(typename _TyBase::_TyVertexIndexTuple(n_node0, n_node1, n_node2, n_node3, n_node4), r_v_delta, r_t_inv_sigma)
	{
		m_vertex_ptr.Get<0>() = &r_system.template r_Get_Vertex<CVertexPlane3D>(n_node0, CInitializeNullVertex<CVertexPlane3D>());
		m_vertex_ptr.Get<1>() = &r_system.template r_Get_Vertex<CVertexPose3D>(n_node1, CInitializeNullVertex<CVertexPose3D>());
		m_vertex_ptr.Get<2>() = &r_system.template r_Get_Vertex<CVertexPose3D>(n_node2, CInitializeNullVertex<CVertexPose3D>());
		m_vertex_ptr.Get<3>() = &r_system.template r_Get_Vertex<CVertexPose3D>(n_node3, CInitializeNullVertex<CVertexPose3D>());
		m_vertex_ptr.Get<4>() = &r_system.template r_Get_Vertex<CVertexPolynomial4_6D>(n_node4, CInitializeNullVertex<CVertexPolynomial4_6D>());
		// get vertices (initialize if required)
	}

	inline void PlanePlus(const Eigen::Vector4d &plane, const Eigen::Vector4d &delta, Eigen::Vector4d &out) const // "smart" plus
	{
		Eigen::Vector3d vec = delta.head(3);

		out.head(3) = C3DJacobians::Operator_rot(vec) * plane.head(3);
		out.tail(1) = plane.tail(1) + delta.tail(1);
	}

	inline void PolyPlus(const Eigen::VectorXd &poly, const Eigen::VectorXd &delta,
			Eigen::Matrix<double, 24, 1, Eigen::DontAlign> &out) const // "smart" plus
	{
		const int seg = 4;
		out = poly + delta; // pick part of the delta vector, belonging to this vertex, apply +
		for(int a = 0; a < 6; ++a)
		{
			out.segment<seg>(a * seg) = out.segment<seg>(a * seg) / out.segment<seg>(a * seg).sum();
		}
		/*for(int a = 0; a < 3; ++a)
		{
			out.segment<3>(a * 3) = out.segment<3>(a * 3) / out.segment<3>(a * 3).sum();
			out.segment<5>(9 + a * 5) = out.segment<5>(9 + a * 5) / out.segment<5>(9 + a * 5).sum();
		}*/
	}

	inline double lerp(const double a, const double b, const double t) const
	{
		return a + t * (b - a);
	}

	inline Eigen::Vector2d PlaneError(const Eigen::Vector4d &plane, const Eigen::Vector6d &from, const Eigen::Vector6d &to,
			const Eigen::Vector6d &offset, const Eigen::VectorXd &poly,
			const Eigen::Matrix<double, 7, 1> &line) const
	{
		// plane is normal and distance
		// plane is local, c2w
		// line is Point + Vector + phase
		// line is local
		// measurement depends on polynomial function

		const int seg = 4;

		Eigen::Vector5d time = Eigen::Vector5d::Zero();
		time(0) = line(6);				// x^1
		time(1) = time(0) * time(0);	// x^2
		time(2) = time(1) * time(0);	// x^3
		time(3) = time(1) * time(1);	// x^4
		time(4) = time(3) * time(0);	// x^5

		Eigen::Vector6d imm = Eigen::Vector6d::Zero();
		for(size_t i = 0; i < imm.rows(); ++i)
		{
			double t = (time.head(seg).transpose() * poly.segment<seg>(seg * i))(0);
			//double tr = (time.head(5).transpose() * poly.segment<5>(9 + 5 * i))(0);
			//imm(i) = lerp(from(i), to(i), line(6));

			if(i < 3)
				imm(i) = lerp(from(i), to(i), time(0));
				//imm(i) = lerp(from(i), to(i), line(6)) + (t - line(6)) * 0.3;
			else
				imm(i) = lerp(from(i), to(i), line(6)) + (t - line(6)) * M_PI * 2;
		}
		/*std::cout << "time: " << time.transpose() << std::endl;
		std::cout << "from: " << from.transpose() << std::endl;
		std::cout << "to: " << to.transpose() << std::endl;
		std::cout << "imm: " << imm.transpose() << std::endl;*/
		// compute the immediate pose

		Eigen::Matrix<double, 4, 4, Eigen::DontAlign> RtFrom = C3DJacobians::VecToPose(from);	//c2w
		Eigen::Matrix<double, 4, 4, Eigen::DontAlign> RtImm = C3DJacobians::VecToPose(imm);		//c2w
		Eigen::Matrix<double, 4, 4, Eigen::DontAlign> RtOff = C3DJacobians::VecToPose(offset);	//c2w
		// poses of measurement

		Eigen::Vector4d pG = RtFrom.inverse().transpose() * plane;
		// transform plane owner -> global

		Eigen::Vector4d pL = RtImm.transpose() * pG;
		// transform plane global -> observer

		Eigen::Vector4d pOff = RtOff.transpose() * pL;
		// transform plane observer -> offset

		Eigen::Vector2d error = Eigen::Vector2d::Zero();
		error(0) = /*abs*/(pOff.head(3).transpose() * line.head(3) + pOff(3)) / pOff.head(3).norm();
		// distance error, abs should not matter

		Eigen::Vector3d dir = line.segment<3>(3)/* - line.head(3)*/;
		error(1) = /*asin(*/ ((pOff.head(3).transpose() * dir) / (pOff.head(3).norm() * dir.norm()))(0) /*)*/;
		// angle error

		return error;
	}

	/**
	 *	@brief calculates jacobians, expectation and error
	 *
	 *	@param[out] r_t_jacobian0 is jacobian, associated with the first vertex
	 *	@param[out] r_t_jacobian1 is jacobian, associated with the second vertex
	 *	@param[out] r_v_expectation is expecation vector
	 *	@param[out] r_v_error is error vector
	 */
	inline void Calculate_Jacobians_Expectation_Error(_TyBase::_TyJacobianTuple &r_t_jacobian_tuple,
		Eigen::Matrix<double, 2, 1> &r_v_expectation,
		Eigen::Matrix<double, 2, 1> &r_v_error) const // change dimensionality of eigen types, if required
	{
		r_v_expectation = PlaneError(m_vertex_ptr.Get<0>()->r_v_State(), m_vertex_ptr.Get<1>()->r_v_State(),
				m_vertex_ptr.Get<2>()->r_v_State(), m_vertex_ptr.Get<3>()->r_v_State(), m_vertex_ptr.Get<4>()->r_v_State(),
				m_v_measurement);
		r_v_error = r_v_expectation;
		// compute error

		//std::cout << "exp: " << r_v_error.transpose() << std::endl;

		const int polyn = 24;

		Eigen::Matrix<double, 2, 4> &J0 = r_t_jacobian_tuple.Get<0>();	// plane
		Eigen::Matrix<double, 2, 6> &J1 = r_t_jacobian_tuple.Get<1>();  // from
		Eigen::Matrix<double, 2, 6> &J2 = r_t_jacobian_tuple.Get<2>();  // to
		Eigen::Matrix<double, 2, 6> &J3 = r_t_jacobian_tuple.Get<3>();  // offset
		Eigen::Matrix<double, 2, polyn> &J4 = r_t_jacobian_tuple.Get<4>();  // polynome

		//std::cout << "err " << r_v_error(0) << std::endl;

		const double delta = 1e-9;
		const double scalar = 1.0 / (delta);

		Eigen::Matrix<double, polyn, polyn> Eps;
		Eps = Eigen::Matrix<double, polyn, polyn>::Identity() * delta; // faster, all memory on stack

		for(int j = 0; j < 4; ++ j) {
			Eigen::Matrix<double, 4, 1> p_delta;
			PlanePlus(m_vertex_ptr.Get<0>()->r_v_State(), Eps.col(j).head(4), p_delta);

			J0.col(j) = (r_v_expectation - PlaneError(p_delta, m_vertex_ptr.Get<1>()->r_v_State(),
					m_vertex_ptr.Get<2>()->r_v_State(), m_vertex_ptr.Get<3>()->r_v_State(),
					m_vertex_ptr.Get<4>()->r_v_State(), m_v_measurement)) * scalar;
		}
		// plane
		for(int j = 0; j < 6; ++ j) {
			Eigen::Matrix<double, 6, 1> p_delta;
			C3DJacobians::Relative_to_Absolute(m_vertex_ptr.Get<1>()->r_v_State(), Eps.col(j).head(6), p_delta);

			J1.col(j) = (r_v_expectation - PlaneError(m_vertex_ptr.Get<0>()->r_v_State(), p_delta,
					m_vertex_ptr.Get<2>()->r_v_State(), m_vertex_ptr.Get<3>()->r_v_State(),
					m_vertex_ptr.Get<4>()->r_v_State(), m_v_measurement)) * scalar;
		}
		// from
		for(int j = 0; j < 6; ++ j) {
			Eigen::Matrix<double, 6, 1> p_delta;
			C3DJacobians::Relative_to_Absolute(m_vertex_ptr.Get<2>()->r_v_State(), Eps.col(j).head(6), p_delta);

			J2.col(j) = (r_v_expectation - PlaneError(m_vertex_ptr.Get<0>()->r_v_State(), m_vertex_ptr.Get<1>()->r_v_State(),
					p_delta, m_vertex_ptr.Get<3>()->r_v_State(),
					m_vertex_ptr.Get<4>()->r_v_State(), m_v_measurement)) * scalar;
		}
		// to
		for(int j = 0; j < 6; ++ j) {
			Eigen::Matrix<double, 6, 1> p_delta;
			C3DJacobians::Relative_to_Absolute(m_vertex_ptr.Get<3>()->r_v_State(), Eps.col(j).head(6), p_delta);

			J3.col(j) = (r_v_expectation - PlaneError(m_vertex_ptr.Get<0>()->r_v_State(), m_vertex_ptr.Get<1>()->r_v_State(),
					m_vertex_ptr.Get<2>()->r_v_State(), p_delta,
					m_vertex_ptr.Get<4>()->r_v_State(), m_v_measurement)) * scalar;
		}
		// offset

		for(int j = 0; j < polyn; ++ j) {
			Eigen::Matrix<double, polyn, 1, Eigen::DontAlign> p_delta;
			PolyPlus(m_vertex_ptr.Get<4>()->r_v_State(), Eps.col(j), p_delta);

			J4.col(j) = (r_v_expectation - PlaneError(m_vertex_ptr.Get<0>()->r_v_State(), m_vertex_ptr.Get<1>()->r_v_State(),
					m_vertex_ptr.Get<2>()->r_v_State(), m_vertex_ptr.Get<3>()->r_v_State(),
					p_delta, m_v_measurement)) * scalar;
		}
		// poly
		// compute jacobians

		/*std::cout << J0 << std::endl << std::endl;
		std::cout << J1 << std::endl << std::endl;
		std::cout << J2 << std::endl << std::endl;
		std::cout << J3 << std::endl << std::endl;
		std::cout << J4 << std::endl << std::endl;*/

		/*std::cout << r_t_jacobian0 << std::endl;
		std::cout << r_t_jacobian1 << std::endl;*/
	}

	/**
	 *	@brief calculates \f$\chi^2\f$ error
	 *	@return Returns (unweighted) \f$\chi^2\f$ error for this edge.
	 */
	inline double f_Chi_Squared_Error() const
	{
		Eigen::Matrix<double, 2, 1> v_error;
		v_error =  PlaneError(m_vertex_ptr.Get<0>()->r_v_State(), m_vertex_ptr.Get<1>()->r_v_State(),
						m_vertex_ptr.Get<2>()->r_v_State(), m_vertex_ptr.Get<3>()->r_v_State(),
						m_vertex_ptr.Get<4>()->r_v_State(), m_v_measurement);
		// calculates the expectation, error and the jacobians

		return (v_error.transpose() * m_t_sigma_inv).dot(v_error); // ||z_i - h_i(O_i)||^2 lambda_i
	}
};

/**
 *	@brief SE(3) edge
 */
class CPlaneOffsetPolynomial6DEdge_Global : public CBaseEdgeImpl<CPlaneOffsetPolynomial6DEdge_Global, MakeTypelist(CVertexPlane3D, CVertexPose3D, CVertexPose3D, CVertexPose3D, CVertexPose3D, CVertexPolynomial4_6D), 2/* dist, angle */, 7, CBaseEdge::Robust>,
		public CRobustify_ErrorNorm_Default<CCTFraction<148, 1000>, CHuberLossd> {
public:
	typedef CBaseEdgeImpl<CPlaneOffsetPolynomial6DEdge_Global, MakeTypelist(CVertexPlane3D, CVertexPose3D, CVertexPose3D, CVertexPose3D, CVertexPose3D, CVertexPolynomial4_6D), 2, 7, CBaseEdge::Robust> _TyBase; /**< @brief base class */
public:
	__GRAPH_TYPES_ALIGN_OPERATOR_NEW // imposed by the use of eigen, just copy this

	/**
	 *	@brief default constructor; has no effect
	 */
	inline CPlaneOffsetPolynomial6DEdge_Global()
	{}

	/**
	 *	@brief constructor; converts parsed edge to edge representation
	 *
	 *	@tparam CSystem is type of system where this edge is being stored
	 *
	 *	@param[in] n_node0 is (zero-based) index of the plane
	 *	@param[in] n_node1 is (zero-based) index of the from
	 *	@param[in] n_node2 is (zero-based) index of the to
	 *	@param[in] n_node3 is (zero-based) index of the offset
	 *	@param[in] n_node4 is (zero-based) index of the polynome
	 *	@param[in] r_v_delta is measurement vector
	 *	@param[in] r_t_inv_sigma is the information matrix
	 *	@param[in,out] r_system is reference to system (used to query edge vertices)
	 */
	template <class CSystem>
	CPlaneOffsetPolynomial6DEdge_Global(size_t n_node0, size_t n_node1, size_t n_node2, size_t n_node3, size_t n_node4,
			size_t n_node5,	const Eigen::Matrix<double, 7, 1> &r_v_delta, const Eigen::Matrix<double, 2, 2> &r_t_inv_sigma,
			CSystem &r_system)
		:_TyBase(typename _TyBase::_TyVertexIndexTuple(n_node0, n_node1, n_node2, n_node3, n_node4, n_node5), r_v_delta, r_t_inv_sigma)
	{
		m_vertex_ptr.Get<0>() = &r_system.template r_Get_Vertex<CVertexPlane3D>(n_node0, CInitializeNullVertex<CVertexPlane3D>());
		m_vertex_ptr.Get<1>() = &r_system.template r_Get_Vertex<CVertexPose3D>(n_node1, CInitializeNullVertex<CVertexPose3D>());
		m_vertex_ptr.Get<2>() = &r_system.template r_Get_Vertex<CVertexPose3D>(n_node2, CInitializeNullVertex<CVertexPose3D>());
		m_vertex_ptr.Get<3>() = &r_system.template r_Get_Vertex<CVertexPose3D>(n_node3, CInitializeNullVertex<CVertexPose3D>());
		m_vertex_ptr.Get<4>() = &r_system.template r_Get_Vertex<CVertexPose3D>(n_node4, CInitializeNullVertex<CVertexPose3D>());
		m_vertex_ptr.Get<5>() = &r_system.template r_Get_Vertex<CVertexPolynomial4_6D>(n_node5, CInitializeNullVertex<CVertexPolynomial4_6D>());
		// get vertices (initialize if required)
	}

	inline void PlanePlus(const Eigen::Vector4d &plane, const Eigen::Vector4d &delta, Eigen::Vector4d &out) const // "smart" plus
	{
		Eigen::Vector3d vec = delta.head(3);

		out.head(3) = C3DJacobians::Operator_rot(vec) * plane.head(3);
		out.tail(1) = plane.tail(1) + delta.tail(1);
	}

	inline void PolyPlus(const Eigen::VectorXd &poly, const Eigen::VectorXd &delta,
			Eigen::Matrix<double, 24, 1, Eigen::DontAlign> &out) const // "smart" plus
	{
		const int seg = 4;
		out = poly + delta; // pick part of the delta vector, belonging to this vertex, apply +
		for(int a = 0; a < 6; ++a)
		{
			out.segment<seg>(a * seg) = out.segment<seg>(a * seg) / out.segment<seg>(a * seg).sum();
		}
		/*for(int a = 0; a < 3; ++a)
		{
			out.segment<3>(a * 3) = out.segment<3>(a * 3) / out.segment<3>(a * 3).sum();
			out.segment<5>(9 + a * 5) = out.segment<5>(9 + a * 5) / out.segment<5>(9 + a * 5).sum();
		}*/
	}

	inline double lerp(const double a, const double b, const double t) const
	{
		return a + t * (b - a);
	}

	inline Eigen::Vector2d PlaneError(const Eigen::Vector4d &plane, const Eigen::Vector6d &from, const Eigen::Vector6d &to,
			const Eigen::Vector6d &offset, const Eigen::Vector6d &owner, const Eigen::VectorXd &poly,
			const Eigen::Matrix<double, 7, 1> &line) const
	{
		// plane is normal and distance
		// plane is local, c2w
		// line is Point + Vector + phase
		// line is local
		// measurement depends on polynomial function

		Eigen::Vector5d time = Eigen::Vector5d::Zero();
		time(0) = line(6);				// x^1
		time(1) = time(0) * time(0);	// x^2
		time(2) = time(1) * time(0);	// x^3
		time(3) = time(1) * time(1);	// x^4
		time(4) = time(3) * time(0);	// x^5

		const int seg = 4;

		Eigen::Vector6d imm = Eigen::Vector6d::Zero();
		for(size_t i = 0; i < imm.rows(); ++i)
		{
			double t = (time.head(seg).transpose() * poly.segment<seg>(seg * i))(0);
			//double tr = (time.head(5).transpose() * poly.segment<5>(9 + 5 * i))(0);
			//imm(i) = lerp(from(i), to(i), t);

			if(i < 3)
				imm(i) = lerp(from(i), to(i), time(0));
				//imm(i) = lerp(from(i), to(i), line(6));
				//imm(i) = lerp(from(i), to(i), line(6)) + (t - line(6)) * 0.3;
			else
				imm(i) = lerp(from(i), to(i), line(6)) + (t - line(6)) * M_PI * 2;
		}
		// compute the immediate pose

		//imm = from + (to - from) * line(6);

		/*std::cout << "time: " << time.transpose() << std::endl;
		std::cout << "from: " << from.transpose() << std::endl;
		std::cout << "to: " << to.transpose() << std::endl;
		std::cout << "imm: " << imm.transpose() << std::endl;*/

		/*std::cout << "owner: " << owner.transpose() << std::endl;
		std::cout << "obser: " << from.transpose() << std::endl;
		std::cout << "offset: " << offset.transpose() << std::endl;*/

		Eigen::Matrix<double, 4, 4, Eigen::DontAlign> RtOwner = C3DJacobians::VecToPose(owner);	//c2w
		Eigen::Matrix<double, 4, 4, Eigen::DontAlign> RtImm = C3DJacobians::VecToPose(imm);		//c2w
		Eigen::Matrix<double, 4, 4, Eigen::DontAlign> RtOff = C3DJacobians::VecToPose(offset);	//c2w
		// poses of measurement

		Eigen::Vector4d pG = RtOwner.inverse().transpose() * plane;
		// transform plane owner -> global

		Eigen::Vector4d pL = RtImm.transpose() * pG;
		// transform plane global -> observer

		Eigen::Vector4d pOff = RtOff.transpose() * pL;
		// transform plane observer -> offset

		Eigen::Vector2d error = Eigen::Vector2d::Zero();
		error(0) = /*abs*/(pOff.head(3).transpose() * line.head(3) + pOff(3)) / pOff.head(3).norm();
		// distance error, abs should not matter

		Eigen::Vector3d dir = line.segment<3>(3)/* - line.head(3)*/;
		error(1) = /*asin(*/ ((pOff.head(3).transpose() * dir) / (pOff.head(3).norm() * dir.norm()))(0) /*)*/;
		// angle error

		//std::cout << "err: " << error.transpose() << std::endl;

		return error;
	}

	/**
	 *	@brief calculates jacobians, expectation and error
	 *
	 *	@param[out] r_t_jacobian0 is jacobian, associated with the first vertex
	 *	@param[out] r_t_jacobian1 is jacobian, associated with the second vertex
	 *	@param[out] r_v_expectation is expecation vector
	 *	@param[out] r_v_error is error vector
	 */
	inline void Calculate_Jacobians_Expectation_Error(_TyBase::_TyJacobianTuple &r_t_jacobian_tuple,
		Eigen::Matrix<double, 2, 1> &r_v_expectation,
		Eigen::Matrix<double, 2, 1> &r_v_error) const // change dimensionality of eigen types, if required
	{
		r_v_expectation = PlaneError(m_vertex_ptr.Get<0>()->r_v_State(), m_vertex_ptr.Get<1>()->r_v_State(),
				m_vertex_ptr.Get<2>()->r_v_State(), m_vertex_ptr.Get<3>()->r_v_State(), m_vertex_ptr.Get<4>()->r_v_State(),
				m_vertex_ptr.Get<5>()->r_v_State(), m_v_measurement);
		r_v_error = r_v_expectation;
		// compute error

		//std::cout << "exp: " << r_v_error.transpose() << std::endl;

		const int polyn = 24;

		Eigen::Matrix<double, 2, 4> &J0 = r_t_jacobian_tuple.Get<0>();	// plane
		Eigen::Matrix<double, 2, 6> &J1 = r_t_jacobian_tuple.Get<1>();  // from - observer
		Eigen::Matrix<double, 2, 6> &J2 = r_t_jacobian_tuple.Get<2>();  // to
		Eigen::Matrix<double, 2, 6> &J3 = r_t_jacobian_tuple.Get<3>();  // offset
		Eigen::Matrix<double, 2, 6> &J4 = r_t_jacobian_tuple.Get<4>();  // owner
		Eigen::Matrix<double, 2, polyn> &J5 = r_t_jacobian_tuple.Get<5>();  // polynome of observer

		//std::cout << "err " << r_v_error(0) << std::endl;

		const double delta = 1e-9;
		const double scalar = 1.0 / (delta);

		Eigen::Matrix<double, polyn, polyn> Eps;
		Eps = Eigen::Matrix<double, polyn, polyn>::Identity() * delta; // faster, all memory on stack

		for(int j = 0; j < 4; ++ j) {
			Eigen::Matrix<double, 4, 1> p_delta;
			PlanePlus(m_vertex_ptr.Get<0>()->r_v_State(), Eps.col(j).head(4), p_delta);

			J0.col(j) = (r_v_expectation - PlaneError(p_delta, m_vertex_ptr.Get<1>()->r_v_State(),
					m_vertex_ptr.Get<2>()->r_v_State(), m_vertex_ptr.Get<3>()->r_v_State(),
					m_vertex_ptr.Get<4>()->r_v_State(), m_vertex_ptr.Get<5>()->r_v_State(), m_v_measurement)) * scalar;
		}
		// plane
		for(int j = 0; j < 6; ++ j) {
			Eigen::Matrix<double, 6, 1> p_delta;
			C3DJacobians::Relative_to_Absolute(m_vertex_ptr.Get<1>()->r_v_State(), Eps.col(j).head(6), p_delta);

			J1.col(j) = (r_v_expectation - PlaneError(m_vertex_ptr.Get<0>()->r_v_State(), p_delta,
					m_vertex_ptr.Get<2>()->r_v_State(), m_vertex_ptr.Get<3>()->r_v_State(),
					m_vertex_ptr.Get<4>()->r_v_State(), m_vertex_ptr.Get<5>()->r_v_State(), m_v_measurement)) * scalar;
		}
		// from
		for(int j = 0; j < 6; ++ j) {
			Eigen::Matrix<double, 6, 1> p_delta;
			C3DJacobians::Relative_to_Absolute(m_vertex_ptr.Get<2>()->r_v_State(), Eps.col(j).head(6), p_delta);

			J2.col(j) = (r_v_expectation - PlaneError(m_vertex_ptr.Get<0>()->r_v_State(), m_vertex_ptr.Get<1>()->r_v_State(),
					p_delta, m_vertex_ptr.Get<3>()->r_v_State(),
					m_vertex_ptr.Get<4>()->r_v_State(), m_vertex_ptr.Get<5>()->r_v_State(), m_v_measurement)) * scalar;
		}
		// to
		for(int j = 0; j < 6; ++ j) {
			Eigen::Matrix<double, 6, 1> p_delta;
			C3DJacobians::Relative_to_Absolute(m_vertex_ptr.Get<3>()->r_v_State(), Eps.col(j).head(6), p_delta);

			J3.col(j) = (r_v_expectation - PlaneError(m_vertex_ptr.Get<0>()->r_v_State(), m_vertex_ptr.Get<1>()->r_v_State(),
					m_vertex_ptr.Get<2>()->r_v_State(), p_delta,
					m_vertex_ptr.Get<4>()->r_v_State(), m_vertex_ptr.Get<5>()->r_v_State(), m_v_measurement)) * scalar;
		}
		// offset

		for(int j = 0; j < 6; ++ j) {
			Eigen::Matrix<double, 6, 1> p_delta;
			C3DJacobians::Relative_to_Absolute(m_vertex_ptr.Get<4>()->r_v_State(), Eps.col(j).head(6), p_delta);

			J4.col(j) = (r_v_expectation - PlaneError(m_vertex_ptr.Get<0>()->r_v_State(), m_vertex_ptr.Get<1>()->r_v_State(),
					m_vertex_ptr.Get<2>()->r_v_State(), m_vertex_ptr.Get<3>()->r_v_State(),
					p_delta, m_vertex_ptr.Get<5>()->r_v_State(), m_v_measurement)) * scalar;
		}
		// owner

		for(int j = 0; j < polyn; ++ j) {
			Eigen::Matrix<double, polyn, 1, Eigen::DontAlign> p_delta;
			PolyPlus(m_vertex_ptr.Get<5>()->r_v_State(), Eps.col(j), p_delta);

			J5.col(j) = (r_v_expectation - PlaneError(m_vertex_ptr.Get<0>()->r_v_State(), m_vertex_ptr.Get<1>()->r_v_State(),
					m_vertex_ptr.Get<2>()->r_v_State(), m_vertex_ptr.Get<3>()->r_v_State(),
					m_vertex_ptr.Get<4>()->r_v_State(), p_delta, m_v_measurement)) * scalar;
		}
		// poly
		// compute jacobians

		/*std::cout << J0 << std::endl << std::endl;
		std::cout << J1 << std::endl << std::endl;
		std::cout << J2 << std::endl << std::endl;
		std::cout << J3 << std::endl << std::endl;
		std::cout << J4 << std::endl << std::endl;
		std::cout << J5 << std::endl << std::endl;*/

		/*std::cout << r_t_jacobian0 << std::endl;
		std::cout << r_t_jacobian1 << std::endl;*/
	}

	/**
	 *	@brief calculates \f$\chi^2\f$ error
	 *	@return Returns (unweighted) \f$\chi^2\f$ error for this edge.
	 */
	inline double f_Chi_Squared_Error() const
	{
		Eigen::Matrix<double, 2, 1> v_error;
		v_error =  PlaneError(m_vertex_ptr.Get<0>()->r_v_State(), m_vertex_ptr.Get<1>()->r_v_State(),
						m_vertex_ptr.Get<2>()->r_v_State(), m_vertex_ptr.Get<3>()->r_v_State(),
						m_vertex_ptr.Get<4>()->r_v_State(), m_vertex_ptr.Get<5>()->r_v_State(), m_v_measurement);
		// calculates the expectation, error and the jacobians

		return (v_error.transpose() * m_t_sigma_inv).dot(v_error); // ||z_i - h_i(O_i)||^2 lambda_i
	}
};

/**
 *	@brief SE(3) edge
 */
class CPlaneOffsetEdge : public CBaseEdgeImpl<CPlaneOffsetEdge, MakeTypelist(CVertexPlane3D, CVertexPose3D), 2/* dist, angle */, 6, CBaseEdge::Robust>,
		public CRobustify_ErrorNorm_Default<CCTFraction<148, 1000>, CHuberLossd> {
public:
	typedef CBaseEdgeImpl<CPlaneOffsetEdge, MakeTypelist(CVertexPlane3D, CVertexPose3D), 2, 6, CBaseEdge::Robust> _TyBase; /**< @brief base class */
public:
	__GRAPH_TYPES_ALIGN_OPERATOR_NEW // imposed by the use of eigen, just copy this

	/**
	 *	@brief default constructor; has no effect
	 */
	inline CPlaneOffsetEdge()
	{}

	/**
	 *	@brief constructor; converts parsed edge to edge representation
	 *
	 *	@tparam CSystem is type of system where this edge is being stored
	 *
	 *	@param[in] r_t_edge is parsed edge
	 *	@param[in,out] r_system is reference to system (used to query edge vertices)
	 */
	/*template <class CSystem>
	CPlaneOffsetEdge(const CParserBase::TEdgePlane &r_t_edge, CSystem &r_system)
		:_TyBase(r_t_edge.m_n_node_0, r_t_edge.m_n_node_1, r_t_edge.m_v_delta, r_t_edge.m_t_inv_sigma)
	{
		m_p_vertex0 = &r_system.template r_Get_Vertex<CVertexPlane3D>(r_t_edge.m_n_node_0, CInitializeNullVertex<CVertexPlane3D>());
		m_p_vertex1 = &r_system.template r_Get_Vertex<CVertexPose3D>(r_t_edge.m_n_node_1, CInitializeNullVertex<CVertexPose3D>());
		// get vertices (initialize if required)
	}*/

	/**
	 *	@brief constructor; converts parsed edge to edge representation
	 *
	 *	@tparam CSystem is type of system where this edge is being stored
	 *
	 *	@param[in] n_node0 is (zero-based) index of the plane node
	 *	@param[in] n_node1 is (zero-based) index of the observing node
	 *	@param[in] n_node2 is (zero-based) index of the owner node
	 *	@param[in] n_node3 is (zero-based) index of the offset
	 *	@param[in] r_v_delta is measurement vector
	 *	@param[in] r_t_inv_sigma is the information matrix
	 *	@param[in,out] r_system is reference to system (used to query edge vertices)
	 */
	template <class CSystem>
	CPlaneOffsetEdge(size_t n_node0, size_t n_node1, const Eigen::Matrix<double, 6, 1> &r_v_delta,
		const Eigen::Matrix<double, 2, 2> &r_t_inv_sigma, CSystem &r_system)
		:_TyBase(n_node0, n_node1, r_v_delta, r_t_inv_sigma)
	{
		m_p_vertex0 = &r_system.template r_Get_Vertex<CVertexPlane3D>(n_node0, CInitializeNullVertex<CVertexPlane3D>());
		m_p_vertex1 = &r_system.template r_Get_Vertex<CVertexPose3D>(n_node1, CInitializeNullVertex<CVertexPose3D>());
		// get vertices (initialize if required)
	}

	inline Eigen::Vector2d PlaneError(const Eigen::Vector4d &plane, const Eigen::Vector6d &line,
			const Eigen::Vector6d &observer) const
	{
		// plane is normal and distance
		// plane is global
		// line is Point + Vector
		// line is local in observer base base

		Eigen::Matrix<double, 4, 4, Eigen::DontAlign> RtObs = C3DJacobians::VecToPose(observer);	//c2w
		// poses of vertices

		Eigen::Vector4d pG = plane;
		// transform plane owner -> global

		Eigen::Vector4d pL = RtObs.transpose() * pG;
		//std::cout << "loc: " << pL.transpose() << std::endl;
		// transform plane global -> observer

		Eigen::Vector2d error = Eigen::Vector2d::Zero();
		error(0) = /*abs*/(pL.head(3).transpose() * line.head(3) + pL(3)) / pL.head(3).norm();
		//std::cout << "x: " << (pL.head(3).transpose() * line.head(3)) << " " << pL(3) << std::endl;
		// distance error, abs should not matter

		Eigen::Vector3d dir = line.tail(3)/* - line.head(3)*/;
		error(1) = /*asin(*/ ((pL.head(3).transpose() * dir) / (pL.head(3).norm() * dir.norm()))(0) /*)*/;
		// angle error

		// todo: penalize vectors outside of the line segment

		return error;
	}

	inline void PlanePlus(const Eigen::Vector4d &plane, const Eigen::Vector4d &delta, Eigen::Vector4d &out) const // "smart" plus
	{
		Eigen::Vector3d vec = delta.head(3);

		out.head(3) = C3DJacobians::Operator_rot(vec) * plane.head(3);
		out.tail(1) = plane.tail(1) + delta.tail(1);
	}

	/**
	 *	@brief calculates jacobians, expectation and error
	 *
	 *	@param[out] r_t_jacobian0 is jacobian, associated with the first vertex
	 *	@param[out] r_t_jacobian1 is jacobian, associated with the second vertex
	 *	@param[out] r_v_expectation is expecation vector
	 *	@param[out] r_v_error is error vector
	 */
	inline void Calculate_Jacobians_Expectation_Error(Eigen::Matrix<double, 2, 4> &r_t_jacobian0,
			Eigen::Matrix<double, 2, 6> &r_t_jacobian1, Eigen::Matrix<double, 2, 1> &r_v_expectation,
			Eigen::Matrix<double, 2, 1> &r_v_error) const // change dimensionality of eigen types, if required
	/*inline void Calculate_Jacobians_Expectation_Error(_TyBase::_TyJacobianTuple &r_t_jacobian_tuple,
		Eigen::Matrix<double, 2, 1> &r_v_expectation,
		Eigen::Matrix<double, 2, 1> &r_v_error) const // change dimensionality of eigen types, if required*/
	{
		//std:: cout << m_p_vertex0->r_v_State().transpose() << std::endl;
		//std:: cout << m_p_vertex1->r_v_State().transpose() << std::endl;

		r_v_expectation = PlaneError(m_p_vertex0->r_v_State(),
				m_v_measurement, m_p_vertex1->r_v_State());
		r_v_error = r_v_expectation;
		// compute error
		//std:: cout << r_v_error.transpose() << std::endl;

		//std::cout << "errG " << r_v_error.transpose() << std::endl;

		const double delta = 1e-9;
		const double scalar = 1.0 / (delta);

		Eigen::Matrix<double, 2, 4> &J0 = r_t_jacobian0;
		Eigen::Matrix<double, 2, 6> &J1 = r_t_jacobian1;

		Eigen::Matrix<double, 6, 6> Eps;
		Eps = Eigen::Matrix<double, 6, 6>::Identity() * delta; // faster, all memory on stack

		for(int j = 0; j < 4; ++ j) {
			Eigen::Matrix<double, 4, 1> p_delta;
			PlanePlus(m_p_vertex0->r_v_State(), Eps.col(j).head(4), p_delta);
			//p_delta = m_vertex_ptr.Get<0>()->r_v_State() + Eps.col(j).head(4);
			J0.col(j) = (r_v_expectation - PlaneError(p_delta, m_v_measurement, m_p_vertex1->r_v_State())) * scalar;
		}
		// J0

		for(int j = 0; j < 6; ++ j) {
			Eigen::Matrix<double, 6, 1> p_delta;
			C3DJacobians::Relative_to_Absolute(m_p_vertex1->r_v_State(), Eps.col(j), p_delta);
			J1.col(j) = (r_v_expectation - PlaneError(m_p_vertex0->r_v_State(), m_v_measurement, p_delta)) * scalar;
		}
		// J1

		/*std::cout << J0 << std::endl << std::endl;
		std::cout << J1 << std::endl << std::endl;*/
		//std::cout << J2 << std::endl << std::endl;
	}

	/**
	 *	@brief calculates \f$\chi^2\f$ error
	 *	@return Returns (unweighted) \f$\chi^2\f$ error for this edge.
	 */
	inline double f_Chi_Squared_Error() const
	{
		Eigen::Matrix<double, 2, 1> v_error;
		v_error = PlaneError(m_p_vertex0->r_v_State(),
				m_v_measurement, m_p_vertex1->r_v_State());
		// calculates the expectation, error and the jacobians

		return (v_error.transpose() * m_t_sigma_inv).dot(v_error); // ||z_i - h_i(O_i)||^2 lambda_i
	}
};

/**
 *	@brief SE(3) edge
 */
class CPlaneOffsetEdge_Local : public CBaseEdgeImpl<CPlaneOffsetEdge_Local, MakeTypelist(CVertexPlane3D, CVertexPose3D), 2/* dist, angle */, 6, CBaseEdge::Robust>,
		public CRobustify_ErrorNorm_Default<CCTFraction<148, 1000>, CHuberLossd> {
public:
	typedef CBaseEdgeImpl<CPlaneOffsetEdge_Local, MakeTypelist(CVertexPlane3D, CVertexPose3D), 2, 6, CBaseEdge::Robust> _TyBase; /**< @brief base class */
public:
	__GRAPH_TYPES_ALIGN_OPERATOR_NEW // imposed by the use of eigen, just copy this

	/**
	 *	@brief default constructor; has no effect
	 */
	inline CPlaneOffsetEdge_Local()
	{}

	/**
	 *	@brief constructor; converts parsed edge to edge representation
	 *
	 *	@tparam CSystem is type of system where this edge is being stored
	 *
	 *	@param[in] n_node0 is (zero-based) index of the plane
	 *	@param[in] n_node1 is (zero-based) index of the offset
	 *	@param[in] r_v_delta is measurement vector
	 *	@param[in] r_t_inv_sigma is the information matrix
	 *	@param[in,out] r_system is reference to system (used to query edge vertices)
	 */
	template <class CSystem>
	CPlaneOffsetEdge_Local(size_t n_node0, size_t n_node1, const Eigen::Matrix<double, 6, 1> &r_v_delta,
		const Eigen::Matrix<double, 2, 2> &r_t_inv_sigma, CSystem &r_system)
		:_TyBase(n_node0, n_node1, r_v_delta, r_t_inv_sigma)
	{
		m_p_vertex0 = &r_system.template r_Get_Vertex<CVertexPlane3D>(n_node0, CInitializeNullVertex<CVertexPlane3D>());
		m_p_vertex1 = &r_system.template r_Get_Vertex<CVertexPose3D>(n_node1, CInitializeNullVertex<CVertexPose3D>());
		// get vertices (initialize if required)
	}

	inline void PlanePlus(const Eigen::Vector4d &plane, const Eigen::Vector4d &delta, Eigen::Vector4d &out) const // "smart" plus
	{
		Eigen::Vector3d vec = delta.head(3);

		out.head(3) = C3DJacobians::Operator_rot(vec) * plane.head(3);
		out.tail(1) = plane.tail(1) + delta.tail(1);
	}

	inline Eigen::Vector2d PlaneError(const Eigen::Vector4d &plane, const Eigen::Vector6d &line,
				const Eigen::Vector6d &offset) const
	{
		// plane is normal and distance
		// plane is in baseframe, c2w
		// line is Point + Vector
		// line is in offset frame

		Eigen::Matrix<double, 4, 4, Eigen::DontAlign> RtOff = C3DJacobians::VecToPose(offset);	//c2w
		// poses of measurement

		Eigen::Vector4d pOff = RtOff.transpose() * plane;
		// transform plane -> offset

		Eigen::Vector2d error = Eigen::Vector2d::Zero();
		error(0) = /*abs*/(pOff.head(3).transpose() * line.head(3) + pOff(3)) / pOff.head(3).norm();
		// distance error, abs should not matter

		Eigen::Vector3d dir = line.tail(3)/* - line.head(3)*/;
		error(1) = /*asin(*/ ((pOff.head(3).transpose() * dir) / (pOff.head(3).norm() * dir.norm()))(0) /*)*/;
		// angle error

		return error;
	}

	/**
	 *	@brief calculates jacobians, expectation and error
	 *
	 *	@param[out] r_t_jacobian0 is jacobian, associated with the first vertex
	 *	@param[out] r_t_jacobian1 is jacobian, associated with the second vertex
	 *	@param[out] r_v_expectation is expecation vector
	 *	@param[out] r_v_error is error vector
	 */
	inline void Calculate_Jacobians_Expectation_Error(Eigen::Matrix<double, 2, 4> &r_t_jacobian0,
		Eigen::Matrix<double, 2, 6> &r_t_jacobian1,
		Eigen::Matrix<double, 2, 1> &r_v_expectation,
		Eigen::Matrix<double, 2, 1> &r_v_error) const // change dimensionality of eigen types, if required
	{
		r_v_expectation = PlaneError(m_p_vertex0->r_v_State(), m_v_measurement, m_p_vertex1->r_v_State());
		r_v_error = r_v_expectation;
		// compute error

		//std::cout << "errL " << r_v_error.transpose() << std::endl;

		const double delta = 1e-9;
		const double scalar = 1.0 / (delta);

		Eigen::Matrix<double, 6, 6> Eps;
		Eps = Eigen::Matrix<double, 6, 6>::Identity() * delta; // faster, all memory on stack

		for(int j = 0; j < 4; ++ j) {
			Eigen::Matrix<double, 4, 1> p_delta;
			PlanePlus(m_p_vertex0->r_v_State(), Eps.col(j).head(4), p_delta);
			//p_delta = m_p_vertex0->r_v_State() + Eps.col(j).head(4);
			r_t_jacobian0.col(j) =
					(r_v_expectation - PlaneError(p_delta, m_v_measurement, m_p_vertex1->r_v_State())) * scalar;
		}

		for(int j = 0; j < 6; ++ j) {
			Eigen::Matrix<double, 6, 1> p_delta;
			C3DJacobians::Relative_to_Absolute(m_p_vertex1->r_v_State(), Eps.col(j), p_delta);
			r_t_jacobian1.col(j) =
					(r_v_expectation - PlaneError(m_p_vertex0->r_v_State(), m_v_measurement, p_delta)) * scalar;
		}
		// compute jacobians

		//std::cout << r_t_jacobian0 << std::endl;
		//std::cout << r_t_jacobian1 << std::endl;
	}

	/**
	 *	@brief calculates \f$\chi^2\f$ error
	 *	@return Returns (unweighted) \f$\chi^2\f$ error for this edge.
	 */
	inline double f_Chi_Squared_Error() const
	{
		Eigen::Matrix<double, 2, 1> v_error;
		v_error = PlaneError(m_p_vertex0->r_v_State(), m_v_measurement, m_p_vertex1->r_v_State());
		// calculates the expectation, error and the jacobians

		return (v_error.transpose() * m_t_sigma_inv).dot(v_error); // ||z_i - h_i(O_i)||^2 lambda_i
	}
};

/**
 *	@brief SE(3) edge
 */
class CPlaneOffsetEdge_Global : public CBaseEdgeImpl<CPlaneOffsetEdge_Global, MakeTypelist(CVertexPlane3D, CVertexPose3D, CVertexPose3D, CVertexPose3D), 2/* dist, angle */, 6, CBaseEdge::Robust>,
		public CRobustify_ErrorNorm_Default<CCTFraction<148, 1000>, CHuberLossd> {
public:
	typedef CBaseEdgeImpl<CPlaneOffsetEdge_Global, MakeTypelist(CVertexPlane3D, CVertexPose3D, CVertexPose3D, CVertexPose3D), 2, 6, CBaseEdge::Robust> _TyBase; /**< @brief base class */
public:
	__GRAPH_TYPES_ALIGN_OPERATOR_NEW // imposed by the use of eigen, just copy this

	/**
	 *	@brief default constructor; has no effect
	 */
	inline CPlaneOffsetEdge_Global()
	{}

	/**
	 *	@brief constructor; converts parsed edge to edge representation
	 *
	 *	@tparam CSystem is type of system where this edge is being stored
	 *
	 *	@param[in] n_node0 is (zero-based) index of the plane node
	 *	@param[in] n_node1 is (zero-based) index of the observing node
	 *	@param[in] n_node2 is (zero-based) index of the owner node
	 *	@param[in] n_node3 is (zero-based) index of the offset
	 *	@param[in] r_v_delta is measurement vector
	 *	@param[in] r_t_inv_sigma is the information matrix
	 *	@param[in,out] r_system is reference to system (used to query edge vertices)
	 */
	template <class CSystem>
	CPlaneOffsetEdge_Global(size_t n_node0, size_t n_node1, size_t n_node2, size_t n_node3, const Eigen::Matrix<double, 6, 1> &r_v_delta,
		const Eigen::Matrix<double, 2, 2> &r_t_inv_sigma, CSystem &r_system)
		:_TyBase(typename _TyBase::_TyVertexIndexTuple(n_node0, n_node1, n_node2, n_node3), r_v_delta, r_t_inv_sigma)
	{
		m_vertex_ptr.Get<0>() = &r_system.template r_Get_Vertex<CVertexPlane3D>(n_node0, CInitializeNullVertex<CVertexPlane3D>());
		m_vertex_ptr.Get<1>() = &r_system.template r_Get_Vertex<CVertexPose3D>(n_node1, CInitializeNullVertex<CVertexPose3D>());
		m_vertex_ptr.Get<2>() = &r_system.template r_Get_Vertex<CVertexPose3D>(n_node2, CInitializeNullVertex<CVertexPose3D>());
		m_vertex_ptr.Get<3>() = &r_system.template r_Get_Vertex<CVertexPose3D>(n_node3, CInitializeNullVertex<CVertexPose3D>());
		// get vertices (initialize if required)
	}

	inline Eigen::Vector2d PlaneError(const Eigen::Vector4d &plane, const Eigen::Vector6d &line,
			const Eigen::Vector6d &observer, const Eigen::Vector6d &owner,const Eigen::Vector6d &offset) const
	{
		// plane is normal and distance
		// plane is local in owner framebase, c2w
		// line is Point + Vector
		// line is local in observer offset base

		Eigen::Matrix<double, 4, 4, Eigen::DontAlign> RtObs = C3DJacobians::VecToPose(observer);	//c2w
		Eigen::Matrix<double, 4, 4, Eigen::DontAlign> RtOwn = C3DJacobians::VecToPose(owner);		//c2w
		Eigen::Matrix<double, 4, 4, Eigen::DontAlign> RtOff = C3DJacobians::VecToPose(offset);		//c2w
		// poses of vertices

		Eigen::Vector4d pG = RtOwn.inverse().transpose() * plane;
		// transform plane owner -> global

		Eigen::Vector4d pL = RtObs.transpose() * pG;
		// transform plane global -> observer

		Eigen::Vector4d pOff = RtOff.transpose() * pL;
		// transform plane observer -> offset

		Eigen::Vector2d error = Eigen::Vector2d::Zero();
		error(0) = /*abs*/(pOff.head(3).transpose() * line.head(3) + pOff(3)) / pOff.head(3).norm();
		// distance error, abs should not matter

		Eigen::Vector3d dir = line.tail(3)/* - line.head(3)*/;
		error(1) = /*asin(*/ ((pOff.head(3).transpose() * dir) / (pOff.head(3).norm() * dir.norm()))(0) /*)*/;
		// angle error

		// todo: penalize vectors outside of the line segment

		return error;
	}

	inline void PlanePlus(const Eigen::Vector4d &plane, const Eigen::Vector4d &delta, Eigen::Vector4d &out) const // "smart" plus
	{
		Eigen::Vector3d vec = delta.head(3);

		out.head(3) = C3DJacobians::Operator_rot(vec) * plane.head(3);
		out.tail(1) = plane.tail(1) + delta.tail(1);
	}

	/**
	 *	@brief calculates jacobians, expectation and error
	 *
	 *	@param[out] r_t_jacobian0 is jacobian, associated with the first vertex
	 *	@param[out] r_t_jacobian1 is jacobian, associated with the second vertex
	 *	@param[out] r_v_expectation is expecation vector
	 *	@param[out] r_v_error is error vector
	 */
	inline void Calculate_Jacobians_Expectation_Error(_TyBase::_TyJacobianTuple &r_t_jacobian_tuple,
		Eigen::Matrix<double, 2, 1> &r_v_expectation,
		Eigen::Matrix<double, 2, 1> &r_v_error) const // change dimensionality of eigen types, if required
	{
		r_v_expectation = PlaneError(m_vertex_ptr.Get<0>()->r_v_State(),
				m_v_measurement, m_vertex_ptr.Get<1>()->r_v_State(), m_vertex_ptr.Get<2>()->r_v_State(),
				m_vertex_ptr.Get<3>()->r_v_State());
		r_v_error = r_v_expectation;
		// compute error

		//std::cout << "errG " << r_v_error.transpose() << std::endl;

		const double delta = 1e-9;
		const double scalar = 1.0 / (delta);

		Eigen::Matrix<double, 2, 4> &J0 = r_t_jacobian_tuple.Get<0>();
		Eigen::Matrix<double, 2, 6> &J1 = r_t_jacobian_tuple.Get<1>();
		Eigen::Matrix<double, 2, 6> &J2 = r_t_jacobian_tuple.Get<2>();
		Eigen::Matrix<double, 2, 6> &J3 = r_t_jacobian_tuple.Get<3>();

		Eigen::Matrix<double, 6, 6> Eps;
		Eps = Eigen::Matrix<double, 6, 6>::Identity() * delta; // faster, all memory on stack

		for(int j = 0; j < 4; ++ j) {
			Eigen::Matrix<double, 4, 1> p_delta;
			PlanePlus(m_vertex_ptr.Get<0>()->r_v_State(), Eps.col(j).head(4), p_delta);
			//p_delta = m_vertex_ptr.Get<0>()->r_v_State() + Eps.col(j).head(4);
			J0.col(j) = (r_v_expectation - PlaneError(p_delta, m_v_measurement, m_vertex_ptr.Get<1>()->r_v_State(),
					m_vertex_ptr.Get<2>()->r_v_State(), m_vertex_ptr.Get<3>()->r_v_State())) * scalar;
		}
		// J0

		for(int j = 0; j < 6; ++ j) {
			Eigen::Matrix<double, 6, 1> p_delta;
			C3DJacobians::Relative_to_Absolute(m_vertex_ptr.Get<1>()->r_v_State(), Eps.col(j), p_delta);
			J1.col(j) = (r_v_expectation - PlaneError(m_vertex_ptr.Get<0>()->r_v_State(), m_v_measurement, p_delta,
					m_vertex_ptr.Get<2>()->r_v_State(), m_vertex_ptr.Get<3>()->r_v_State())) * scalar;
		}
		// J1

		for(int j = 0; j < 6; ++ j) {
			Eigen::Matrix<double, 6, 1> p_delta;
			C3DJacobians::Relative_to_Absolute(m_vertex_ptr.Get<2>()->r_v_State(), Eps.col(j), p_delta);
			J2.col(j) = (r_v_expectation - PlaneError(m_vertex_ptr.Get<0>()->r_v_State(), m_v_measurement,
					m_vertex_ptr.Get<1>()->r_v_State(),	p_delta, m_vertex_ptr.Get<3>()->r_v_State())) * scalar;
		}
		// J2

		for(int j = 0; j < 6; ++ j) {
			Eigen::Matrix<double, 6, 1> p_delta;
			C3DJacobians::Relative_to_Absolute(m_vertex_ptr.Get<3>()->r_v_State(), Eps.col(j), p_delta);
			J3.col(j) = (r_v_expectation - PlaneError(m_vertex_ptr.Get<0>()->r_v_State(), m_v_measurement,
					m_vertex_ptr.Get<1>()->r_v_State(),	m_vertex_ptr.Get<2>()->r_v_State(), p_delta)) * scalar;
		}
		// J3

		/*std::cout << J0 << std::endl << std::endl;
		std::cout << J1 << std::endl << std::endl;
		std::cout << J2 << std::endl << std::endl;*/
	}

	/**
	 *	@brief calculates \f$\chi^2\f$ error
	 *	@return Returns (unweighted) \f$\chi^2\f$ error for this edge.
	 */
	inline double f_Chi_Squared_Error() const
	{
		Eigen::Matrix<double, 2, 1> v_error;
		v_error = PlaneError(m_vertex_ptr.Get<0>()->r_v_State(),
				m_v_measurement, m_vertex_ptr.Get<1>()->r_v_State(), m_vertex_ptr.Get<2>()->r_v_State(),
				m_vertex_ptr.Get<3>()->r_v_State());
		// calculates the expectation, error and the jacobians

		return (v_error.transpose() * m_t_sigma_inv).dot(v_error); // ||z_i - h_i(O_i)||^2 lambda_i
	}
};

/**
 *	@brief SE(3) pose-pose edge
 */
//class CBSplineEdge6D : public CBaseEdgeImpl<CBSplineEdge, MakeTypelist(CVertexPose3D, CVertexPose3D, CVertexPose3D, CVertexPose3D), 12, 12> {
//
//public:
//	typedef CBaseEdgeImpl<CBSplineEdge6D, MakeTypelist(CVertexPose3D, CVertexPose3D, CVertexPose3D, CVertexPose3D), 12, 12> _TyBase; /**< @brief base class */
//
//public:
//	__GRAPH_TYPES_ALIGN_OPERATOR_NEW // imposed by the use of eigen, just copy this
//
//	/**
//	 *	@brief default constructor; has no effect
//	 */
//	inline CBSplineEdge6D()
//	{}
//
//	template <class CSystem>
//	CBSplineEdge6D(const CParserBase::TEdgeSpline3D &r_t_edge, CSystem &r_system)
//		:_TyBase(typename _TyBase::_TyVertexIndexTuple(r_t_edge.m_n_node_0, r_t_edge.m_n_node_1, r_t_edge.m_n_node_2, r_t_edge.m_n_node_3),
//		r_t_edge.m_v_delta, r_t_edge.m_t_inv_sigma)
//	{
//		m_vertex_ptr.Get<0>() = &r_system.template r_Get_Vertex<CVertexPose3D>(r_t_edge.m_n_node_0, CInitializeNullVertex<CVertexPose3D>());
//		m_vertex_ptr.Get<1>() = &r_system.template r_Get_Vertex<CVertexPose3D>(r_t_edge.m_n_node_1, CInitializeNullVertex<CVertexPose3D>());
//		m_vertex_ptr.Get<2>() = &r_system.template r_Get_Vertex<CVertexPose3D>(r_t_edge.m_n_node_2, CInitializeNullVertex<CVertexPose3D>());
//		m_vertex_ptr.Get<3>() = &r_system.template r_Get_Vertex<CVertexPose3D>(r_t_edge.m_n_node_3, CInitializeNullVertex<CVertexPose3D>());
//		// get vertices (initialize if required)
//
//		//std::cout << r_t_edge.m_n_node_0 << " " << r_t_edge.m_n_node_1 << " " << r_t_edge.m_n_node_2 << " " <<
//		//		r_t_edge.m_n_node_3 << " " << r_t_edge.m_v_delta.transpose() << " " << r_t_edge.m_t_inv_sigma << std::endl;
//
//		/*std::cout << "? " << m_vertex_ptr.Get<0>()->r_v_State().transpose() << std::endl;
//		std::cout << "? " << m_vertex_ptr.Get<1>()->r_v_State().transpose() << std::endl;
//		std::cout << "? " << m_vertex_ptr.Get<2>()->r_v_State().transpose() << std::endl;
//		std::cout << "? " << m_vertex_ptr.Get<3>()->r_v_State().transpose() << std::endl;*/
//	}
//
//	/**
//	 *	@brief constructor; converts parsed edge to edge representation
//	 *
//	 *	@tparam CSystem is type of system where this edge is being stored
//	 *
//	 *	@param[in] n_node0 is (zero-based) index of the first (origin) node
//	 *	@param[in] n_node1 is (zero-based) index of the second (endpoint) node
//	 *	@param[in] r_v_delta is measurement vector
//	 *	@param[in] r_t_inv_sigma is the information matrix
//	 *	@param[in,out] r_system is reference to system (used to query edge vertices)
//	 */
//	template <class CSystem>
//	CBSplineEdge6D(size_t n_node0, size_t n_node1, size_t n_node2, size_t n_node3, const Eigen::Matrix<double, 12, 1> &r_v_delta,
//		const Eigen::Matrix<double, 12, 12> &r_t_inv_sigma, CSystem &r_system)
//		:_TyBase(typename _TyBase::_TyVertexIndexTuple(n_node0, n_node1, n_node2, n_node3), r_v_delta, r_t_inv_sigma)
//	{
//		m_vertex_ptr.Get<0>() = &r_system.template r_Get_Vertex<CVertexPose3D>(n_node0, CInitializeNullVertex<CVertexPose3D>());
//		m_vertex_ptr.Get<1>() = &r_system.template r_Get_Vertex<CVertexPose3D>(n_node1, CInitializeNullVertex<CVertexPose3D>());
//		m_vertex_ptr.Get<2>() = &r_system.template r_Get_Vertex<CVertexPose3D>(n_node2, CInitializeNullVertex<CVertexPose3D>());
//		m_vertex_ptr.Get<3>() = &r_system.template r_Get_Vertex<CVertexPose3D>(n_node3, CInitializeNullVertex<CVertexPose3D>());
//		// get vertices (initialize if required)
//	}
//
//	/**
//	 *	@brief updates the edge with a new measurement
//	 *
//	 *	@param[in] r_v_delta is new measurement vector
//	 *	@param[in] r_t_inv_sigma is new information matrix
//	 */
//	inline void Update(const Eigen::Matrix<double, 12, 1> &r_v_delta, const Eigen::Matrix<double, 12, 12> &r_t_inv_sigma) // for some reason this needs to be here, although the base already implements this
//	{
//		_TyBase::Update(r_v_delta, r_t_inv_sigma);
//	}
//
//	/**
//	 *	@brief calculates jacobians, expectation and error
//	 *
//	 *	@param[out] r_t_jacobian0 is jacobian, associated with the first vertex
//	 *	@param[out] r_t_jacobian1 is jacobian, associated with the second vertex
//	 *	@param[out] r_v_expectation is expecation vector
//	 *	@param[out] r_v_error is error vector
//	 */
//	inline void Calculate_Jacobians_Expectation_Error(_TyBase::_TyJacobianTuple &r_t_jacobian_tuple,
//			Eigen::Matrix<double, 12, 1> &r_v_expectation, Eigen::Matrix<double, 12, 1> &r_v_error) const // change dimensionality of eigen types, if required
//	{
//		// calculates the expectation and the jacobians
//		/*std::cout << m_vertex_ptr.Get<0>()->r_v_State().transpose() << std::endl;
//		std::cout << m_vertex_ptr.Get<1>()->r_v_State().transpose() << std::endl;
//		std::cout << m_vertex_ptr.Get<2>()->r_v_State().transpose() << std::endl;
//		std::cout << m_vertex_ptr.Get<3>()->r_v_State().transpose() << std::endl;*/
//
//		BSplineSE3 spline(m_vertex_ptr.Get<0>()->r_v_State(), m_vertex_ptr.Get<1>()->r_v_State(),
//				m_vertex_ptr.Get<2>()->r_v_State(), m_vertex_ptr.Get<3>()->r_v_State());
//		r_v_expectation = spline.bspline_error();
//		// expectation error
//
//		const double delta = 1e-9;
//		const double scalar = 1.0 / (delta);
//		Eigen::Matrix<double, 6, 6> Eps = Eigen::Matrix<double, 6, 6>::Identity() * delta; // faster, all memory on stack
//		Eigen::Matrix<double, 6, 1> p_delta;
//
//		for(size_t j = 0; j < 6; ++j) // four 1x6 jacobians
//		{
//			C3DJacobians::Relative_to_Absolute(m_vertex_ptr.Get<0>()->r_v_State(), Eps.col(j), p_delta);
//			BSplineSE3 spline0(p_delta, m_vertex_ptr.Get<1>()->r_v_State(),
//					m_vertex_ptr.Get<2>()->r_v_State(), m_vertex_ptr.Get<3>()->r_v_State());
//			r_t_jacobian_tuple.Get<0>().col(j) = (-spline0.bspline_error6D() + r_v_expectation) * scalar;
//			// J0
//
//			C3DJacobians::Relative_to_Absolute(m_vertex_ptr.Get<1>()->r_v_State(), Eps.col(j), p_delta);
//			BSplineSE3 spline1(m_vertex_ptr.Get<0>()->r_v_State(), p_delta,
//					m_vertex_ptr.Get<2>()->r_v_State(), m_vertex_ptr.Get<3>()->r_v_State());
//			r_t_jacobian_tuple.Get<1>().col(j) = (-spline1.bspline_error6D() + r_v_expectation) * scalar;
//			// J1
//
//			C3DJacobians::Relative_to_Absolute(m_vertex_ptr.Get<2>()->r_v_State(), Eps.col(j), p_delta);
//			BSplineSE3 spline2(m_vertex_ptr.Get<0>()->r_v_State(), m_vertex_ptr.Get<1>()->r_v_State(),
//					p_delta, m_vertex_ptr.Get<3>()->r_v_State());
//			r_t_jacobian_tuple.Get<2>().col(j) = (-spline2.bspline_error6D() + r_v_expectation) * scalar;
//			// J2
//
//			C3DJacobians::Relative_to_Absolute(m_vertex_ptr.Get<3>()->r_v_State(), Eps.col(j), p_delta);
//			BSplineSE3 spline3(m_vertex_ptr.Get<0>()->r_v_State(), m_vertex_ptr.Get<1>()->r_v_State(),
//					m_vertex_ptr.Get<2>()->r_v_State(), p_delta);
//			r_t_jacobian_tuple.Get<3>().col(j) = (-spline3.bspline_error6D() + r_v_expectation) * scalar;
//			// J3
//		}
//		// error is given by spline function
//
//		r_v_error = m_v_measurement - r_v_expectation;	// measurement should be zero
//		// calculates error (possibly re-calculates, if running A-SLAM)
//	}
//
//	/**
//	 *	@brief calculates \f$\chi^2\f$ error
//	 *	@return Returns (unweighted) \f$\chi^2\f$ error for this edge.
//	 */
//	inline double f_Chi_Squared_Error() const
//	{
//		/*std::cout << "er " <<  m_vertex_ptr.Get<0>()->r_v_State().transpose() << std::endl;
//		std::cout << "er " <<  m_vertex_ptr.Get<1>()->r_v_State().transpose() << std::endl;
//		std::cout << "er " <<  m_vertex_ptr.Get<2>()->r_v_State().transpose() << std::endl;
//		std::cout << "er " <<  m_vertex_ptr.Get<3>()->r_v_State().transpose() << std::endl;*/
//
//		BSplineSE3 spline(m_vertex_ptr.Get<0>()->r_v_State(), m_vertex_ptr.Get<1>()->r_v_State(),
//			m_vertex_ptr.Get<2>()->r_v_State(), m_vertex_ptr.Get<3>()->r_v_State());
//		Eigen::Matrix<double, 1, 1> v_error = m_v_measurement - spline.bspline_error();
//		// calculates the expectation, error and the jacobians
//
//		return (v_error.transpose() * m_t_sigma_inv).dot(v_error); // ||z_i - h_i(O_i)||^2 lambda_i
//	}
//};

/**
 *	@brief Sim(3) pose roll edge
 */
class CEdge3DXYZ : public CBaseEdgeImpl<CEdge3DXYZ, MakeTypelist(CVertexPose3D), 3> {
public:
	typedef CBaseEdgeImpl<CEdge3DXYZ, MakeTypelist(CVertexPose3D), 3> _TyBase; /**< @brief base class */

public:
	__GRAPH_TYPES_ALIGN_OPERATOR_NEW // imposed by the use of eigen, just copy this

	/**
	 *	@brief default constructor; has no effect
	 */
	inline CEdge3DXYZ()
	{}

	/**
	 *	@brief constructor; converts parsed edge to edge representation
	 *
	 *	@tparam CSystem is type of system where this edge is being stored
	 *
	 *	@param[in] r_t_edge is parsed edge
	 *	@param[in,out] r_system is reference to system (used to query edge vertices)
	 */
	template <class CSystem>
	CEdge3DXYZ(size_t n_vertex0, const Eigen::Vector3d &r_v_delta,
		const Eigen::Matrix<double, 3, 3> &r_v_sigma, CSystem &r_system)
		:_TyBase(n_vertex0, r_v_delta, r_v_sigma)
	{
		m_p_vertex0 = &r_system.template r_Get_Vertex<CVertexPose3D>(n_vertex0, CInitializeNullVertex<>());
		// initialize vertex 1 manually
	}

	/**
	 *	@brief updates the edge with a new measurement
	 *
	 *	@param[in] r_v_delta is new measurement vector
	 *	@param[in] r_t_inv_sigma is new information matrix
	 */
	inline void Update(const Eigen::Vector3d &r_v_delta, const Eigen::Matrix<double, 3, 3> &r_t_inv_sigma)
	{
		_TyBase::Update(r_v_delta, r_t_inv_sigma);
	}

	/**
	 *	@brief calculates jacobians, expectation and error
	 *
	 *	@param[out] r_t_jacobian0 is jacobian, associated with the first vertex
	 *	@param[out] r_v_expectation is expecation vector
	 *	@param[out] r_v_error is error vector
	 */
	inline void Calculate_Jacobian_Expectation_Error(Eigen::Matrix<double, 3, 6> &r_t_jacobian0,
			Eigen::Vector3d &r_v_expectation, Eigen::Vector3d &r_v_error) const
	{
		r_v_expectation = m_p_vertex0->r_v_State().head<3>();

		const double delta = 1e-9;
		const double scalar = 1.0 / (delta);

		Eigen::Matrix<double, 6, 6> Eps;
		Eps = Eigen::Matrix<double, 6, 6>::Identity() * delta; // faster, all memory on stack

		Eigen::Matrix<double, 3, 6> &H1 = r_t_jacobian0;
		// can actually work inplace

		Eigen::Matrix<double, 6, 1> p_delta;

		//for XYZ and RPY
		for(int j = 0; j < 6; ++ j) {
			C3DJacobians::Relative_to_Absolute(m_p_vertex0->r_v_State(), Eps.col(j), p_delta);

			H1.col(j) = (p_delta.head<3>() - r_v_expectation) * scalar;
		}
		r_v_error = m_v_measurement - r_v_expectation;

		//std::cout << "exp: " << m_v_measurement.transpose() << " <> " << r_v_expectation.transpose() <<
		//		" : " << (r_v_error.transpose() * m_t_sigma_inv).dot(r_v_error) << std::endl;
	}

	/**
	 *	@brief calculates \f$\chi^2\f$ error
	 *	@return Returns (unweighted) \f$\chi^2\f$ error for this edge.
	 */
	inline double f_Chi_Squared_Error() const
	{
		Eigen::Vector3d v_error;

		v_error = m_v_measurement - m_p_vertex0->r_v_State().head<3>();
		//std::cout << "ch: " << m_v_measurement.transpose() << " <> " << m_p_vertex0->r_v_State().head<3>().transpose() << std::endl;

		return (v_error.transpose() * m_t_sigma_inv).dot(v_error); // ||z_i - h_i(O_i)||^2 lambda_i
	}
};

/**
 *	@brief pose Z edge
 */
class CEdge3DY : public CBaseEdgeImpl<CEdge3DY, MakeTypelist(CVertexPose3D), 1> {
public:
	typedef CBaseEdgeImpl<CEdge3DY, MakeTypelist(CVertexPose3D), 1> _TyBase; /**< @brief base class */

public:
	__GRAPH_TYPES_ALIGN_OPERATOR_NEW // imposed by the use of eigen, just copy this

	/**
	 *	@brief default constructor; has no effect
	 */
	inline CEdge3DY()
	{}

	/**
	 *	@brief constructor; converts parsed edge to edge representation
	 *
	 *	@tparam CSystem is type of system where this edge is being stored
	 *
	 *	@param[in] r_t_edge is parsed edge
	 *	@param[in,out] r_system is reference to system (used to query edge vertices)
	 */
	template <class CSystem>
	CEdge3DY(size_t n_vertex0, const Eigen::Matrix<double, 1, 1> &r_v_delta,
		const Eigen::Matrix<double, 1, 1> &r_v_sigma, CSystem &r_system)
		:_TyBase(n_vertex0, r_v_delta, r_v_sigma)
	{
		m_p_vertex0 = &r_system.template r_Get_Vertex<CVertexPose3D>(n_vertex0, CInitializeNullVertex<>());
		// initialize vertex 1 manually
	}

	/**
	 *	@brief updates the edge with a new measurement
	 *
	 *	@param[in] r_v_delta is new measurement vector
	 *	@param[in] r_t_inv_sigma is new information matrix
	 */
	inline void Update(const Eigen::Matrix<double, 1, 1> &r_v_delta, const Eigen::Matrix<double, 1, 1> &r_t_inv_sigma)
	{
		_TyBase::Update(r_v_delta, r_t_inv_sigma);
	}

	/**
	 *	@brief calculates jacobians, expectation and error
	 *
	 *	@param[out] r_t_jacobian0 is jacobian, associated with the first vertex
	 *	@param[out] r_v_expectation is expecation vector
	 *	@param[out] r_v_error is error vector
	 */
	inline void Calculate_Jacobian_Expectation_Error(Eigen::Matrix<double, 1, 6> &r_t_jacobian0,
			Eigen::Matrix<double, 1, 1> &r_v_expectation, Eigen::Matrix<double, 1, 1> &r_v_error) const
	{
		r_v_expectation(0) = m_p_vertex0->r_v_State()(1);

		const double delta = 1e-9;
		const double scalar = 1.0 / (delta);

		Eigen::Matrix<double, 6, 6> Eps;
		Eps = Eigen::Matrix<double, 6, 6>::Identity() * delta; // faster, all memory on stack

		Eigen::Matrix<double, 1, 6> &H1 = r_t_jacobian0;
		// can actually work inplace

		Eigen::Matrix<double, 6, 1> p_delta;

		//for XYZ and RPY
		for(int j = 0; j < 6; ++ j) {
			C3DJacobians::Relative_to_Absolute(m_p_vertex0->r_v_State(), Eps.col(j), p_delta);

			H1(j) = (p_delta(1) - r_v_expectation(0)) * scalar;
		}
		r_v_error(0) = m_v_measurement(0) - r_v_expectation(0);

		//std::cout << "exp: " << m_v_measurement.transpose() << " <> " << r_v_expectation.transpose() <<
		//		" : " << (r_v_error.transpose() * m_t_sigma_inv).dot(r_v_error) << std::endl;
		//std::cout << H1 << std::endl;
	}

	/**
	 *	@brief calculates \f$\chi^2\f$ error
	 *	@return Returns (unweighted) \f$\chi^2\f$ error for this edge.
	 */
	inline double f_Chi_Squared_Error() const
	{
		Eigen::Matrix<double, 1, 1> v_error;

		v_error(0) = m_v_measurement(0) - m_p_vertex0->r_v_State()(1);
		//std::cout << "ch: " << m_v_measurement.transpose() << " <> " << m_p_vertex0->r_v_State().head<3>().transpose() << std::endl;

		return (v_error.transpose() * m_t_sigma_inv).dot(v_error); // ||z_i - h_i(O_i)||^2 lambda_i
	}
};

/**
 *	@brief pose Z edge
 */
class CEdge3DY2 : public CBaseEdgeImpl<CEdge3DY2, MakeTypelist(CVertexPose3D), 1> {
public:
	typedef CBaseEdgeImpl<CEdge3DY2, MakeTypelist(CVertexPose3D), 1> _TyBase; /**< @brief base class */

public:
	__GRAPH_TYPES_ALIGN_OPERATOR_NEW // imposed by the use of eigen, just copy this
	Eigen::Vector6d m_relative_vector;

	/**
	 *	@brief default constructor; has no effect
	 */
	inline CEdge3DY2()
	{}

	/**
	 *	@brief constructor; converts parsed edge to edge representation
	 *
	 *	@tparam CSystem is type of system where this edge is being stored
	 *
	 *	@param[in] r_t_edge is parsed edge
	 *	@param[in,out] r_system is reference to system (used to query edge vertices)
	 */
	template <class CSystem>
	CEdge3DY2(size_t n_vertex0, Eigen::Vector6d rel, const Eigen::Matrix<double, 1, 1> &r_v_delta,
		const Eigen::Matrix<double, 1, 1> &r_v_sigma, CSystem &r_system)
		:_TyBase(n_vertex0, r_v_delta, r_v_sigma)
	{
		m_p_vertex0 = &r_system.template r_Get_Vertex<CVertexPose3D>(n_vertex0, CInitializeNullVertex<>());
		m_relative_vector = rel;
		// initialize vertex 1 manually
	}

	/**
	 *	@brief updates the edge with a new measurement
	 *
	 *	@param[in] r_v_delta is new measurement vector
	 *	@param[in] r_t_inv_sigma is new information matrix
	 */
	inline void Update(const Eigen::Matrix<double, 1, 1> &r_v_delta, const Eigen::Matrix<double, 1, 1> &r_t_inv_sigma)
	{
		_TyBase::Update(r_v_delta, r_t_inv_sigma);
	}

	/**
	 *	@brief calculates jacobians, expectation and error
	 *
	 *	@param[out] r_t_jacobian0 is jacobian, associated with the first vertex
	 *	@param[out] r_v_expectation is expecation vector
	 *	@param[out] r_v_error is error vector
	 */
	inline void Calculate_Jacobian_Expectation_Error(Eigen::Matrix<double, 1, 6> &r_t_jacobian0,
			Eigen::Matrix<double, 1, 1> &r_v_expectation, Eigen::Matrix<double, 1, 1> &r_v_error) const
	{
		Eigen::Vector6d pose;
		C3DJacobians::Relative_to_Absolute(m_p_vertex0->r_v_State(), m_relative_vector, pose);
		r_v_expectation(0) = pose(1);

		const double delta = 1e-9;
		const double scalar = 1.0 / (delta);

		Eigen::Matrix<double, 6, 6> Eps;
		Eps = Eigen::Matrix<double, 6, 6>::Identity() * delta; // faster, all memory on stack

		Eigen::Matrix<double, 1, 6> &H1 = r_t_jacobian0;
		// can actually work inplace

		Eigen::Matrix<double, 6, 1> p_delta, d;

		//for XYZ and RPY
		for(int j = 0; j < 6; ++ j) {
			C3DJacobians::Relative_to_Absolute(m_p_vertex0->r_v_State(), Eps.col(j), p_delta);
			C3DJacobians::Relative_to_Absolute(p_delta, m_relative_vector, d);
			H1(j) = (d(1) - r_v_expectation(0)) * scalar;
		}
		r_v_error(0) = m_v_measurement(0) - r_v_expectation(0);

		//std::cout << "exp: " << m_v_measurement.transpose() << " <> " << r_v_expectation.transpose() <<
		//		" : " << (r_v_error.transpose() * m_t_sigma_inv).dot(r_v_error) << std::endl;
		//std::cout << H1 << std::endl;
	}

	/**
	 *	@brief calculates \f$\chi^2\f$ error
	 *	@return Returns (unweighted) \f$\chi^2\f$ error for this edge.
	 */
	inline double f_Chi_Squared_Error() const
	{
		Eigen::Matrix<double, 1, 1> v_error;

		v_error(0) = m_v_measurement(0) - m_p_vertex0->r_v_State()(1);
		//std::cout << "ch: " << m_v_measurement.transpose() << " <> " << m_p_vertex0->r_v_State().head<3>().transpose() << std::endl;

		return (v_error.transpose() * m_t_sigma_inv).dot(v_error); // ||z_i - h_i(O_i)||^2 lambda_i
	}
};

#if 0 // this is just a test, not really useful for anything

/**
 *	@brief SE(3) pose-pose-pose edge (a hyperedge test)
 */
class CEdgePose3D_Ternary : public CBaseEdgeImpl<CEdgePose3D_Ternary,
	MakeTypelist(CVertexPose3D, CVertexPose3D, CVertexPose3D), 6> {
public:
	typedef CBaseEdgeImpl<CEdgePose3D_Ternary, MakeTypelist(CVertexPose3D, CVertexPose3D, CVertexPose3D), 6> _TyBase; /**< @brief base edge type */
	typedef Eigen::Matrix<double, 6, 6> Matrix6d; /**< @brief 6x6 matrix type */
	typedef Eigen::Matrix<double, 6, 1> Vector6d; /**< @brief 6D vector type */ // just shorter names

public:
	__GRAPH_TYPES_ALIGN_OPERATOR_NEW // imposed by the use of eigen, just copy this

	/**
	 *	@brief default constructor; has no effect
	 */
	inline CEdgePose3D_Ternary()
	{}

	/**
	 *	@brief constructor; converts parsed edge to edge representation
	 *
	 *	@tparam CSystem is type of system where this edge is being stored
	 *
	 *	@param[in] r_t_edge is parsed edge
	 *	@param[in,out] r_system is reference to system (used to query edge vertices)
	 */
	template <class CSystem>
	CEdgePose3D_Ternary(const CParserBase::TEdge3D &r_t_edge, CSystem &r_system)
		:_TyBase(typename _TyBase::_TyVertexIndexTuple(r_t_edge.m_n_node_0,
		r_t_edge.m_n_node_1, r_t_edge.m_n_node_1/*2*/), r_t_edge.m_v_delta, r_t_edge.m_t_inv_sigma)
	{
		m_vertex_ptr.Get<0>() = &r_system.template r_Get_Vertex<CVertexPose3D>(r_t_edge.m_n_node_0, CInitializeNullVertex<>());
		m_vertex_ptr.Get<1>() = &r_system.template r_Get_Vertex<CVertexPose3D>(r_t_edge.m_n_node_1,
			CEdgePose3D::CRelative_to_Absolute_XYZ_Initializer(m_vertex_ptr.Get<0>()->v_State(), r_t_edge.m_v_delta));
		m_vertex_ptr.Get<2>() = &r_system.template r_Get_Vertex<CVertexPose3D>(r_t_edge.m_n_node_1/*2*/,
			CEdgePose3D::CRelative_to_Absolute_XYZ_Initializer(m_vertex_ptr.Get<0>()->v_State(), r_t_edge.m_v_delta));
		// get vertices (initialize if required)

		//_ASSERTE(r_system.r_Vertex_Pool()[r_t_edge.m_n_node_0].n_Dimension() == 6); // get the vertices from the vertex pool to ensure a correct type is used, do not use m_p_vertex0 / m_p_vertex1 for this
		//_ASSERTE(r_system.r_Vertex_Pool()[r_t_edge.m_n_node_1].n_Dimension() == 6);
		//_ASSERTE(r_system.r_Vertex_Pool()[r_t_edge.m_n_node_1/*2*/].n_Dimension() == 6);
		// make sure the dimensionality is correct (might not be)
		// this fails with const vertices, for obvious reasons. with the thunk tables this can be safely removed.
	}

	/**
	 *	@brief updates the edge with a new measurement
	 *
	 *	@param[in] r_t_edge is parsed edge
	 */
	inline void Update(const CParserBase::TEdge3D &r_t_edge)
	{
		_TyBase::Update(r_t_edge.m_v_delta, r_t_edge.m_t_inv_sigma);
	}

	/**
	 *	@brief calculates jacobians, expectation and error
	 *
	 *	@param[out] r_t_jacobian_tuple is tuple of jacobians, associated with the corresponding vertices
	 *	@param[out] r_v_expectation is expecation vector
	 *	@param[out] r_v_error is error vector
	 */
	inline void Calculate_Jacobians_Expectation_Error(_TyBase::_TyJacobianTuple &r_t_jacobian_tuple,
		Vector6d &r_v_expectation, Vector6d &r_v_error) const
	{
		C3DJacobians::Absolute_to_Relative(m_vertex_ptr.Get<0>()->v_State(),
			m_vertex_ptr.Get<1>()->v_State(), r_v_expectation,
			r_t_jacobian_tuple.Get<0>(), r_t_jacobian_tuple.Get<1>());
		r_t_jacobian_tuple.Get<2>().setIdentity(); // don't really have code that calculates this (yet)
		// calculates the expectation and the jacobians

		r_v_error.head<3>() = m_v_measurement.head<3>() - r_v_expectation.head<3>();

		Eigen::Matrix3d pQ = C3DJacobians::t_AxisAngle_to_RotMatrix(m_v_measurement.tail<3>());
		Eigen::Matrix3d dQ = C3DJacobians::t_AxisAngle_to_RotMatrix(r_v_expectation.tail<3>());
		Eigen::Matrix3d QQ;
		QQ.noalias() = pQ * dQ.inverse();
		// sum the rotations

		r_v_error.tail<3>() = C3DJacobians::v_RotMatrix_to_AxisAngle(QQ);
		// calculates error (possibly re-calculates, if running A-SLAM)
	}

	/**
	 *	@brief calculates \f$\chi^2\f$ error
	 *	@return Returns (unweighted) \f$\chi^2\f$ error for this edge.
	 */
	inline double f_Chi_Squared_Error() const
	{
		_TyBase::_TyJacobianTuple jacobian_tuple; // note that this may not be aligned
		Vector6d v_expectation, v_error;
		Calculate_Jacobians_Expectation_Error(jacobian_tuple, v_expectation, v_error);
		// calculates the expectation, error and the jacobians

		// note that the jacobians are not needed here; if implementing types that will be used
		// with Levenberg-Marquardt where the chi2 is frequently used, it is better to write
		// a special code to calculate the error without calculating the jacobians

		return (v_error.transpose() * m_t_sigma_inv).dot(v_error); // ||z_i - h_i(O_i)||^2 lambda_i
	}
};

#endif // 0

/**
 *	@brief SE(3) pose-landmark edge
 */
class CEdgeBearingBearing3D : public CBaseEdgeImpl<CEdgeBearingBearing3D, MakeTypelist(CVertexPose3D, CVertexPose3D), 3, 6, CBaseEdge::Robust>,
    public CRobustify_ErrorNorm_Default<CCTFraction<296, 1000>, CHuberLossd> {
public:
    typedef CBaseEdgeImpl<CEdgeBearingBearing3D, MakeTypelist(CVertexPose3D, CVertexPose3D), 3, 6, CBaseEdge::Robust> _TyBase; /**< @brief base edge type */
public:
	__GRAPH_TYPES_ALIGN_OPERATOR_NEW // imposed by the use of eigen, just copy this

	/**
	 *	@brief default constructor; has no effect
	 */
	inline CEdgeBearingBearing3D()
	{}

	/**
	 *	@brief constructor; converts parsed edge to edge representation
	 *
	 *	@tparam CSystem is type of system where this edge is being stored
	 *
	 *	@param[in] n_node0 is (zero-based) index of the first (origin) node
	 *	@param[in] n_node1 is (zero-based) index of the second (endpoint) node
	 *	@param[in] r_v_delta is measurement vector
	 *	@param[in] r_t_inv_sigma is the information matrix
	 *	@param[in,out] r_system is reference to system (used to query edge vertices)
	 */
	template <class CSystem>
	CEdgeBearingBearing3D(size_t n_node0, size_t n_node1, const Eigen::Matrix<double, 6, 1> &r_v_delta,
		const Eigen::Matrix<double, 3, 3> &r_t_inv_sigma, CSystem &r_system)
		:_TyBase(n_node0, n_node1, r_v_delta, r_t_inv_sigma)
	{
		//fprintf(stderr, "%f %f %f\n", r_t_edge.m_v_delta(0), r_t_edge.m_v_delta(1), r_t_edge.m_v_delta(2));

		m_p_vertex0 = &r_system.template r_Get_Vertex<CVertexPose3D>(n_node0, CInitializeNullVertex<>());
		m_p_vertex1 = &r_system.template r_Get_Vertex<CVertexPose3D>(n_node1, CInitializeNullVertex<>());
		// get vertices (initialize if required)

		//_ASSERTE(r_system.r_Vertex_Pool()[n_node0].n_Dimension() == 6); // get the vertices from the vertex pool to ensure a correct type is used, do not use m_p_vertex0 / m_p_vertex1 for this
		//_ASSERTE(r_system.r_Vertex_Pool()[n_node1].n_Dimension() == 3);
		// make sure the dimensionality is correct (might not be)
		// this fails with const vertices, for obvious reasons. with the thunk tables this can be safely removed.
	}

    /**
	 *	@brief updates the edge with a new measurement
	 *
	 *	@param[in] r_v_delta is new measurement vector
	 *	@param[in] r_t_inv_sigma is new information matrix
	 */
	inline void Update(const Eigen::Matrix<double, 6, 1> &r_v_delta, const Eigen::Matrix<double, 3, 3> &r_t_inv_sigma)
	{
		_TyBase::Update(r_v_delta, r_t_inv_sigma);
	}

    /**
	 *	@brief calculates jacobians, expectation and error
	 *
	 *	@param[out] r_t_jacobian0 is jacobian, associated with the first vertex
	 *	@param[out] r_t_jacobian1 is jacobian, associated with the second vertex
	 *	@param[out] r_v_expectation is expecation vector
	 *	@param[out] r_v_error is error vector
	 */
	inline void Calculate_Jacobians_Expectation_Error(Eigen::Matrix<double, 3, 6> &r_t_jacobian0,
		Eigen::Matrix<double, 3, 6> &r_t_jacobian1, Eigen::Matrix<double, 3, 1> &r_v_expectation,
		Eigen::Matrix<double, 3, 1> &r_v_error) const // change dimensionality of eigen types, if required
	{
        Eigen::Matrix3d R0 = C3DJacobians::Operator_rot(m_p_vertex0->r_v_State().tail(3));
        Eigen::Matrix3d R1 = C3DJacobians::Operator_rot(m_p_vertex1->r_v_State().tail(3));
        //Eigen::Matrix3d rel = R0.inverse() * R1;

        //angle = std::atan2(a.cross(b).norm(), a.dot(b));
        Eigen::Vector3d v0 = R0 * m_v_measurement.head(3).normalized();
        v0 = R1.inverse() * v0;
        //Eigen::Vector3d v1 = m_v_measurement.tail(3);
        r_v_expectation = v0;/*atan2(v0.cross(v1).norm(), v0.dot(v1))*/;
        
        //std::cout << m_v_measurement.head(3).transpose() << " | " << v0.transpose() << " <> " << v1.transpose() << " >>> " << r_v_error(0) << std::endl;

        const double delta = 1e-9;
		const double scalar = 1.0 / (delta);

		Eigen::Matrix<double, 6, 6> Eps;
		Eps = Eigen::Matrix<double, 6, 6>::Identity() * delta; // faster, all memory on stack

		for(int j = 0; j < 6; ++ j) {
			Eigen::Matrix<double, 6, 1> p_delta;
            Eigen::Matrix<double, 3, 1> dst;
			C3DJacobians::Relative_to_Absolute(m_p_vertex0->r_v_State(), Eps.col(j), p_delta);

            Eigen::Matrix3d Rtmp = C3DJacobians::Operator_rot(p_delta.tail(3));

            dst = Rtmp * m_v_measurement.head(3).normalized();
            dst = R1.inverse() * dst;

            //double err = atan2(v0.cross(v1).norm(), v0.dot(v1));
            //r_t_jacobian0.col(j)(0) = (r_v_error(0) - err) * scalar;
            r_t_jacobian0.col(j) = (dst - r_v_expectation) * scalar;
		}

        for(int j = 0; j < 6; ++ j) {
			Eigen::Matrix<double, 6, 1> p_delta;
            Eigen::Matrix<double, 3, 1> dst;
			C3DJacobians::Relative_to_Absolute(m_p_vertex1->r_v_State(), Eps.col(j), p_delta);

            Eigen::Matrix3d Rtmp = C3DJacobians::Operator_rot(p_delta.tail(3));

            dst = R0 * m_v_measurement.head(3).normalized();
            dst = Rtmp.inverse() * dst;

            //double err = atan2(v0.cross(v1).norm(), v0.dot(v1));
            //r_t_jacobian1.col(j)(0) = (r_v_error(0) - err) * scalar;
            r_t_jacobian1.col(j) = (dst - r_v_expectation) * scalar;
		}

        r_v_error = m_v_measurement.tail(3).normalized() - r_v_expectation;
        //std::cout << m_v_measurement.head(3).transpose() << " | " << v0.transpose() << " <> " << m_v_measurement.tail(3).transpose() << " >>> " << r_v_error.transpose() << std::endl;
	}

	/**
	 *	@brief calculates \f$\chi^2\f$ error
	 *	@return Returns (unweighted) \f$\chi^2\f$ error for this edge.
	 */
	inline double f_Chi_Squared_Error() const
	{
		Eigen::Matrix<double, 3, 6> p_jacobi0;
		Eigen::Matrix<double, 3, 6> p_jacobi1;
		Eigen::Matrix<double, 3, 1> v_expectation, v_error;
		Calculate_Jacobians_Expectation_Error(p_jacobi0, p_jacobi1, v_expectation, v_error);
		// calculates the expectation, error and the jacobians

		return (v_error.transpose() * m_t_sigma_inv).dot(v_error); // ||z_i - h_i(O_i)||^2 lambda_i
	}
};

/**
 *	@brief SE(3) pose-landmark edge
 */
class CEdgePoseLandmark3D : public CBaseEdgeImpl<CEdgePoseLandmark3D, MakeTypelist(CVertexPose3D, CVertexLandmark3D), 3> {
public:
	/**
	 *	@brief vertex initialization functor
	 *	Calculates vertex position from the first vertex and an XYT edge.
	 */
	class CRelative_to_Absolute_XYZ_Initializer {
	protected:
		const Eigen::Matrix<double, 6, 1> &m_r_v_pose1; /**< @brief the first vertex */
		const Eigen::Matrix<double, 3, 1> &m_r_v_delta; /**< @brief the edge, shared by r_v_vertex1 and the vertex being initialized */

	public:
		/**
		 *	@brief default constructor
		 *
		 *	@param[in] r_v_vertex1 is the first vertex
		 *	@param[in] r_v_delta is the edge, shared by r_v_vertex1 and the vertex being initialized
		 */
		inline CRelative_to_Absolute_XYZ_Initializer(const Eigen::Matrix<double, 6, 1> &r_v_vertex1,
			const Eigen::Matrix<double, 3, 1> &r_v_delta) // just change the types, same as above
			:m_r_v_pose1(r_v_vertex1), m_r_v_delta(r_v_delta)
		{}

		/**
		 *	@brief function operator
		 *	@return Returns the value of the vertex being initialized.
		 */
		inline operator CVertexLandmark3D() const // this function calculates initial prior from the state of the first vertex m_r_v_pose1 and from the edge measurement m_r_edge
		{
			Eigen::Matrix<double, 6, 1> v_pose2;
			Eigen::Matrix<double, 6, 1> relative_pose;
			relative_pose << m_r_v_delta(0), m_r_v_delta(1), m_r_v_delta(2), m_r_v_pose1(3), m_r_v_pose1(4), m_r_v_pose1(5);	//dummy rotation
			C3DJacobians::Relative_to_Absolute(m_r_v_pose1, relative_pose, v_pose2); // implement your own equation here
			return CVertexLandmark3D(v_pose2.segment<3>(0));
		}
	};

public:
	__GRAPH_TYPES_ALIGN_OPERATOR_NEW // imposed by the use of eigen, just copy this

	/**
	 *	@brief default constructor; has no effect
	 */
	inline CEdgePoseLandmark3D()
	{}

	/**
	 *	@brief constructor; converts parsed edge to edge representation
	 *
	 *	@tparam CSystem is type of system where this edge is being stored
	 *
	 *	@param[in] r_t_edge is parsed edge
	 *	@param[in,out] r_system is reference to system (used to query edge vertices)
	 */
	template <class CSystem>
	CEdgePoseLandmark3D(const CParserBase::TLandmark3D_XYZ &r_t_edge, CSystem &r_system)
		:CBaseEdgeImpl<CEdgePoseLandmark3D, MakeTypelist(CVertexPose3D, CVertexLandmark3D), 3>(r_t_edge.m_n_node_0,
		r_t_edge.m_n_node_1, r_t_edge.m_v_delta, r_t_edge.m_t_inv_sigma)
	{
		//fprintf(stderr, "%f %f %f\n", r_t_edge.m_v_delta(0), r_t_edge.m_v_delta(1), r_t_edge.m_v_delta(2));

		m_p_vertex0 = &r_system.template r_Get_Vertex<CVertexPose3D>(r_t_edge.m_n_node_0, CInitializeNullVertex<>());
		m_p_vertex1 = &r_system.template r_Get_Vertex<CVertexLandmark3D>(r_t_edge.m_n_node_1,
			CRelative_to_Absolute_XYZ_Initializer(m_p_vertex0->r_v_State(), r_t_edge.m_v_delta));
		// get vertices (initialize if required)

		//print me edge
		//std::cout << r_t_edge.m_n_node_0 << " to " << r_t_edge.m_n_node_1 << std::endl;
		//std::cout << r_t_edge.m_v_delta << std::endl;

		//_ASSERTE(r_system.r_Vertex_Pool()[r_t_edge.m_n_node_0].n_Dimension() == 6); // get the vertices from the vertex pool to ensure a correct type is used, do not use m_p_vertex0 / m_p_vertex1 for this
		//_ASSERTE(r_system.r_Vertex_Pool()[r_t_edge.m_n_node_1].n_Dimension() == 3);
		// make sure the dimensionality is correct (might not be)
		// this fails with const vertices, for obvious reasons. with the thunk tables this can be safely removed.
	}

	/**
	 *	@brief constructor; converts parsed edge to edge representation
	 *
	 *	@tparam CSystem is type of system where this edge is being stored
	 *
	 *	@param[in] n_node0 is (zero-based) index of the first (origin) node
	 *	@param[in] n_node1 is (zero-based) index of the second (endpoint) node
	 *	@param[in] r_v_delta is measurement vector
	 *	@param[in] r_t_inv_sigma is the information matrix
	 *	@param[in,out] r_system is reference to system (used to query edge vertices)
	 */
	template <class CSystem>
	CEdgePoseLandmark3D(size_t n_node0, size_t n_node1, const Eigen::Matrix<double, 3, 1> &r_v_delta,
		const Eigen::Matrix<double, 3, 3> &r_t_inv_sigma, CSystem &r_system)
		:CBaseEdgeImpl<CEdgePoseLandmark3D, MakeTypelist(CVertexPose3D, CVertexLandmark3D), 3>(n_node0,
		n_node1, r_v_delta, r_t_inv_sigma)
	{
		//fprintf(stderr, "%f %f %f\n", r_t_edge.m_v_delta(0), r_t_edge.m_v_delta(1), r_t_edge.m_v_delta(2));

		m_p_vertex0 = &r_system.template r_Get_Vertex<CVertexPose3D>(n_node0, CInitializeNullVertex<>());
		m_p_vertex1 = &r_system.template r_Get_Vertex<CVertexLandmark3D>(n_node1,
			CRelative_to_Absolute_XYZ_Initializer(m_p_vertex0->r_v_State(), r_v_delta));
		// get vertices (initialize if required)

		//_ASSERTE(r_system.r_Vertex_Pool()[n_node0].n_Dimension() == 6); // get the vertices from the vertex pool to ensure a correct type is used, do not use m_p_vertex0 / m_p_vertex1 for this
		//_ASSERTE(r_system.r_Vertex_Pool()[n_node1].n_Dimension() == 3);
		// make sure the dimensionality is correct (might not be)
		// this fails with const vertices, for obvious reasons. with the thunk tables this can be safely removed.
	}

	/**
	 *	@brief updates the edge with a new measurement
	 *
	 *	@param[in] r_t_edge is parsed edge
	 */
	inline void Update(const CParserBase::TLandmark3D_XYZ &r_t_edge)
	{
		CBaseEdgeImpl<CEdgePoseLandmark3D, MakeTypelist(CVertexPose3D, CVertexLandmark3D),
			3>::Update(r_t_edge.m_v_delta, r_t_edge.m_t_inv_sigma);
	}

	/**
	 *	@brief calculates jacobians, expectation and error
	 *
	 *	@param[out] r_t_jacobian0 is jacobian, associated with the first vertex
	 *	@param[out] r_t_jacobian1 is jacobian, associated with the second vertex
	 *	@param[out] r_v_expectation is expecation vector
	 *	@param[out] r_v_error is error vector
	 */
	inline void Calculate_Jacobians_Expectation_Error(Eigen::Matrix<double, 3, 6> &r_t_jacobian0,
		Eigen::Matrix<double, 3, 3> &r_t_jacobian1, Eigen::Matrix<double, 3, 1> &r_v_expectation,
		Eigen::Matrix<double, 3, 1> &r_v_error) const // change dimensionality of eigen types, if required
	{
		C3DJacobians::Absolute_to_Relative_Landmark(m_p_vertex0->r_v_State(),
			m_p_vertex1->r_v_State(), r_v_expectation, r_t_jacobian0, r_t_jacobian1);
		// calculates the expectation and the jacobians

		//std::cout << "expect: " << r_v_expectation(0) << " " << r_v_expectation(1) << " " << r_v_expectation(2) << " -- ";
		//std::cout << m_v_measurement(0) << " " << m_v_measurement(1) << " " << m_v_measurement(2) << std::endl;

		//const Eigen::Matrix<double, 6, 1> &p1 = m_v_measurement;
		//const Eigen::Matrix<double, 6, 1> &p2 = r_v_expectation;

		//r_v_error(0) = p1(0) - p2(0);
		//r_v_error(1) = p1(1) - p2(1);
		//r_v_error(2) = p1(2) - p2(2);
		r_v_error = m_v_measurement - r_v_expectation;
	}

	/**
	 *	@brief calculates \f$\chi^2\f$ error
	 *	@return Returns (unweighted) \f$\chi^2\f$ error for this edge.
	 */
	inline double f_Chi_Squared_Error() const
	{
		Eigen::Matrix<double, 3, 6> p_jacobi0;
		Eigen::Matrix<double, 3, 3> p_jacobi1;
		Eigen::Matrix<double, 3, 1> v_expectation, v_error;
		Calculate_Jacobians_Expectation_Error(p_jacobi0, p_jacobi1, v_expectation, v_error);
		// calculates the expectation, error and the jacobians

		return (v_error.transpose() * m_t_sigma_inv).dot(v_error); // ||z_i - h_i(O_i)||^2 lambda_i
	}
};

/**
 *	@brief SE(3) edge
 */
class CEdgePoseLandmark_Local : public CBaseEdgeImpl<CEdgePoseLandmark_Local, MakeTypelist(CVertexLandmark3D), 3/* dist, angle */, 3> {
public:
	typedef CBaseEdgeImpl<CEdgePoseLandmark_Local, MakeTypelist(CVertexLandmark3D), 3, 3> _TyBase; /**< @brief base class */
public:
	__GRAPH_TYPES_ALIGN_OPERATOR_NEW // imposed by the use of eigen, just copy this

	/**
	 *	@brief default constructor; has no effect
	 */
	inline CEdgePoseLandmark_Local()
	{}

	/**
	 *	@brief constructor; converts parsed edge to edge representation
	 *
	 *	@tparam CSystem is type of system where this edge is being stored
	 *
	 *	@param[in] n_node0 is (zero-based) index of the landmark
	 *	@param[in] r_v_delta is measurement vector
	 *	@param[in] r_t_inv_sigma is the information matrix
	 *	@param[in,out] r_system is reference to system (used to query edge vertices)
	 */
	template <class CSystem>
	CEdgePoseLandmark_Local(size_t n_node0, const Eigen::Matrix<double, 3, 1> &r_v_delta,
		const Eigen::Matrix<double, 3, 3> &r_t_inv_sigma, CSystem &r_system)
		:_TyBase(n_node0, r_v_delta, r_t_inv_sigma)
	{
		m_p_vertex0 = &r_system.template r_Get_Vertex<CVertexLandmark3D>(n_node0, CInitializeNullVertex<CVertexLandmark3D>());
		// get vertices (initialize if required)
	}

	/**
	 *	@brief calculates jacobians, expectation and error
	 *
	 *	@param[out] r_t_jacobian0 is jacobian, associated with the first vertex
	 *	@param[out] r_v_expectation is expecation vector
	 *	@param[out] r_v_error is error vector
	 */
	inline void Calculate_Jacobian_Expectation_Error(Eigen::Matrix<double, 3, 3> &r_t_jacobian0,
		Eigen::Matrix<double, 3, 1> &r_v_expectation,
		Eigen::Matrix<double, 3, 1> &r_v_error) const // change dimensionality of eigen types, if required
	{

		r_v_expectation = m_p_vertex0->r_v_State();
		r_v_error = m_v_measurement - r_v_expectation;
		//std::cout << m_p_vertex0->r_v_State().transpose() << " >> " << r_v_error.transpose() << std::endl;

		const double delta = 1e-9;
		const double scalar = 1.0 / (delta);

		Eigen::Matrix<double, 3, 3> Eps;
		Eps = Eigen::Matrix<double, 3, 3>::Identity() * delta; // faster, all memory on stack

		for(int j = 0; j < 3; ++ j) {
			Eigen::Matrix<double, 3, 1> p_delta;
			p_delta = m_p_vertex0->r_v_State() + Eps.col(j).head(3);
			r_t_jacobian0.col(j) = (-r_v_expectation + m_p_vertex0->r_v_State()) * scalar;
		}
		// compute jacobians
	}

	/**
	 *	@brief calculates \f$\chi^2\f$ error
	 *	@return Returns (unweighted) \f$\chi^2\f$ error for this edge.
	 */
	inline double f_Chi_Squared_Error() const
	{
		Eigen::Matrix<double, 3, 1> v_error;
		v_error = m_p_vertex0->r_v_State() - m_v_measurement;
		// calculates the expectation, error and the jacobians

		return (v_error.transpose() * m_t_sigma_inv).dot(v_error); // ||z_i - h_i(O_i)||^2 lambda_i
	}
};

/**
 *	@brief SE(3) edge
 */
class CEdgePoseLandmark_Other : public CBaseEdgeImpl<CEdgePoseLandmark_Other, MakeTypelist(CVertexLandmark3D, CVertexPose3D, CVertexPose3D), 3/* dist, angle */, 3> {
public:
	typedef CBaseEdgeImpl<CEdgePoseLandmark_Other, MakeTypelist(CVertexLandmark3D, CVertexPose3D, CVertexPose3D), 3, 3> _TyBase; /**< @brief base class */
public:
	__GRAPH_TYPES_ALIGN_OPERATOR_NEW // imposed by the use of eigen, just copy this

	/**
	 *	@brief default constructor; has no effect
	 */
	inline CEdgePoseLandmark_Other()
	{}

	/**
	 *	@brief constructor; converts parsed edge to edge representation
	 *
	 *	@tparam CSystem is type of system where this edge is being stored
	 *
	 *	@param[in] n_node0 is (zero-based) index of the landmark
	 *	@param[in] n_node1 is (zero-based) index of the observing node
	 *	@param[in] n_node2 is (zero-based) index of the owner node
	 *	@param[in] r_v_delta is measurement vector
	 *	@param[in] r_t_inv_sigma is the information matrix
	 *	@param[in,out] r_system is reference to system (used to query edge vertices)
	 */
	template <class CSystem>
	CEdgePoseLandmark_Other(size_t n_node0, size_t n_node1, size_t n_node2, const Eigen::Matrix<double, 3, 1> &r_v_delta,
		const Eigen::Matrix<double, 3, 3> &r_t_inv_sigma, CSystem &r_system)
		:_TyBase(typename _TyBase::_TyVertexIndexTuple(n_node0, n_node1, n_node2), r_v_delta, r_t_inv_sigma)
	{
		m_vertex_ptr.Get<0>() = &r_system.template r_Get_Vertex<CVertexLandmark3D>(n_node0, CInitializeNullVertex<CVertexLandmark3D>());
		m_vertex_ptr.Get<1>() = &r_system.template r_Get_Vertex<CVertexPose3D>(n_node1, CInitializeNullVertex<CVertexPose3D>());
		m_vertex_ptr.Get<2>() = &r_system.template r_Get_Vertex<CVertexPose3D>(n_node2, CInitializeNullVertex<CVertexPose3D>());
		// get vertices (initialize if required)
	}

	inline Eigen::Vector3d GetExpectation(const Eigen::Vector3d &landmark, const Eigen::Vector6d &observer,
			const Eigen::Vector6d &owner) const
	{
		Eigen::Vector4d pt = Eigen::Vector4d::Ones();
		pt.head(3) = landmark;
		Eigen::Matrix<double, 4, 4, Eigen::DontAlign> RtObs = C3DJacobians::VecToPose(observer);	//c2w
		Eigen::Matrix<double, 4, 4, Eigen::DontAlign> RtOwn = C3DJacobians::VecToPose(owner);		//c2w
		// poses of vertices

		Eigen::Vector4d pG = RtOwn * pt;
		// transform plane owner -> global

		Eigen::Vector4d pL = RtObs.inverse() * pG;
		// transform plane global -> observer

		return pL.head(3);
	}

	/**
	 *	@brief calculates jacobians, expectation and error
	 *
	 *	@param[out] r_t_jacobian0 is jacobian, associated with the first vertex
	 *	@param[out] r_t_jacobian1 is jacobian, associated with the second vertex
	 *	@param[out] r_v_expectation is expecation vector
	 *	@param[out] r_v_error is error vector
	 */
	inline void Calculate_Jacobians_Expectation_Error(_TyBase::_TyJacobianTuple &r_t_jacobian_tuple,
		Eigen::Matrix<double, 3, 1> &r_v_expectation,
		Eigen::Matrix<double, 3, 1> &r_v_error) const // change dimensionality of eigen types, if required
	{
		r_v_expectation = GetExpectation(m_vertex_ptr.Get<0>()->r_v_State(),
				m_vertex_ptr.Get<1>()->r_v_State(), m_vertex_ptr.Get<2>()->r_v_State());
		r_v_error = m_v_measurement - r_v_expectation;
		// compute error

		//std::cout << "errG " << r_v_error.transpose() << std::endl;
		//std::cout << r_v_expectation.transpose() << " | " << m_v_measurement.transpose() << " << " << r_v_error.transpose() << std::endl;

		const double delta = 1e-9;
		const double scalar = 1.0 / (delta);

		Eigen::Matrix<double, 3, 3> &J0 = r_t_jacobian_tuple.Get<0>();
		Eigen::Matrix<double, 3, 6> &J1 = r_t_jacobian_tuple.Get<1>();
		Eigen::Matrix<double, 3, 6> &J2 = r_t_jacobian_tuple.Get<2>();

		Eigen::Matrix<double, 6, 6> Eps;
		Eps = Eigen::Matrix<double, 6, 6>::Identity() * delta; // faster, all memory on stack

		for(int j = 0; j < 3; ++ j) {
			Eigen::Matrix<double, 3, 1> p_delta = m_vertex_ptr.Get<0>()->r_v_State() + Eps.col(j).head(3);
			J0.col(j) = (-r_v_expectation + GetExpectation(p_delta, m_vertex_ptr.Get<1>()->r_v_State(),
					m_vertex_ptr.Get<2>()->r_v_State())) * scalar;
		}
		// J0

		for(int j = 0; j < 6; ++ j) {
			Eigen::Matrix<double, 6, 1> p_delta;
			C3DJacobians::Relative_to_Absolute(m_vertex_ptr.Get<1>()->r_v_State(), Eps.col(j), p_delta);
			J1.col(j) = (-r_v_expectation + GetExpectation(m_vertex_ptr.Get<0>()->r_v_State(), p_delta,
					m_vertex_ptr.Get<2>()->r_v_State())) * scalar;
		}
		// J1

		for(int j = 0; j < 6; ++ j) {
			Eigen::Matrix<double, 6, 1> p_delta;
			C3DJacobians::Relative_to_Absolute(m_vertex_ptr.Get<2>()->r_v_State(), Eps.col(j), p_delta);
			J2.col(j) = (-r_v_expectation + GetExpectation(m_vertex_ptr.Get<0>()->r_v_State(), 
					m_vertex_ptr.Get<1>()->r_v_State(),	p_delta)) * scalar;
		}
		// J2

		/*std::cout << J0 << std::endl;
		std::cout << J1 << std::endl;
		std::cout << J2 << std::endl;*/
	}

	/**
	 *	@brief calculates \f$\chi^2\f$ error
	 *	@return Returns (unweighted) \f$\chi^2\f$ error for this edge.
	 */
	inline double f_Chi_Squared_Error() const
	{
		Eigen::Matrix<double, 3, 1> v_error;
		v_error = m_v_measurement - GetExpectation(m_vertex_ptr.Get<0>()->r_v_State(),
				m_vertex_ptr.Get<1>()->r_v_State(), m_vertex_ptr.Get<2>()->r_v_State());
		// calculates the expectation, error and the jacobians

		return (v_error.transpose() * m_t_sigma_inv).dot(v_error); // ||z_i - h_i(O_i)||^2 lambda_i
	}
};
/**
 *	@brief SE(3) edge
 */
class CEdgePoseLandmarkBearing_Other : public CBaseEdgeImpl<CEdgePoseLandmarkBearing_Other, MakeTypelist(CVertexLandmark3D, CVertexPose3D, CVertexPose3D), 3/* dist, angle */, 3> {
public:
	typedef CBaseEdgeImpl<CEdgePoseLandmarkBearing_Other, MakeTypelist(CVertexLandmark3D, CVertexPose3D, CVertexPose3D), 3, 3> _TyBase; /**< @brief base class */
public:
	__GRAPH_TYPES_ALIGN_OPERATOR_NEW // imposed by the use of eigen, just copy this

	/**
	 *	@brief default constructor; has no effect
	 */
	inline CEdgePoseLandmarkBearing_Other()
	{}

	/**
	 *	@brief constructor; converts parsed edge to edge representation
	 *
	 *	@tparam CSystem is type of system where this edge is being stored
	 *
	 *	@param[in] n_node0 is (zero-based) index of the landmark
	 *	@param[in] n_node1 is (zero-based) index of the observing node
	 *	@param[in] n_node2 is (zero-based) index of the owner node
	 *	@param[in] r_v_delta is measurement vector
	 *	@param[in] r_t_inv_sigma is the information matrix
	 *	@param[in,out] r_system is reference to system (used to query edge vertices)
	 */
	template <class CSystem>
	CEdgePoseLandmarkBearing_Other(size_t n_node0, size_t n_node1, size_t n_node2, const Eigen::Matrix<double, 3, 1> &r_v_delta,
		const Eigen::Matrix<double, 3, 3> &r_t_inv_sigma, CSystem &r_system)
		:_TyBase(typename _TyBase::_TyVertexIndexTuple(n_node0, n_node1, n_node2), r_v_delta, r_t_inv_sigma)
	{
		m_vertex_ptr.Get<0>() = &r_system.template r_Get_Vertex<CVertexLandmark3D>(n_node0, CInitializeNullVertex<CVertexLandmark3D>());
		m_vertex_ptr.Get<1>() = &r_system.template r_Get_Vertex<CVertexPose3D>(n_node1, CInitializeNullVertex<CVertexPose3D>());
		m_vertex_ptr.Get<2>() = &r_system.template r_Get_Vertex<CVertexPose3D>(n_node2, CInitializeNullVertex<CVertexPose3D>());
		// get vertices (initialize if required)
	}

	inline Eigen::Vector3d GetExpectation(const Eigen::Vector3d &landmark, const Eigen::Vector6d &observer,
			const Eigen::Vector6d &owner) const
	{
		Eigen::Vector4d pt = Eigen::Vector4d::Ones();
		pt.head(3) = landmark;
		Eigen::Matrix<double, 4, 4, Eigen::DontAlign> RtObs = C3DJacobians::VecToPose(observer);	//c2w
		Eigen::Matrix<double, 4, 4, Eigen::DontAlign> RtOwn = C3DJacobians::VecToPose(owner);		//c2w
		// poses of vertices

		Eigen::Vector4d pG = RtOwn * pt;
		// transform plane owner -> global

		Eigen::Vector4d pL = RtObs.inverse() * pG;
		// transform plane global -> observer

		return pL.head(3);
	}

	/**
	 *	@brief calculates jacobians, expectation and error
	 *
	 *	@param[out] r_t_jacobian0 is jacobian, associated with the first vertex
	 *	@param[out] r_t_jacobian1 is jacobian, associated with the second vertex
	 *	@param[out] r_v_expectation is expecation vector
	 *	@param[out] r_v_error is error vector
	 */
	inline void Calculate_Jacobians_Expectation_Error(_TyBase::_TyJacobianTuple &r_t_jacobian_tuple,
		Eigen::Matrix<double, 3, 1> &r_v_expectation,
		Eigen::Matrix<double, 3, 1> &r_v_error) const // change dimensionality of eigen types, if required
	{
		r_v_expectation = (GetExpectation(m_vertex_ptr.Get<0>()->r_v_State(),
				m_vertex_ptr.Get<1>()->r_v_State(), m_vertex_ptr.Get<2>()->r_v_State())).normalized();
		r_v_error = m_v_measurement.normalized() - r_v_expectation.normalized();
		// compute error

		//std::cout << "errG " << r_v_error.transpose() << std::endl;

		const double delta = 1e-9;
		const double scalar = 1.0 / (delta);

		Eigen::Matrix<double, 3, 3> &J0 = r_t_jacobian_tuple.Get<0>();
		Eigen::Matrix<double, 3, 6> &J1 = r_t_jacobian_tuple.Get<1>();
		Eigen::Matrix<double, 3, 6> &J2 = r_t_jacobian_tuple.Get<2>();

		Eigen::Matrix<double, 6, 6> Eps;
		Eps = Eigen::Matrix<double, 6, 6>::Identity() * delta; // faster, all memory on stack

		for(int j = 0; j < 3; ++ j) {
			Eigen::Matrix<double, 3, 1> p_delta = m_vertex_ptr.Get<0>()->r_v_State() + Eps.col(j).head(3);
			J0.col(j) = (-r_v_expectation + GetExpectation(p_delta, m_vertex_ptr.Get<1>()->r_v_State(),
					m_vertex_ptr.Get<2>()->r_v_State()).normalized()) * scalar;
		}
		// J0

		for(int j = 0; j < 6; ++ j) {
			Eigen::Matrix<double, 6, 1> p_delta;
			C3DJacobians::Relative_to_Absolute(m_vertex_ptr.Get<1>()->r_v_State(), Eps.col(j), p_delta);
			J1.col(j) = (-r_v_expectation + GetExpectation(m_vertex_ptr.Get<0>()->r_v_State(), p_delta,
					m_vertex_ptr.Get<2>()->r_v_State()).normalized()) * scalar;
		}
		// J1

		for(int j = 0; j < 6; ++ j) {
			Eigen::Matrix<double, 6, 1> p_delta;
			C3DJacobians::Relative_to_Absolute(m_vertex_ptr.Get<2>()->r_v_State(), Eps.col(j), p_delta);
			J2.col(j) = (-r_v_expectation + GetExpectation(m_vertex_ptr.Get<0>()->r_v_State(), 
					m_vertex_ptr.Get<1>()->r_v_State(),	p_delta).normalized()) * scalar;
		}
		// J2
	}

	/**
	 *	@brief calculates \f$\chi^2\f$ error
	 *	@return Returns (unweighted) \f$\chi^2\f$ error for this edge.
	 */
	inline double f_Chi_Squared_Error() const
	{
		Eigen::Matrix<double, 3, 1> v_error;
		v_error = m_v_measurement.normalized() - GetExpectation(m_vertex_ptr.Get<0>()->r_v_State(),
				m_vertex_ptr.Get<1>()->r_v_State(), m_vertex_ptr.Get<2>()->r_v_State()).normalized();
		// calculates the expectation, error and the jacobians

		return (v_error.transpose() * m_t_sigma_inv).dot(v_error); // ||z_i - h_i(O_i)||^2 lambda_i
	}
};

/**
 *	@brief SE(3) pose-landmark edge
 */
class CEdgeBearingLandmark3D : public CBaseEdgeImpl<CEdgeBearingLandmark3D, MakeTypelist(CVertexPose3D, CVertexLandmark3D), 3, 3, CBaseEdge::Robust>,
		public CRobustify_ErrorNorm_Default<CCTFraction<148, 1000>, CHuberLossd> {
public:
	typedef CBaseEdgeImpl<CEdgeBearingLandmark3D, MakeTypelist(CVertexPose3D, CVertexLandmark3D), 3, 3, CBaseEdge::Robust> _TyBase; /**< @brief base edge type */
public:
	__GRAPH_TYPES_ALIGN_OPERATOR_NEW // imposed by the use of eigen, just copy this

	/**
	 *	@brief default constructor; has no effect
	 */
	inline CEdgeBearingLandmark3D()
	{}

	/**
	 *	@brief constructor; converts parsed edge to edge representation
	 *
	 *	@tparam CSystem is type of system where this edge is being stored
	 *
	 *	@param[in] n_node0 is (zero-based) index of the first (origin) node
	 *	@param[in] n_node1 is (zero-based) index of the second (endpoint) node
	 *	@param[in] r_v_delta is measurement vector
	 *	@param[in] r_t_inv_sigma is the information matrix
	 *	@param[in,out] r_system is reference to system (used to query edge vertices)
	 */
	template <class CSystem>
	CEdgeBearingLandmark3D(size_t n_node0, size_t n_node1, const Eigen::Matrix<double, 3, 1> &r_v_delta,
		const Eigen::Matrix<double, 3, 3> &r_t_inv_sigma, CSystem &r_system)
		:_TyBase(n_node0, n_node1, r_v_delta, r_t_inv_sigma)
	{
		m_p_vertex0 = &r_system.template r_Get_Vertex<CVertexPose3D>(n_node0, CInitializeNullVertex<CVertexPose3D>());
		m_p_vertex1 = &r_system.template r_Get_Vertex<CVertexLandmark3D>(n_node1, CInitializeNullVertex<CVertexLandmark3D>());
		// get vertices (initialize if required)
	}

	/**
	 *	@brief updates the edge with a new measurement
	 *
	 *	@param[in] r_v_delta is new measurement vector
	 *	@param[in] r_t_inv_sigma is new information matrix
	 */
	inline void Update(const Eigen::Vector3d &r_v_delta, const Eigen::Matrix<double, 3, 3> &r_t_inv_sigma)
	{
		_TyBase::Update(r_v_delta, r_t_inv_sigma);
	}

	/**
	 *	@brief calculates jacobians, expectation and error
	 *
	 *	@param[out] r_t_jacobian0 is jacobian, associated with the first vertex
	 *	@param[out] r_t_jacobian1 is jacobian, associated with the second vertex
	 *	@param[out] r_v_expectation is expecation vector
	 *	@param[out] r_v_error is error vector
	 */
	inline void Calculate_Jacobians_Expectation_Error(Eigen::Matrix<double, 3, 6> &r_t_jacobian0,
		Eigen::Matrix<double, 3, 3> &r_t_jacobian1, Eigen::Matrix<double, 3, 1> &r_v_expectation,
		Eigen::Matrix<double, 3, 1> &r_v_error) const // change dimensionality of eigen types, if required
	{
		C3DJacobians::Absolute_to_Relative_Landmark(m_p_vertex0->r_v_State(), m_p_vertex1->r_v_State(), r_v_expectation);
		// first go to local rep
		r_v_expectation = r_v_expectation.normalized();
		// now get the vector

		const double delta = 1e-9;
		const double scalar = 1.0 / (delta);

		Eigen::Matrix<double, 6, 6> Eps = Eigen::Matrix<double, 6, 6>::Identity() * delta; // faster

		Eigen::Matrix<double, 6, 1> p_delta;
		Eigen::Vector3d dest1, p_delta2;
		for(size_t j = 0; j < 6; ++j)
		{
			C3DJacobians::Relative_to_Absolute(m_p_vertex0->r_v_State(), Eps.col(j), p_delta);
			C3DJacobians::Absolute_to_Relative_Landmark(p_delta, m_p_vertex1->r_v_State(), dest1);
			dest1 = dest1.normalized();
			r_t_jacobian0.col(j) = (dest1 - r_v_expectation) * scalar;
		}
		// now jacobians - pose

		for(size_t j = 0; j < 3; ++j)
		{
			p_delta2 = m_p_vertex1->r_v_State() + Eps.col(j).template head<3>();
			C3DJacobians::Absolute_to_Relative_Landmark(m_p_vertex0->r_v_State(), p_delta2, dest1);
			dest1 = dest1.normalized();
			r_t_jacobian1.col(j) = (dest1 - r_v_expectation) * scalar;
		}
		// now jacobians - xyz

		r_v_error = m_v_measurement.normalized() - r_v_expectation;

		//std::cout << r_v_expectation.transpose() << " | " << m_v_measurement.transpose() << " | " <<
		//				r_v_error.transpose() << std::endl;
	}

	/**
	 *	@brief calculates \f$\chi^2\f$ error
	 *	@return Returns (unweighted) \f$\chi^2\f$ error for this edge.
	 */
	inline double f_Chi_Squared_Error() const
	{
		Eigen::Matrix<double, 3, 1> v_error, v_expectation;
		C3DJacobians::Absolute_to_Relative_Landmark(m_p_vertex0->r_v_State(), m_p_vertex1->r_v_State(), v_expectation);
		// first go to local rep
		v_expectation = v_expectation.normalized();
		// now get the vector

		v_error = m_v_measurement.normalized() - v_expectation;

		return (v_error.transpose() * m_t_sigma_inv).dot(v_error); // ||z_i - h_i(O_i)||^2 lambda_i
	}
};

/**
 *	@brief SE(3) pose-landmark edge
 */
class CEdgeBearingLandmark3DInverse : public CBaseEdgeImpl<CEdgeBearingLandmark3DInverse, MakeTypelist(CVertexPose3D, CVertexLandmark3DInverse), 3, 3, CBaseEdge::Robust>,
		public CRobustify_ErrorNorm_Default<CCTFraction<148, 1000>, CHuberLossd> {
public:
	typedef CBaseEdgeImpl<CEdgeBearingLandmark3DInverse, MakeTypelist(CVertexPose3D, CVertexLandmark3DInverse), 3, 3, CBaseEdge::Robust> _TyBase; /**< @brief base edge type */
public:
	__GRAPH_TYPES_ALIGN_OPERATOR_NEW // imposed by the use of eigen, just copy this

	/**
	 *	@brief default constructor; has no effect
	 */
	inline CEdgeBearingLandmark3DInverse()
	{}

	/**
	 *	@brief constructor; converts parsed edge to edge representation
	 *
	 *	@tparam CSystem is type of system where this edge is being stored
	 *
	 *	@param[in] n_node0 is (zero-based) index of the first (origin) node
	 *	@param[in] n_node1 is (zero-based) index of the second (endpoint) node
	 *	@param[in] r_v_delta is measurement vector
	 *	@param[in] r_t_inv_sigma is the information matrix
	 *	@param[in,out] r_system is reference to system (used to query edge vertices)
	 */
	template <class CSystem>
	CEdgeBearingLandmark3DInverse(size_t n_node0, size_t n_node1, const Eigen::Matrix<double, 3, 1> &r_v_delta,
		const Eigen::Matrix<double, 3, 3> &r_t_inv_sigma, CSystem &r_system)
		:_TyBase(n_node0, n_node1, r_v_delta, r_t_inv_sigma)
	{
		m_p_vertex0 = &r_system.template r_Get_Vertex<CVertexPose3D>(n_node0, CInitializeNullVertex<CVertexPose3D>());
		m_p_vertex1 = &r_system.template r_Get_Vertex<CVertexLandmark3DInverse>(n_node1, CInitializeNullVertex<CVertexLandmark3DInverse>());
		// get vertices (initialize if required)
	}

	/**
	 *	@brief updates the edge with a new measurement
	 *
	 *	@param[in] r_v_delta is new measurement vector
	 *	@param[in] r_t_inv_sigma is new information matrix
	 */
	inline void Update(const Eigen::Vector3d &r_v_delta, const Eigen::Matrix<double, 3, 3> &r_t_inv_sigma)
	{
		_TyBase::Update(r_v_delta, r_t_inv_sigma);
	}

	/**
	 *	@brief calculates jacobians, expectation and error
	 *
	 *	@param[out] r_t_jacobian0 is jacobian, associated with the first vertex
	 *	@param[out] r_t_jacobian1 is jacobian, associated with the second vertex
	 *	@param[out] r_v_expectation is expecation vector
	 *	@param[out] r_v_error is error vector
	 */
	inline void Calculate_Jacobians_Expectation_Error(Eigen::Matrix<double, 3, 6> &r_t_jacobian0,
		Eigen::Matrix<double, 3, 3> &r_t_jacobian1, Eigen::Matrix<double, 3, 1> &r_v_expectation,
		Eigen::Matrix<double, 3, 1> &r_v_error) const // change dimensionality of eigen types, if required
	{
		C3DJacobians::Absolute_to_Relative_Landmark(m_p_vertex0->r_v_State(),
				CSim3Jacobians::v_InvDepth_to_XYZ(m_p_vertex1->r_v_State()), r_v_expectation);
		// first go to local rep
		r_v_expectation = r_v_expectation.normalized();
		// now get the vector

		const double delta = 1e-9;
		const double scalar = 1.0 / (delta);

		Eigen::Matrix<double, 6, 6> Eps = Eigen::Matrix<double, 6, 6>::Identity() * delta; // faster

		Eigen::Matrix<double, 6, 1> p_delta;
		Eigen::Vector3d dest1, p_delta2;
		for(size_t j = 0; j < 6; ++j)
		{
			C3DJacobians::Relative_to_Absolute(m_p_vertex0->r_v_State(), Eps.col(j), p_delta);
			C3DJacobians::Absolute_to_Relative_Landmark(p_delta,
					CSim3Jacobians::v_InvDepth_to_XYZ(m_p_vertex1->r_v_State()), dest1);
			dest1 = dest1.normalized();
			r_t_jacobian0.col(j) = (dest1 - r_v_expectation) * scalar;
		}
		// now jacobians - pose

		for(size_t j = 0; j < 3; ++j)
		{
			CSim3Jacobians::Relative_to_Absolute_InvDepth_Epsilon(m_p_vertex1->r_v_State(),
					Eps.col(j).template head<3>(), p_delta2); // epsilon is in xyz
			C3DJacobians::Absolute_to_Relative_Landmark(m_p_vertex0->r_v_State(),
					CSim3Jacobians::v_InvDepth_to_XYZ(p_delta2), dest1);
			dest1 = dest1.normalized();
			r_t_jacobian1.col(j) = (dest1 - r_v_expectation) * scalar;
		}
		// now jacobians - xyz

		r_v_error = m_v_measurement.normalized() - r_v_expectation;

		/*std::cout << CSim3Jacobians::v_InvDepth_to_XYZ(m_p_vertex1->r_v_State()).transpose() << " ";
		std::cout << r_v_expectation.transpose() << " | " << m_v_measurement.transpose() << " | " <<
						r_v_error.transpose() << std::endl;*/
	}

	/**
	 *	@brief calculates \f$\chi^2\f$ error
	 *	@return Returns (unweighted) \f$\chi^2\f$ error for this edge.
	 */
	inline double f_Chi_Squared_Error() const
	{
		Eigen::Matrix<double, 3, 1> v_error, v_expectation;
		C3DJacobians::Absolute_to_Relative_Landmark(m_p_vertex0->r_v_State(),
				CSim3Jacobians::v_InvDepth_to_XYZ(m_p_vertex1->r_v_State()), v_expectation);
		// first go to local rep
		v_expectation = v_expectation.normalized();
		// now get the vector

		v_error = m_v_measurement.normalized() - v_expectation;

		return (v_error.transpose() * m_t_sigma_inv).dot(v_error); // ||z_i - h_i(O_i)||^2 lambda_i
	}
};

/**
 *	@brief SE(3) pose-landmark edge
 */
class CEdgeBearingLandmark3DLocalInverse : public CBaseEdgeImpl<CEdgeBearingLandmark3DLocalInverse, MakeTypelist(CVertexLandmark3DInverse), 3, 3, CBaseEdge::Robust>,
		public CRobustify_ErrorNorm_Default<CCTFraction<148, 1000>, CHuberLossd> {
public:
	typedef CBaseEdgeImpl<CEdgeBearingLandmark3DLocalInverse, MakeTypelist(CVertexLandmark3DInverse), 3, 3, CBaseEdge::Robust> _TyBase; /**< @brief base edge type */

public:
	__GRAPH_TYPES_ALIGN_OPERATOR_NEW // imposed by the use of eigen, just copy this

	/**
	 *	@brief default constructor; has no effect
	 */
	inline CEdgeBearingLandmark3DLocalInverse()
	{}

	/**
	 *	@brief constructor; converts parsed edge to edge representation
	 *
	 *	@tparam CSystem is type of system where this edge is being stored
	 *
	 *	@param[in] n_node0 is (zero-based) index of the first (origin) node
	 *	@param[in] n_node1 is (zero-based) index of the second (endpoint) node
	 *	@param[in] r_v_delta is measurement vector
	 *	@param[in] r_t_inv_sigma is the information matrix
	 *	@param[in,out] r_system is reference to system (used to query edge vertices)
	 */
	template <class CSystem>
	CEdgeBearingLandmark3DLocalInverse(size_t n_node0, const Eigen::Matrix<double, 3, 1> &r_v_delta,
		const Eigen::Matrix<double, 3, 3> &r_t_inv_sigma, CSystem &r_system)
		:_TyBase(n_node0, r_v_delta, r_t_inv_sigma)
	{
		m_p_vertex0 = &r_system.template r_Get_Vertex<CVertexLandmark3DInverse>(n_node0, CInitializeNullVertex<CVertexLandmark3DInverse>());
		// get vertices (initialize if required)
	}

	/**
	 *	@brief updates the edge with a new measurement
	 *
	 *	@param[in] r_v_delta is new measurement vector
	 *	@param[in] r_t_inv_sigma is new information matrix
	 */
	inline void Update(const Eigen::Vector3d &r_v_delta, const Eigen::Matrix<double, 3, 3> &r_t_inv_sigma)
	{
		_TyBase::Update(r_v_delta, r_t_inv_sigma);
	}

	/**
	 *	@brief calculates jacobians, expectation and error
	 *
	 *	@param[out] r_t_jacobian0 is jacobian, associated with the first vertex
	 *	@param[out] r_t_jacobian1 is jacobian, associated with the second vertex
	 *	@param[out] r_v_expectation is expecation vector
	 *	@param[out] r_v_error is error vector
	 */
	inline void Calculate_Jacobian_Expectation_Error(Eigen::Matrix<double, 3, 3> &r_t_jacobian0,
		Eigen::Matrix<double, 3, 1> &r_v_expectation, Eigen::Matrix<double, 3, 1> &r_v_error) const // change dimensionality of eigen types, if required
	{
		r_v_expectation = CSim3Jacobians::v_InvDepth_to_XYZ(m_p_vertex0->r_v_State()).normalized();
		// now get the vector

		const double delta = 1e-9;
		const double scalar = 1.0 / (delta);

		Eigen::Matrix<double, 6, 6> Eps = Eigen::Matrix<double, 6, 6>::Identity() * delta; // faster

		Eigen::Vector3d dest1, p_delta2;
		for(size_t j = 0; j < 3; ++j)
		{
			CSim3Jacobians::Relative_to_Absolute_InvDepth_Epsilon(m_p_vertex0->r_v_State(),
					Eps.col(j).template head<3>(), p_delta2); // epsilon is in xyz
			dest1 =  CSim3Jacobians::v_InvDepth_to_XYZ(p_delta2).normalized();
			r_t_jacobian0.col(j) = (dest1 - r_v_expectation) * scalar;
		}
		// now jacobians - xyz

		r_v_error = m_v_measurement.normalized() - r_v_expectation;

		//std::cout << "LS " << r_v_expectation.transpose() << " | " << m_v_measurement.transpose() << " | " <<
		//				r_v_error.transpose() << std::endl;
	}

	/**
	 *	@brief calculates \f$\chi^2\f$ error
	 *	@return Returns (unweighted) \f$\chi^2\f$ error for this edge.
	 */
	inline double f_Chi_Squared_Error() const
	{
		Eigen::Matrix<double, 3, 1> v_error, v_expectation;
		v_expectation = CSim3Jacobians::v_InvDepth_to_XYZ(m_p_vertex0->r_v_State()).normalized();
		// now get the vector

		v_error = m_v_measurement.normalized() - v_expectation;

		return (v_error.transpose() * m_t_sigma_inv).dot(v_error); // ||z_i - h_i(O_i)||^2 lambda_i
	}
};

class CEdgeBearingLandmark3DOtherInverse : public CBaseEdgeImpl<CEdgeBearingLandmark3DOtherInverse, MakeTypelist_Safe((CVertexLandmark3DInverse, CVertexPose3D, CVertexPose3D)), 3, 3, CBaseEdge::Robust>,
	public CRobustify_ErrorNorm_Default<CCTFraction<148, 1000>, CHuberLossd> { // note that this is a ternary edge
public:
	typedef CBaseEdgeImpl<CEdgeBearingLandmark3DOtherInverse, MakeTypelist_Safe((CVertexLandmark3DInverse, CVertexPose3D, CVertexPose3D)), 3, 3, CBaseEdge::Robust> _TyBase; /**< @brief base class */

public:
	__GRAPH_TYPES_ALIGN_OPERATOR_NEW

	/**
	 *	@brief default constructor; has no effect
	 */
	inline CEdgeBearingLandmark3DOtherInverse()
	{}

	/**
	 *	@brief constructor; initializes edge with data
	 *
	 */
	template <class CSystem>
	CEdgeBearingLandmark3DOtherInverse(size_t n_landmark_id, size_t n_observing_id, size_t n_owner_id, const Eigen::Vector3d &v_observation,
		const Eigen::Matrix3d &r_t_inv_sigma, CSystem &r_system)
		:_TyBase(typename _TyBase::_TyVertexIndexTuple(n_landmark_id, n_observing_id, n_owner_id), v_observation, r_t_inv_sigma)
	{
		m_vertex_ptr.Get<0>() = &r_system.template r_Get_Vertex<CVertexLandmark3DInverse>(n_landmark_id, CInitializeNullVertex<CVertexLandmark3DInverse>());
		m_vertex_ptr.Get<1>() = &r_system.template r_Get_Vertex<CVertexPose3D>(n_observing_id, CInitializeNullVertex<CVertexPose3D>());
		m_vertex_ptr.Get<2>() = &r_system.template r_Get_Vertex<CVertexPose3D>(n_owner_id, CInitializeNullVertex<CVertexPose3D>());
		// get vertices (initialize if required)
	}

	inline Eigen::Matrix<double, 3, 1> OwnerToObserver(const Eigen::Matrix<double, 3, 1> &landmark,
			const Eigen::Matrix<double, 6, 1> &observer, const Eigen::Matrix<double, 6, 1> &owner) const
	{
		/*Eigen::Matrix<double, 7, 1> obs = Eigen::Matrix<double, 7, 1>::Ones();
		obs.head(6) = observer;
		Eigen::Matrix<double, 7, 1> own = Eigen::Matrix<double, 7, 1>::Ones();
		own.head(6) = owner;
		const CSim3Jacobians::TSim3 t_observer(obs, CSim3Jacobians::TSim3::from_tRs_vector);
		const CSim3Jacobians::TSim3 t_owner(own, CSim3Jacobians::TSim3::from_tRs_vector);
		CSim3Jacobians::TSim3 t_diff_transform = t_observer;
		t_diff_transform.Inverse_Compose(t_owner); // calculate direct transform as inverse composition (t_observer^{-1} * t_owner)
		// transform landmark to observer

		return (t_diff_transform * CSim3Jacobians::v_InvDepth_to_XYZ(landmark));*/

		Eigen::Vector4d pt = Eigen::Vector4d::Ones();
		pt.head(3) = CSim3Jacobians::v_InvDepth_to_XYZ(landmark);
		// 3d point in owner cf

		Eigen::Matrix4d own_c2w = Eigen::Matrix4d::Identity();
		own_c2w.block(0, 0, 3, 3) = C3DJacobians::Operator_rot(owner.tail(3));
		own_c2w.block(0, 3, 3, 1) = owner.head(3);
		// owner cf

		Eigen::Matrix4d obs_c2w = Eigen::Matrix4d::Identity();
		obs_c2w.block(0, 0, 3, 3) = C3DJacobians::Operator_rot(observer.tail(3));
		obs_c2w.block(0, 3, 3, 1) = observer.head(3);
		// observer cf

		pt = own_c2w * pt;
		// pt -> world

		pt = obs_c2w.inverse() * pt;
		// pt -> observer

		return pt.head(3);
	}

	/**
	 *	@brief calculates jacobians, expectation and error
	 *
	 *	@param[out] r_t_jacobian_tuple is tuple of jacobians, associated with the corresponding vertices
	 *	@param[out] r_v_expectation is expecation vector
	 *	@param[out] r_v_error is error vector
	 */
	inline void Calculate_Jacobians_Expectation_Error(_TyBase::_TyJacobianTuple &r_t_jacobian_tuple,
		Eigen::Matrix<double, 3, 1> &r_v_expectation, Eigen::Matrix<double, 3, 1> &r_v_error) const
	{
		Eigen::Matrix<double, 3, 1> X = OwnerToObserver(m_vertex_ptr.Get<0>()->r_v_State(), m_vertex_ptr.Get<1>()->r_v_State(),
				m_vertex_ptr.Get<2>()->r_v_State());
		r_v_expectation = X.normalized();
		// now get the vector

		const double delta = 1e-9;
		const double scalar = 1.0 / (delta);

		Eigen::Matrix<double, 6, 6> Eps = Eigen::Matrix<double, 6, 6>::Identity() * delta; // faster

		Eigen::Vector3d dest1, p_delta2;
		for(size_t j = 0; j < 3; ++j)
		{
			CSim3Jacobians::Relative_to_Absolute_InvDepth_Epsilon(m_vertex_ptr.Get<0>()->r_v_State(),
					Eps.col(j).template head<3>(), p_delta2); // epsilon is in xyz
			dest1 = OwnerToObserver(p_delta2, m_vertex_ptr.Get<1>()->r_v_State(), m_vertex_ptr.Get<2>()->r_v_State()).normalized();

			r_t_jacobian_tuple.Get<0>().col(j) = (dest1 - r_v_expectation) * scalar;
		}
		// now jacobians - xyz

		Eigen::Matrix<double, 6, 1> p_delta;
		for(size_t j = 0; j < 6; ++j)
		{
			C3DJacobians::Relative_to_Absolute(m_vertex_ptr.Get<1>()->r_v_State(), Eps.col(j), p_delta);

			dest1 = OwnerToObserver(m_vertex_ptr.Get<0>()->r_v_State(), p_delta, m_vertex_ptr.Get<2>()->r_v_State()).normalized();

			r_t_jacobian_tuple.Get<1>().col(j) = (dest1 - r_v_expectation) * scalar;
		}
		// now jacobians - observer

		for(size_t j = 0; j < 6; ++j)
		{
			C3DJacobians::Relative_to_Absolute(m_vertex_ptr.Get<2>()->r_v_State(), Eps.col(j), p_delta);

			dest1 = OwnerToObserver(m_vertex_ptr.Get<0>()->r_v_State(), m_vertex_ptr.Get<1>()->r_v_State(), p_delta).normalized();

			r_t_jacobian_tuple.Get<2>().col(j) = (dest1 - r_v_expectation) * scalar;
		}
		// now jacobians - owner

		r_v_error = m_v_measurement.normalized() - r_v_expectation;

		//std::cout << "LO " << r_v_expectation.transpose() << " | " << m_v_measurement.transpose() << " | " <<
		//						r_v_error.transpose() << std::endl;
	}

	/**
	 *	@brief calculates \f$\chi^2\f$ error
	 *	@return Returns (unweighted) \f$\chi^2\f$ error for this edge.
	 */
	inline double f_Chi_Squared_Error() const
	{
		Eigen::Matrix<double, 3, 1> v_error, v_expectation;
		v_expectation = OwnerToObserver(m_vertex_ptr.Get<0>()->r_v_State(), m_vertex_ptr.Get<1>()->r_v_State(),
				m_vertex_ptr.Get<2>()->r_v_State()).normalized();
		// now get the vector

		v_error = m_v_measurement.normalized() - v_expectation;

		return (v_error.transpose() * m_t_sigma_inv).dot(v_error); // ||z_i - h_i(O_i)||^2 lambda_i
	}
};

/**
 *	@brief SE(3) pose-landmark edge
 */
class CEdgeBearingLandmark3DLocal : public CBaseEdgeImpl<CEdgeBearingLandmark3DLocal, MakeTypelist(CVertexLandmark3D), 3, 3, CBaseEdge::Robust>,
		public CRobustify_ErrorNorm_Default<CCTFraction<148, 1000>, CHuberLossd> {
public:
	typedef CBaseEdgeImpl<CEdgeBearingLandmark3DLocal, MakeTypelist(CVertexLandmark3D), 3, 3, CBaseEdge::Robust> _TyBase; /**< @brief base edge type */

public:
	__GRAPH_TYPES_ALIGN_OPERATOR_NEW // imposed by the use of eigen, just copy this

	/**
	 *	@brief default constructor; has no effect
	 */
	inline CEdgeBearingLandmark3DLocal()
	{}

	/**
	 *	@brief constructor; converts parsed edge to edge representation
	 *
	 *	@tparam CSystem is type of system where this edge is being stored
	 *
	 *	@param[in] n_node0 is (zero-based) index of the first (origin) node
	 *	@param[in] n_node1 is (zero-based) index of the second (endpoint) node
	 *	@param[in] r_v_delta is measurement vector
	 *	@param[in] r_t_inv_sigma is the information matrix
	 *	@param[in,out] r_system is reference to system (used to query edge vertices)
	 */
	template <class CSystem>
	CEdgeBearingLandmark3DLocal(size_t n_node0, const Eigen::Matrix<double, 3, 1> &r_v_delta,
		const Eigen::Matrix<double, 3, 3> &r_t_inv_sigma, CSystem &r_system)
		:_TyBase(n_node0, r_v_delta, r_t_inv_sigma)
	{
		m_p_vertex0 = &r_system.template r_Get_Vertex<CVertexLandmark3D>(n_node0, CInitializeNullVertex<CVertexLandmark3D>());
		// get vertices (initialize if required)
	}

	/**
	 *	@brief updates the edge with a new measurement
	 *
	 *	@param[in] r_v_delta is new measurement vector
	 *	@param[in] r_t_inv_sigma is new information matrix
	 */
	inline void Update(const Eigen::Vector3d &r_v_delta, const Eigen::Matrix<double, 3, 3> &r_t_inv_sigma)
	{
		_TyBase::Update(r_v_delta, r_t_inv_sigma);
	}

	/**
	 *	@brief calculates jacobians, expectation and error
	 *
	 *	@param[out] r_t_jacobian0 is jacobian, associated with the first vertex
	 *	@param[out] r_t_jacobian1 is jacobian, associated with the second vertex
	 *	@param[out] r_v_expectation is expecation vector
	 *	@param[out] r_v_error is error vector
	 */
	inline void Calculate_Jacobian_Expectation_Error(Eigen::Matrix<double, 3, 3> &r_t_jacobian0,
		Eigen::Matrix<double, 3, 1> &r_v_expectation, Eigen::Matrix<double, 3, 1> &r_v_error) const // change dimensionality of eigen types, if required
	{
		r_v_expectation = m_p_vertex0->r_v_State().normalized();
		// now get the vector

		const double delta = 1e-9;
		const double scalar = 1.0 / (delta);

		Eigen::Matrix<double, 6, 6> Eps = Eigen::Matrix<double, 6, 6>::Identity() * delta; // faster

		Eigen::Vector3d dest1, p_delta2;
		for(size_t j = 0; j < 3; ++j)
		{
			p_delta2 = m_p_vertex0->r_v_State() + Eps.col(j).template head<3>();
			dest1 =  p_delta2.normalized();
			r_t_jacobian0.col(j) = (dest1 - r_v_expectation) * scalar;
		}
		// now jacobians - xyz

		r_v_error = m_v_measurement.normalized() - r_v_expectation;

		//std::cout << r_v_expectation.transpose() << " | " << m_v_measurement.transpose() << " | " <<
		//				r_v_error.transpose() << std::endl;
	}

	/**
	 *	@brief calculates \f$\chi^2\f$ error
	 *	@return Returns (unweighted) \f$\chi^2\f$ error for this edge.
	 */
	inline double f_Chi_Squared_Error() const
	{
		Eigen::Matrix<double, 3, 1> v_error, v_expectation;
		v_expectation = m_p_vertex0->r_v_State().normalized();
		// now get the vector

		v_error = m_v_measurement.normalized() - v_expectation;

		return (v_error.transpose() * m_t_sigma_inv).dot(v_error); // ||z_i - h_i(O_i)||^2 lambda_i
	}
};

class CEdgeBearingLandmark3DOther : public CBaseEdgeImpl<CEdgeBearingLandmark3DOther, MakeTypelist_Safe((CVertexLandmark3D, CVertexPose3D, CVertexPose3D)), 3, 3, CBaseEdge::Robust>,
	public CRobustify_ErrorNorm_Default<CCTFraction<148, 1000>, CHuberLossd> { // note that this is a ternary edge
public:
	typedef CBaseEdgeImpl<CEdgeBearingLandmark3DOther, MakeTypelist_Safe((CVertexLandmark3D, CVertexPose3D, CVertexPose3D)), 3, 3, CBaseEdge::Robust> _TyBase; /**< @brief base class */

public:
	__GRAPH_TYPES_ALIGN_OPERATOR_NEW

	/**
	 *	@brief default constructor; has no effect
	 */
	inline CEdgeBearingLandmark3DOther()
	{}

	/**
	 *	@brief constructor; initializes edge with data
	 *
	 */
	template <class CSystem>
	CEdgeBearingLandmark3DOther(size_t n_landmark_id, size_t n_observing_id, size_t n_owner_id, const Eigen::Vector3d &v_observation,
		const Eigen::Matrix3d &r_t_inv_sigma, CSystem &r_system)
		:_TyBase(typename _TyBase::_TyVertexIndexTuple(n_landmark_id, n_observing_id, n_owner_id), v_observation, r_t_inv_sigma)
	{
		m_vertex_ptr.Get<0>() = &r_system.template r_Get_Vertex<CVertexLandmark3D>(n_landmark_id, CInitializeNullVertex<CVertexLandmark3D>());
		m_vertex_ptr.Get<1>() = &r_system.template r_Get_Vertex<CVertexPose3D>(n_observing_id, CInitializeNullVertex<CVertexPose3D>());
		m_vertex_ptr.Get<2>() = &r_system.template r_Get_Vertex<CVertexPose3D>(n_owner_id, CInitializeNullVertex<CVertexPose3D>());
		// get vertices (initialize if required)
	}

	inline Eigen::Matrix<double,3, 1> OwnerToObserver(const Eigen::Matrix<double, 3, 1> &landmark,
			const Eigen::Matrix<double, 6, 1> &observer, const Eigen::Matrix<double, 6, 1> &owner) const
	{
		/*Eigen::Matrix<double, 7, 1> obs = Eigen::Matrix<double, 7, 1>::Ones();
		obs.head(6) = observer;
		Eigen::Matrix<double, 7, 1> own = Eigen::Matrix<double, 7, 1>::Ones();
		own.head(6) = owner;
		const CSim3Jacobians::TSim3 t_observer(obs, CSim3Jacobians::TSim3::from_tRs_vector);
		const CSim3Jacobians::TSim3 t_owner(own, CSim3Jacobians::TSim3::from_tRs_vector);
		CSim3Jacobians::TSim3 t_diff_transform = t_observer;
		t_diff_transform.Inverse_Compose(t_owner); // calculate direct transform as inverse composition (t_observer^{-1} * t_owner)
		// transform landmark to observer

		return (t_diff_transform * landmark);*/

		Eigen::Vector4d pt = Eigen::Vector4d::Ones();
		pt.head(3) = landmark;
		// 3d point in owner cf

		Eigen::Matrix4d own_c2w = Eigen::Matrix4d::Identity();
		own_c2w.block(0, 0, 3, 3) = C3DJacobians::Operator_rot(owner.tail(3));
		own_c2w.block(0, 3, 3, 1) = owner.head(3);
		// owner cf

		Eigen::Matrix4d obs_c2w = Eigen::Matrix4d::Identity();
		obs_c2w.block(0, 0, 3, 3) = C3DJacobians::Operator_rot(observer.tail(3));
		obs_c2w.block(0, 3, 3, 1) = observer.head(3);
		// observer cf

		pt = own_c2w * pt;
		// pt -> world

		pt = obs_c2w.inverse() * pt;
		// pt -> observer

		return pt.head(3);
	}

	/**
	 *	@brief calculates jacobians, expectation and error
	 *
	 *	@param[out] r_t_jacobian_tuple is tuple of jacobians, associated with the corresponding vertices
	 *	@param[out] r_v_expectation is expecation vector
	 *	@param[out] r_v_error is error vector
	 */
	inline void Calculate_Jacobians_Expectation_Error(_TyBase::_TyJacobianTuple &r_t_jacobian_tuple,
		Eigen::Matrix<double, 3, 1> &r_v_expectation, Eigen::Matrix<double, 3, 1> &r_v_error) const
	{
		Eigen::Matrix<double, 3, 1> X = OwnerToObserver(m_vertex_ptr.Get<0>()->r_v_State(), m_vertex_ptr.Get<1>()->r_v_State(),
				m_vertex_ptr.Get<2>()->r_v_State());
		r_v_expectation = X.normalized();
		// now get the vector

		const double delta = 1e-9;
		const double scalar = 1.0 / (delta);

		Eigen::Matrix<double, 6, 6> Eps = Eigen::Matrix<double, 6, 6>::Identity() * delta; // faster

		Eigen::Vector3d dest1, p_delta2;
		for(size_t j = 0; j < 3; ++j)
		{
			p_delta2 = m_vertex_ptr.Get<0>()->r_v_State() + Eps.col(j).template head<3>();
			dest1 = OwnerToObserver(p_delta2, m_vertex_ptr.Get<1>()->r_v_State(), m_vertex_ptr.Get<2>()->r_v_State()).normalized();

			r_t_jacobian_tuple.Get<0>().col(j) = (dest1 - r_v_expectation) * scalar;
		}
		// now jacobians - xyz

		Eigen::Matrix<double, 6, 1> p_delta;
		for(size_t j = 0; j < 6; ++j)
		{
			C3DJacobians::Relative_to_Absolute(m_vertex_ptr.Get<1>()->r_v_State(), Eps.col(j), p_delta);

			dest1 = OwnerToObserver(m_vertex_ptr.Get<0>()->r_v_State(), p_delta, m_vertex_ptr.Get<2>()->r_v_State()).normalized();

			r_t_jacobian_tuple.Get<1>().col(j) = (dest1 - r_v_expectation) * scalar;
		}
		// now jacobians - observer

		for(size_t j = 0; j < 6; ++j)
		{
			C3DJacobians::Relative_to_Absolute(m_vertex_ptr.Get<2>()->r_v_State(), Eps.col(j), p_delta);

			dest1 = OwnerToObserver(m_vertex_ptr.Get<0>()->r_v_State(), m_vertex_ptr.Get<1>()->r_v_State(), p_delta).normalized();

			r_t_jacobian_tuple.Get<2>().col(j) = (dest1 - r_v_expectation) * scalar;
		}
		// now jacobians - owner

		r_v_error = m_v_measurement.normalized() - r_v_expectation;
	}

	/**
	 *	@brief calculates \f$\chi^2\f$ error
	 *	@return Returns (unweighted) \f$\chi^2\f$ error for this edge.
	 */
	inline double f_Chi_Squared_Error() const
	{
		Eigen::Matrix<double, 3, 1> v_error, v_expectation;
		v_expectation = OwnerToObserver(m_vertex_ptr.Get<0>()->r_v_State(), m_vertex_ptr.Get<1>()->r_v_State(),
				m_vertex_ptr.Get<2>()->r_v_State()).normalized();
		// now get the vector

		v_error = m_v_measurement.normalized() - v_expectation;

		return (v_error.transpose() * m_t_sigma_inv).dot(v_error); // ||z_i - h_i(O_i)||^2 lambda_i
	}
};

/**
 *	@brief BA vex-cam edge
 */
class CEdgeZDist : public CBaseEdgeImpl<CEdgeZDist, MakeTypelist(CVertexPose3D, CVertexPose3D), 1> {
public:
	__GRAPH_TYPES_ALIGN_OPERATOR_NEW // imposed by the use of eigen, just copy this

	/**
	 *	@brief default constructor; has no effect
	 */
	inline CEdgeZDist()
	{}

	/**
	 *	@brief constructor; initializes edge with data
	 *
	 *	@tparam CSystem is type of system where this edge is being stored
	 *
	 *	@param[in] n_node0 is (zero-based) index of the first (origin) node (camera)
	 *	@param[in] n_node1 is (zero-based) index of the second (endpoint) node (vertex)
	 *	@param[in] v_delta is vector of delta x position, delta y-position
	 *	@param[in] r_t_inv_sigma is the information matrix
	 *	@param[in,out] r_system is reference to system (used to query edge vertices)
	 */
	template <class CSystem>
	CEdgeZDist(size_t n_node0, size_t n_node1, const Eigen::Matrix<double, 1, 1> &v_delta, // won't align non-reference arg
		const Eigen::Matrix<double, 1, 1> &r_t_inv_sigma, CSystem &r_system) // respect const-ness!
		:CBaseEdgeImpl<CEdgeZDist, MakeTypelist(CVertexPose3D, CVertexPose3D), 1>(n_node0,
		n_node1, v_delta, r_t_inv_sigma, CBaseEdge::explicitly_initialized_vertices, r_system)
	{
		//m_p_vertex0 = &r_system.template r_Get_Vertex<CVertexCam>(n_node0, CInitializeNullVertex<>());
		//m_p_vertex1 = &r_system.template r_Get_Vertex<CVertexXYZ>(n_node1, CInitializeNullVertex<CVertexXYZ>());
	}

	/**
	 *	@brief updates the edge with a new measurement
	 *
	 *	@param[in] r_t_edge is parsed edge
	 */
	/*inline void Update(const CParserBase::TEdgeP2C3D &r_t_edge)
	{
		CBaseEdgeImpl<CEdgeP2C3D, MakeTypelist(CVertexCam, CVertexXYZ),
			2>::Update(r_t_edge.m_v_delta, r_t_edge.m_t_inv_sigma);
	}*/
	/**
	 *	@brief updates the edge with a new measurement
	 *
	 *	@param[in] r_v_delta is new measurement vector
	 *	@param[in] r_t_inv_sigma is new information matrix
	 */
	inline void Update(const Eigen::Matrix<double, 1, 1> &r_v_delta, const Eigen::Matrix<double, 1, 1> &r_t_inv_sigma)
	{
		CBaseEdgeImpl<CEdgeZDist, MakeTypelist(CVertexPose3D, CVertexPose3D), 1>::Update(r_v_delta, r_t_inv_sigma);
	}

	/**
	 *	@brief calculates jacobians, expectation and error
	 *
	 *	@param[out] r_t_jacobian0 is jacobian, associated with the first vertex
	 *	@param[out] r_t_jacobian1 is jacobian, associated with the second vertex
	 *	@param[out] r_v_expectation is expecation vector
	 *	@param[out] r_v_error is error vector
	 */
	inline void Calculate_Jacobians_Expectation_Error(Eigen::Matrix<double, 1, 6> &r_t_jacobian0,
		Eigen::Matrix<double, 1, 6> &r_t_jacobian1, Eigen::Matrix<double, 1, 1> &r_v_expectation,
		Eigen::Matrix<double, 1, 1> &r_v_error) const // change dimensionality of eigen types, if required
	{
		Eigen::Matrix<double, 6, 1> pose0 = m_p_vertex0->r_v_State();
		Eigen::Matrix<double, 6, 1> pose1 = m_p_vertex1->r_v_State();

		Eigen::Matrix<double, 6, 1> rel;
		C3DJacobians::Absolute_to_Relative(pose0, pose1, rel);
		// calculates the expectation and the jacobians

		r_v_expectation(0) = rel(2); // Z
		r_v_error(0) = m_v_measurement(0) - r_v_expectation(0); /* */

		const double delta = 1e-9;
		const double scalar = 1.0 / (delta);

		Eigen::Matrix<double, 6, 6> Eps;
		Eps = Eigen::Matrix<double, 6, 6>::Identity() * delta; // faster, all memory on stack

		for(int j = 0; j < 6; ++ j) {
			Eigen::Matrix<double, 6, 1> d1, p_delta, p_delta_inv;
			C3DJacobians::Relative_to_Absolute(pose0, Eps.col(j), p_delta);
			C3DJacobians::Absolute_to_Relative(p_delta, pose1, d1);

			r_t_jacobian0(j) = (d1(2) - r_v_expectation(0)) * scalar;

			Eigen::Matrix<double, 6, 1> d2;
			C3DJacobians::Relative_to_Absolute(pose1, Eps.col(j), p_delta);
			C3DJacobians::Absolute_to_Relative(pose0, pose1, d2);
			r_t_jacobian1(j) = (d2(2) - r_v_expectation(0)) * scalar;
		}
		// return jacobs

		// calculates error (possibly re-calculates, if running A-SLAM)
		//std::cout << "ln: " << r_v_expectation.transpose() << " <> " << m_v_measurement.transpose() << ": " << (r_v_error.transpose() * m_t_sigma_inv).dot(r_v_error) << std::endl;
	}

	/**
	 *	@brief calculates \f$\chi^2\f$ error
	 *	@return Returns (unweighted) \f$\chi^2\f$ error for this edge.
	 */
	inline double f_Chi_Squared_Error() const
	{
		Eigen::Matrix<double, 1, 6> p_jacobi[2];
		Eigen::Matrix<double, 1, 1> v_expectation, v_error;
		Calculate_Jacobians_Expectation_Error(p_jacobi[0], p_jacobi[1], v_expectation, v_error);
		// calculates the expectation, error and the jacobians

		return (v_error.transpose() * m_t_sigma_inv).dot(v_error); // ||z_i - h_i(O_i)||^2 lambda_i
	}

	/**
	 *	@brief calculates reprojection error
	 *	@return Returns reprojection error for this edge, in pixels.
	 */
	inline double f_Reprojection_Error() const
	{
		/*Eigen::Matrix<double, 2, 6> p_jacobi0;
		Eigen::Matrix<double, 2, 3> p_jacobi1;
		Eigen::Matrix<double, 2, 1> v_expectation, v_error;
		Calculate_Jacobians_Expectation_Error(p_jacobi0, p_jacobi1, v_expectation, v_error);*/
		// calculates the expectation, error and the jacobians
		//std::cerr << v_error[0] << " " << v_error[1] << " ----  " << (v_error.transpose() * m_t_sigma_inv).dot(v_error) << std::endl;

		//Eigen::Vector2d v_error;
		//CBAJacobians::Project_P2C(m_p_vertex0->r_v_State() /* Cam */, m_p_vertex0->v_Intrinsics(),
		//	m_p_vertex1->r_v_State() /* XYZ */, v_error);
		//v_error -= m_v_measurement; // this is actually negative error, but we only need the norm so sign does not matter
		// this should be faster, as it does not calculate the jacobians
		// (in BA, this is actually timed as it is used in solver step validation)

		return 0;// v_error.norm();
		/*return sqrt( (v_error[0] - v_expectation[0])*(v_error[0] - v_expectation[0]) +
				(v_error[1] - v_expectation[1])*(v_error[1] - v_expectation[1]) );*/
	}
};

/** @} */ // end of group

/** \addtogroup parser
 *	@{
 */

/**
 *	@brief edge traits for SE(3) solver
 */
template <class CParsedStructure>
class CSE3OnlyPoseEdgeTraits {
public:
	typedef CFailOnEdgeType _TyEdge; /**< @brief it should fail on unknown edge types */

	/**
	 *	@brief gets reason for error
	 *	@return Returns const null-terminated string, containing
	 *		description of the error (human readable).
	 */
	static const char *p_s_Reason()
	{
		return "unknown edge type occurred";
	}
};

/**
 *	@brief edge traits for SE(3) solver (specialized for CParser::TEdge3D)
 */
template <>
class CSE3OnlyPoseEdgeTraits<CParserBase::TEdge3D> {
public:
	typedef CEdgePose3D _TyEdge; /**< @brief the edge type to construct from the parsed type */
};
/**
 *	@brief edge traits for SE(3) solver (specialized for CParser::TEdge3D)
 */

#if 0
/**
 *	@brief edge traits for SE(3) solver (specialized for CParser::TEdge3D)
 */
template <>
class CSE3OnlyPoseEdgeTraits<CParserBase::TVertex3D> { // nonsense, CParserBase::TVertex3D is not an edge, this does not belong here
public:
	typedef CIgnoreEdgeType _TyEdge; /**< @brief the edge type to construct from the parsed type */
};
#endif // 0

/**
 *	@brief edge traits for SE(3) solver
 */
template <class CParsedStructure>
class CSE3LandmarkPoseEdgeTraits {
public:
	typedef CFailOnEdgeType _TyEdge; /**< @brief it should fail on unknown edge types */

	/**
	 *	@brief gets reason for error
	 *	@return Returns const null-terminated string, containing
	 *		description of the error (human readable).
	 */
	static const char *p_s_Reason()
	{
		return "unknown edge type occurred";
	}
};

/**
 *	@brief edge traits for SE(3) solver (specialized for CParser::TEdge3D)
 */
template <>
class CSE3LandmarkPoseEdgeTraits<CParserBase::TEdge3D> {
public:
	typedef CEdgePose3D _TyEdge; /**< @brief the edge type to construct from the parsed type */
};

/**
 *	@brief edge traits for SE(3) solver (specialized for CParser::TEdge3D)
 */
template <>
class CSE3LandmarkPoseEdgeTraits<CParserBase::TLandmark3D_XYZ> {
public:
	typedef CEdgePoseLandmark3D _TyEdge; /**< @brief the edge type to construct from the parsed type */
};

/**
 *	@brief edge traits for SE(3) solver (specialized for CParser::TEdge3D)
 */
template <>
class CSE3LandmarkPoseEdgeTraits<CParserBase::TEdge3DSelf> {
public:
	typedef CEdgePose3DSelf _TyEdge; /**< @brief the edge type to construct from the parsed type */
};

/**
 *	@brief edge traits for SE(3) solver (specialized for CParser::TEdge3D)
 */
template <>
class CSE3LandmarkPoseEdgeTraits<CParserBase::TEdge3DTernary> {
public:
	typedef CEdgePoseTernary3D _TyEdge; /**< @brief the edge type to construct from the parsed type */
};

/**
 *	@brief edge traits for SE(3) solver (specialized for CParser::TEdge3D)
 */
template <>
class CSE3LandmarkPoseEdgeTraits<CParserBase::TEdge3DNormal> {
public:
	typedef CEdgeNormal3D _TyEdge; /**< @brief the edge type to construct from the parsed type */
};

/**
 *	@brief edge traits for SE(3) solver (specialized for CParser::TEdge3D)
 */
template <>
class CSE3LandmarkPoseEdgeTraits<CParserBase::TEdgeSpline3D> {
public:
	typedef CBSplineEdge _TyEdge; /**< @brief the edge type to construct from the parsed type */
};

/** @} */ // end of group

#endif // !__SE3_TYPES_INCLUDED
<|MERGE_RESOLUTION|>--- conflicted
+++ resolved
@@ -1,6222 +1,6216 @@
-/**
- *	@file include/slam/SE3_Types.h
- *	@author Soso
- *	@date 2013
- *	@brief projection type for SE3
- */
-
-#pragma once
-#ifndef __SE3_TYPES_INCLUDED
-#define __SE3_TYPES_INCLUDED
-
-#include "slam/BaseTypes.h"
-#include "slam/3DSolverBase.h"
-#include "slam/Sim3SolverBase.h"
-#include "slam/Parser.h" // parsed types passed to constructors
-#include "slam/RobustUtils.h"
-
-/** \addtogroup se3
- *	@{
- */
-
-/**
- *	@brief SE(3) pose vertex type
- */
-class CVertexPose3D : public CBaseVertexImpl<CVertexPose3D, 6> {
-public:
-	__GRAPH_TYPES_ALIGN_OPERATOR_NEW
-
-	/**
-	 *	@brief default constructor; has no effect
-	 */
-	inline CVertexPose3D()
-	{}
-
-	/**
-	 *	@brief constructor; initializes state vector
-	 *	@param[in] r_v_state is state vector initializer
-	 */
-	inline CVertexPose3D(const Eigen::Matrix<double, 6, 1> &r_v_state)
-		:CBaseVertexImpl<CVertexPose3D, 6>(r_v_state)
-	{}
-
-	/**
-	 *	@copydoc base_iface::CVertexFacade::Operator_Plus()
-	 */
-	inline void Operator_Plus(const Eigen::VectorXd &r_v_delta) // "smart" plus
-	{
-		C3DJacobians::Relative_to_Absolute(m_v_state, r_v_delta.segment<6>(m_n_order), m_v_state);
-		// simply reuse existing code
-
-		/*// t_odo - use the code from 3DSolverBase.h !!! duplicates code, causes bugs !!!
-
-		//sum the rotations
-		Eigen::Matrix3d pQ = C3DJacobians::t_AxisAngle_to_RotMatrix(m_v_state.tail<3>());
-		Eigen::Matrix3d dQ = C3DJacobians::t_AxisAngle_to_RotMatrix(r_v_delta.segment<3>(m_n_order + 3));
-
-		//m_v_state(0) += r_v_delta(m_n_order); // pick part of the delta vector, belonging to this vertex, apply +
-		//m_v_state(1) += r_v_delta(m_n_order+1);
-		//m_v_state(2) += r_v_delta(m_n_order+2);
-		m_v_state.head<3>() += pQ * r_v_delta.segment<3>(m_n_order); // can select 3D segment starting at m_n_order; SSE accelerated
-
-		Eigen::Matrix3d QQ;// = pQ * dQ;
-		QQ.noalias() = pQ * dQ; // noalias says that the destination is not the same as the multiplicands and that the multiplication can be carried out without allocating intermediate storage
-		//Eigen::Vector3d axis = C3DJacobians::v_RotMatrix_to_AxisAngle(QQ);
-		//m_v_state.tail(3) = axis;
-		//m_v_state.tail<3>() = axis; // we have the information that it is 3 dimensional at compile time, if we put it in the <> brackets, the compiler will avoid allocating dynamic storage for the intermediate
-		m_v_state.tail<3>() = C3DJacobians::v_RotMatrix_to_AxisAngle(QQ); // also, no need for the intermediate object*/
-	}
-
-	/**
-	 *	@copydoc base_iface::CVertexFacade::Operator_Minus()
-	 */
-	inline void Operator_Minus(const Eigen::VectorXd &r_v_delta) // "smart" minus
-	{
-		//Operator_Plus(-r_v_delta); // call plus with negative delta, that should do the trick
-		C3DJacobians::Relative_to_Absolute(m_v_state, -r_v_delta.segment<6>(m_n_order), m_v_state); // not sure how Eigen can wrap matrix segment and negative. want to avoid the off-chance that all of v_delta is going to be negated before calling the other function
-	}
-};
-
-/**
- *	@brief SE(3) landmark vertex type
- */
-class CVertexLandmark3D : public CBaseVertexImpl<CVertexLandmark3D, 3> {
-public:
-	__GRAPH_TYPES_ALIGN_OPERATOR_NEW
-
-	/**
-	 *	@brief default constructor; has no effect
-	 */
-	inline CVertexLandmark3D()
-	{}
-
-	/**
-	 *	@brief constructor; initializes state vector
-	 *	@param[in] r_v_state is state vector initializer
-	 */
-	inline CVertexLandmark3D(const Eigen::Vector3d &r_v_state)
-		:CBaseVertexImpl<CVertexLandmark3D, 3>(r_v_state)
-	{}
-
-	/**
-	 *	@brief constructor; initializes state vector
-	 *	@param[in] r_vertex is parsed vertex initializer
-	 */
-	inline CVertexLandmark3D(const CParserBase::TVertexXYZ &r_vertex)
-		:CBaseVertexImpl<CVertexLandmark3D, 3>(r_vertex.m_v_position)
-	{}
-
-	/**
-	 *	@copydoc base_iface::CVertexFacade::Operator_Plus()
-	 */
-	inline void Operator_Plus(const Eigen::VectorXd &r_v_delta) // "smart" plus
-	{
-		m_v_state += r_v_delta.segment<3>(m_n_order); // pick part of the delta vector, belonging to this vertex, apply +
-	}
-
-	/**
-	 *	@copydoc base_iface::CVertexFacade::Operator_Minus()
-	 */
-	inline void Operator_Minus(const Eigen::VectorXd &r_v_delta) // "smart" minus
-	{
-		m_v_state -= r_v_delta.segment<3>(m_n_order); // pick part of the delta vector, belonging to this vertex, apply -
-	}
-};
-
-/**
- *	@brief SE(3) plane vertex type
- */
-class CVertexPlane3D : public CBaseVertexImpl<CVertexPlane3D, 4> {
-public:
-	__GRAPH_TYPES_ALIGN_OPERATOR_NEW
-
-	/**
-	 *	@brief default constructor; has no effect
-	 */
-	inline CVertexPlane3D()
-	{}
-
-	/**
-	 *	@brief constructor; initializes state vector
-	 *	@param[in] r_v_state is state vector initializer
-	 */
-	inline CVertexPlane3D(const Eigen::Vector4d &r_v_state)
-		:CBaseVertexImpl<CVertexPlane3D, 4>(r_v_state)
-	{}
-
-	/**
-	 *	@copydoc base_iface::CVertexFacade::Operator_Plus()
-	 */
-	inline void Operator_Plus(const Eigen::VectorXd &r_v_delta) // "smart" plus
-	{
-		//m_v_state += r_v_delta.segment<4>(m_n_order); // pick part of the delta vector, belonging to this vertex, apply +
-		//double d = r_v_delta.segment<4>(m_n_order)(3);
-		Eigen::Vector3d vec = r_v_delta.segment<4>(m_n_order).head(3);
-
-		m_v_state.head(3) = C3DJacobians::Operator_rot(vec) * m_v_state.head(3);
-		m_v_state.tail(1) += r_v_delta.segment<4>(m_n_order).tail(1);
-	}
-
-	/**
-	 *	@copydoc base_iface::CVertexFacade::Operator_Minus()
-	 */
-	inline void Operator_Minus(const Eigen::VectorXd &r_v_delta) // "smart" minus
-	{
-		Operator_Plus(-r_v_delta.segment<4>(m_n_order));
-		//m_v_state -= r_v_delta.segment<4>(m_n_order); // pick part of the delta vector, belonging to this vertex, apply -
-	}
-};
-
-/**
- *	@brief polynomial vertex type
- */
-class CVertexPolynomial4 : public CBaseVertexImpl<CVertexPolynomial4, 4> {
-public:
-	int n_affected_dof;
-public:
-	__GRAPH_TYPES_ALIGN_OPERATOR_NEW
-
-	/**
-	 *	@brief default constructor; has no effect
-	 */
-	inline CVertexPolynomial4():
-	n_affected_dof(0)
-	{}
-
-	/**
-	 *	@brief constructor; initializes state vector
-	 *	@param[in] r_v_state is state vector initializer
-	 */
-	inline CVertexPolynomial4(const Eigen::Vector4d &r_v_state, int n_dof = 0)
-		:CBaseVertexImpl<CVertexPolynomial4, 4>(r_v_state),
-		 n_affected_dof(n_dof)
-	{}
-
-	/**
-	 *	@copydoc base_iface::CVertexFacade::Operator_Plus()
-	 */
-	inline void Operator_Plus(const Eigen::VectorXd &r_v_delta) // "smart" plus
-	{
-		m_v_state += r_v_delta.segment<4>(m_n_order); // pick part of the delta vector, belonging to this vertex, apply +
-		m_v_state.normalize();	// at 1, we want 1
-	}
-
-	/**
-	 *	@copydoc base_iface::CVertexFacade::Operator_Minus()
-	 */
-	inline void Operator_Minus(const Eigen::VectorXd &r_v_delta) // "smart" minus
-	{
-		m_v_state -= r_v_delta.segment<4>(m_n_order); // pick part of the delta vector, belonging to this vertex, apply -
-		m_v_state.normalize();	// at 1, we want 1
-	}
-};
-
-/**
- *	@brief polynomial vertex type
- */
-class CVertexPolynomial4_6D : public CBaseVertexImpl<CVertexPolynomial4_6D, 24> {
-public:
-	__GRAPH_TYPES_ALIGN_OPERATOR_NEW
-
-	/**
-	 *	@brief default constructor; has no effect
-	 */
-	inline CVertexPolynomial4_6D()
-	{}
-
-	/**
-	 *	@brief constructor; initializes state vector
-	 *	@param[in] r_v_state is state vector initializer
-	 */
-	inline CVertexPolynomial4_6D(const Eigen::Matrix<double, 24, 1, Eigen::DontAlign> &r_v_state)
-		:CBaseVertexImpl<CVertexPolynomial4_6D, 24>(r_v_state)
-	{}
-
-	/**
-	 *	@copydoc base_iface::CVertexFacade::Operator_Plus()
-	 */
-	inline void Operator_Plus(const Eigen::VectorXd &r_v_delta) // "smart" plus
-	{
-		m_v_state += r_v_delta.segment<24>(m_n_order); // pick part of the delta vector, belonging to this vertex, apply +
-		for(int a = 0; a < 6; ++a)
-			m_v_state.segment<4>(a * 4) = m_v_state.segment<4>(a * 4) / m_v_state.segment<4>(a * 4).sum();
-	}
-
-	/**
-	 *	@copydoc base_iface::CVertexFacade::Operator_Minus()
-	 */
-	inline void Operator_Minus(const Eigen::VectorXd &r_v_delta) // "smart" minus
-	{
-		m_v_state -= r_v_delta.segment<24>(m_n_order); // pick part of the delta vector, belonging to this vertex, apply -
-		for(int a = 0; a < 6; ++a)
-			m_v_state.segment<4>(a * 4) = m_v_state.segment<4>(a * 4) / m_v_state.segment<4>(a * 4).sum();
-	}
-};
-
-/**
- *	@brief polynomial vertex type
- */
-class CVertexBezier_3D : public CBaseVertexImpl<CVertexBezier_3D, 6> {
-public:
-	__GRAPH_TYPES_ALIGN_OPERATOR_NEW
-
-	/**
-	 *	@brief default constructor; has no effect
-	 */
-	inline CVertexBezier_3D()
-	{}
-
-	/**
-	 *	@brief constructor; initializes state vector
-	 *	@param[in] r_v_state is state vector initializer
-	 */
-	inline CVertexBezier_3D(const Eigen::Matrix<double, 6, 1, Eigen::DontAlign> &r_v_state)
-		:CBaseVertexImpl<CVertexBezier_3D, 6>(r_v_state)
-	{}
-
-	/**
-	 *	@copydoc base_iface::CVertexFacade::Operator_Plus()
-	 */
-	inline void Operator_Plus(const Eigen::VectorXd &r_v_delta) // "smart" plus
-	{
-		m_v_state += r_v_delta.segment<6>(m_n_order); // pick part of the delta vector, belonging to this vertex, apply +
-	}
-
-	/**
-	 *	@copydoc base_iface::CVertexFacade::Operator_Minus()
-	 */
-	inline void Operator_Minus(const Eigen::VectorXd &r_v_delta) // "smart" minus
-	{
-		m_v_state -= r_v_delta.segment<6>(m_n_order); // pick part of the delta vector, belonging to this vertex, apply -
-	}
-};
-
-/**
- *	@brief polynomial vertex type
- */
-class CVertexPolynomial3_6D : public CBaseVertexImpl<CVertexPolynomial3_6D, 18> {
-public:
-	__GRAPH_TYPES_ALIGN_OPERATOR_NEW
-
-	/**
-	 *	@brief default constructor; has no effect
-	 */
-	inline CVertexPolynomial3_6D()
-	{}
-
-	/**
-	 *	@brief constructor; initializes state vector
-	 *	@param[in] r_v_state is state vector initializer
-	 */
-	inline CVertexPolynomial3_6D(const Eigen::Matrix<double, 18, 1, Eigen::DontAlign> &r_v_state)
-		:CBaseVertexImpl<CVertexPolynomial3_6D, 18>(r_v_state)
-	{}
-
-	/**
-	 *	@copydoc base_iface::CVertexFacade::Operator_Plus()
-	 */
-	inline void Operator_Plus(const Eigen::VectorXd &r_v_delta) // "smart" plus
-	{
-		m_v_state += r_v_delta.segment<18>(m_n_order); // pick part of the delta vector, belonging to this vertex, apply +
-		for(int a = 0; a < 6; ++a)
-			m_v_state.segment<3>(a * 3) = m_v_state.segment<3>(a * 3) / m_v_state.segment<3>(a * 3).sum();
-	}
-
-	/**
-	 *	@copydoc base_iface::CVertexFacade::Operator_Minus()
-	 */
-	inline void Operator_Minus(const Eigen::VectorXd &r_v_delta) // "smart" minus
-	{
-		m_v_state -= r_v_delta.segment<18>(m_n_order); // pick part of the delta vector, belonging to this vertex, apply -
-		for(int a = 0; a < 6; ++a)
-			m_v_state.segment<3>(a * 3) = m_v_state.segment<3>(a * 3) / m_v_state.segment<3>(a * 3).sum();
-	}
-};
-
-/**
- *	@brief polynomial vertex type
- */
-class CVertexPolynomial5_6D : public CBaseVertexImpl<CVertexPolynomial5_6D, 30> {
-public:
-	__GRAPH_TYPES_ALIGN_OPERATOR_NEW
-
-	/**
-	 *	@brief default constructor; has no effect
-	 */
-	inline CVertexPolynomial5_6D()
-	{}
-
-	/**
-	 *	@brief constructor; initializes state vector
-	 *	@param[in] r_v_state is state vector initializer
-	 */
-	inline CVertexPolynomial5_6D(const Eigen::Matrix<double, 30, 1, Eigen::DontAlign> &r_v_state)
-		:CBaseVertexImpl<CVertexPolynomial5_6D, 30>(r_v_state)
-	{}
-
-	/**
-	 *	@copydoc base_iface::CVertexFacade::Operator_Plus()
-	 */
-	inline void Operator_Plus(const Eigen::VectorXd &r_v_delta) // "smart" plus
-	{
-		m_v_state += r_v_delta.segment<30>(m_n_order); // pick part of the delta vector, belonging to this vertex, apply +
-		for(int a = 0; a < 6; ++a)
-			m_v_state.segment<5>(a * 5) = m_v_state.segment<5>(a * 5) / m_v_state.segment<5>(a * 5).sum();
-	}
-
-	/**
-	 *	@copydoc base_iface::CVertexFacade::Operator_Minus()
-	 */
-	inline void Operator_Minus(const Eigen::VectorXd &r_v_delta) // "smart" minus
-	{
-		m_v_state -= r_v_delta.segment<30>(m_n_order); // pick part of the delta vector, belonging to this vertex, apply -
-		for(int a = 0; a < 6; ++a)
-			m_v_state.segment<5>(a * 5) = m_v_state.segment<5>(a * 5) / m_v_state.segment<5>(a * 5).sum();
-	}
-};
-
-/**
- *	@brief polynomial vertex type
- */
-class CVertexPolynomial35_6D : public CBaseVertexImpl<CVertexPolynomial35_6D, 24> {
-public:
-	__GRAPH_TYPES_ALIGN_OPERATOR_NEW
-
-	/**
-	 *	@brief default constructor; has no effect
-	 */
-	inline CVertexPolynomial35_6D()
-	{}
-
-	/**
-	 *	@brief constructor; initializes state vector
-	 *	@param[in] r_v_state is state vector initializer
-	 */
-	inline CVertexPolynomial35_6D(const Eigen::Matrix<double, 24, 1, Eigen::DontAlign> &r_v_state)
-		:CBaseVertexImpl<CVertexPolynomial35_6D, 24>(r_v_state)
-	{}
-
-	/**
-	 *	@copydoc base_iface::CVertexFacade::Operator_Plus()
-	 */
-	inline void Operator_Plus(const Eigen::VectorXd &r_v_delta) // "smart" plus
-	{
-		m_v_state += r_v_delta.segment<24>(m_n_order); // pick part of the delta vector, belonging to this vertex, apply +
-		for(int a = 0; a < 3; ++a)
-		{
-			m_v_state.segment<3>(a * 3) = m_v_state.segment<3>(a * 3) / m_v_state.segment<3>(a * 3).sum();
-			m_v_state.segment<5>(9 + a * 5) = m_v_state.segment<5>(9 + a * 5) / m_v_state.segment<5>(9 + a * 5).sum();
-		}
-	}
-
-	/**
-	 *	@copydoc base_iface::CVertexFacade::Operator_Minus()
-	 */
-	inline void Operator_Minus(const Eigen::VectorXd &r_v_delta) // "smart" minus
-	{
-		Operator_Plus(-r_v_delta);
-	}
-};
-
-/**
- *	@brief SE(3) landmark vertex type
- */
-class CVertexLandmark3DInverse : public CBaseVertexImpl<CVertexLandmark3DInverse, 3> {
-public:
-	__GRAPH_TYPES_ALIGN_OPERATOR_NEW
-
-	/**
-	 *	@brief default constructor; has no effect
-	 */
-	inline CVertexLandmark3DInverse()
-	{}
-
-	/**
-	 *	@brief constructor; initializes state vector
-	 *	@param[in] r_v_state is state vector initializer
-	 */
-	inline CVertexLandmark3DInverse(const Eigen::Vector3d &r_v_state)
-		:CBaseVertexImpl<CVertexLandmark3DInverse, 3>(r_v_state)
-	{}
-
-	/**
-	 *	@copydoc base_iface::CVertexFacade::Operator_Plus()
-	 */
-	inline void Operator_Plus(const Eigen::VectorXd &r_v_delta) // "smart" plus
-	{
-		CSim3Jacobians::Relative_to_Absolute_InvDepth_Epsilon(m_v_state, r_v_delta.segment<3>(m_n_order), m_v_state); // delta is in XYZ
-	}
-
-	/**
-	 *	@copydoc base_iface::CVertexFacade::Operator_Minus()
-	 */
-	inline void Operator_Minus(const Eigen::VectorXd &r_v_delta) // "smart" minus
-	{
-		CSim3Jacobians::Relative_to_Absolute_InvDepth_Epsilon(m_v_state, -r_v_delta.segment<3>(m_n_order), m_v_state); // delta is in XYZ
-	}
-};
-
-/**
- *	@brief SE(3) pose-pose edge
- */
-class CEdgePose3D : public CBaseEdgeImpl<CEdgePose3D, MakeTypelist(CVertexPose3D, CVertexPose3D), 6, 6, CBaseEdge::Robust>,
-		public CRobustify_ErrorNorm_Default<CCTFraction<148, 100>, CHuberLossd>{
-public:
-	typedef CBaseEdgeImpl<CEdgePose3D, MakeTypelist(CVertexPose3D, CVertexPose3D), 6, 6, CBaseEdge::Robust> _TyBase; /**< @brief base edge type */
-public:
-	/**
-	 *	@brief vertex initialization functor
-	 *	Calculates vertex position from the first vertex and an XYT edge.
-	 */
-	class CRelative_to_Absolute_XYZ_Initializer {
-	protected:
-		const Eigen::Matrix<double, 6, 1> &m_r_v_pose1; /**< @brief the first vertex */
-		const Eigen::Matrix<double, 6, 1> &m_r_v_delta; /**< @brief the edge, shared by r_v_vertex1 and the vertex being initialized */
-
-	public:
-		/**
-		 *	@brief default constructor
-		 *
-		 *	@param[in] r_v_vertex1 is the first vertex
-		 *	@param[in] r_v_delta is the edge, shared by r_v_vertex1 and the vertex being initialized
-		 */
-		inline CRelative_to_Absolute_XYZ_Initializer(const Eigen::Matrix<double, 6, 1> &r_v_vertex1,
-			const Eigen::Matrix<double, 6, 1> &r_v_delta) // just change the types, same as above
-			:m_r_v_pose1(r_v_vertex1), m_r_v_delta(r_v_delta)
-		{}
-
-		/**
-		 *	@brief function operator
-		 *	@return Returns the value of the vertex being initialized.
-		 */
-		inline operator CVertexPose3D() const // this function calculates initial prior from the state of the first vertex m_r_v_pose1 and from the edge measurement m_r_edge
-		{
-			Eigen::Matrix<double, 6, 1> v_pose2;
-			C3DJacobians::Relative_to_Absolute(m_r_v_pose1, m_r_v_delta, v_pose2); // implement your own equation here
-			return CVertexPose3D(v_pose2);
-		}
-	};
-
-public:
-	__GRAPH_TYPES_ALIGN_OPERATOR_NEW // imposed by the use of eigen, just copy this
-
-	/**
-	 *	@brief default constructor; has no effect
-	 */
-	inline CEdgePose3D()
-	{}
-
-	/**
-	 *	@brief constructor; converts parsed edge to edge representation
-	 *
-	 *	@tparam CSystem is type of system where this edge is being stored
-	 *
-	 *	@param[in] r_t_edge is parsed edge
-	 *	@param[in,out] r_system is reference to system (used to query edge vertices)
-	 */
-	template <class CSystem>
-	CEdgePose3D(const CParserBase::TEdge3D &r_t_edge, CSystem &r_system)
-		:_TyBase(r_t_edge.m_n_node_0,
-		r_t_edge.m_n_node_1, r_t_edge.m_v_delta, r_t_edge.m_t_inv_sigma)
-	{
-		//fprintf(stderr, "%f %f %f\n", r_t_edge.m_v_delta(0), r_t_edge.m_v_delta(1), r_t_edge.m_v_delta(2));
-
-		_ASSERTE(r_t_edge.m_n_node_0 < r_t_edge.m_n_node_1 || // either the vertices are ordered
-			(r_t_edge.m_n_node_0 > r_t_edge.m_n_node_1 &&
-			r_system.n_Vertex_Num() > r_t_edge.m_n_node_0)); // or they are not, but then both need to be in the system (a reversed loop closure)
-
-		m_p_vertex0 = &r_system.template r_Get_Vertex<CVertexPose3D>(r_t_edge.m_n_node_0, CInitializeNullVertex<>());
-		m_p_vertex1 = &r_system.template r_Get_Vertex<CVertexPose3D>(r_t_edge.m_n_node_1,
-			CRelative_to_Absolute_XYZ_Initializer(m_p_vertex0->r_v_State(), r_t_edge.m_v_delta));
-		// get vertices (initialize if required)
-
-		//_ASSERTE(r_system.r_Vertex_Pool()[r_t_edge.m_n_node_0].n_Dimension() == 6); // get the vertices from the vertex pool to ensure a correct type is used, do not use m_p_vertex0 / m_p_vertex1 for this
-		//_ASSERTE(r_system.r_Vertex_Pool()[r_t_edge.m_n_node_1].n_Dimension() == 6);
-		// make sure the dimensionality is correct (might not be)
-		// this fails with const vertices, for obvious reasons. with the thunk tables this can be safely removed.
-	}
-
-	/**
-	 *	@brief constructor; converts parsed edge to edge representation
-	 *
-	 *	@tparam CSystem is type of system where this edge is being stored
-	 *
-	 *	@param[in] n_node0 is (zero-based) index of the first (origin) node
-	 *	@param[in] n_node1 is (zero-based) index of the second (endpoint) node
-	 *	@param[in] r_v_delta is measurement vector
-	 *	@param[in] r_t_inv_sigma is the information matrix
-	 *	@param[in,out] r_system is reference to system (used to query edge vertices)
-	 */
-	template <class CSystem>
-	CEdgePose3D(size_t n_node0, size_t n_node1, const Eigen::Matrix<double, 6, 1> &r_v_delta,
-		const Eigen::Matrix<double, 6, 6> &r_t_inv_sigma, CSystem &r_system)
-		:_TyBase(n_node0,
-		n_node1, r_v_delta, r_t_inv_sigma)
-	{
-		//fprintf(stderr, "%f %f %f\n", r_t_edge.m_v_delta(0), r_t_edge.m_v_delta(1), r_t_edge.m_v_delta(2));
-
-		_ASSERTE(n_node0 < n_node1 || // either the vertices are ordered
-			(n_node0 > n_node1 && r_system.n_Vertex_Num() > n_node0)); // or they are not, but then both need to be in the system (a reversed loop closure)
-
-		//std::cout << "IN " << r_v_delta.transpose() << std::endl;
-
-		m_p_vertex0 = &r_system.template r_Get_Vertex<CVertexPose3D>(n_node0, CInitializeNullVertex<>());
-		m_p_vertex1 = &r_system.template r_Get_Vertex<CVertexPose3D>(n_node1,
-			CRelative_to_Absolute_XYZ_Initializer(m_p_vertex0->r_v_State(), r_v_delta));
-		// get vertices (initialize if required)
-
-		//std::cout << "IN2 " << r_v_delta.transpose() << std::endl;
-
-		//_ASSERTE(r_system.r_Vertex_Pool()[n_node0].n_Dimension() == 6); // get the vertices from the vertex pool to ensure a correct type is used, do not use m_p_vertex0 / m_p_vertex1 for this
-		//_ASSERTE(r_system.r_Vertex_Pool()[n_node1].n_Dimension() == 6);
-		// make sure the dimensionality is correct (might not be)
-		// this fails with const vertices, for obvious reasons. with the thunk tables this can be safely removed.
-	}
-
-	/**
-	 *	@brief updates the edge with a new measurement
-	 *	@param[in] r_t_edge is parsed edge
-	 */
-	inline void Update(const CParserBase::TEdge3D &r_t_edge)
-	{
-		_TyBase::Update(r_t_edge.m_v_delta, r_t_edge.m_t_inv_sigma);
-	}
-
-	/**
-	 *	@brief updates the edge with a new measurement
-	 *
-	 *	@param[in] r_v_delta is new measurement vector
-	 *	@param[in] r_t_inv_sigma is new information matrix
-	 */
-	inline void Update(const Eigen::Matrix<double, 6, 1> &r_v_delta, const Eigen::Matrix<double, 6, 6> &r_t_inv_sigma) // for some reason this needs to be here, although the base already implements this
-	{
-		_TyBase::Update(r_v_delta, r_t_inv_sigma);
-	}
-
-	/**
-	 *	@brief calculates jacobians, expectation and error
-	 *
-	 *	@param[out] r_t_jacobian0 is jacobian, associated with the first vertex
-	 *	@param[out] r_t_jacobian1 is jacobian, associated with the second vertex
-	 *	@param[out] r_v_expectation is expecation vector
-	 *	@param[out] r_v_error is error vector
-	 */
-	inline void Calculate_Jacobians_Expectation_Error(Eigen::Matrix<double, 6, 6> &r_t_jacobian0,
-		Eigen::Matrix<double, 6, 6> &r_t_jacobian1, Eigen::Matrix<double, 6, 1> &r_v_expectation,
-		Eigen::Matrix<double, 6, 1> &r_v_error) const // change dimensionality of eigen types, if required
-	{
-		C3DJacobians::Absolute_to_Relative(m_p_vertex0->r_v_State(),
-			m_p_vertex1->r_v_State(), r_v_expectation, r_t_jacobian0, r_t_jacobian1);
-		// calculates the expectation and the jacobians
-		/*std::cout << r_v_expectation.transpose() << std::endl;
-		std::cout << r_t_jacobian0 << std::endl;
-		std::cout << r_t_jacobian1 << std::endl;*/
-#if 0
-		//C3DJacobians::Absolute_to_Relative(r_v_expectation, m_v_measurement, r_v_error); // this is slightly different, the inverse quat is on the left side, here we have it on the right.
-		C3DJacobians::Relative_to_Absolute(m_v_measurement, -r_v_expectation, r_v_error); // this allows for inverse on the right but we need to manually "conjugate" the pose by flipping the sign.
-		r_v_error.head<3>() = m_v_measurement.head<3>() - r_v_expectation.head<3>(); // somehow the positional error is not rotated in the code below, but in both Absolute_to_Relative() and Relative_to_Absolute() it is, we need to undo it.
-		// calculate error as m_v_measurement - r_v_expectation
-#else // 0
-		r_v_error.head<3>() = m_v_measurement.head<3>() - r_v_expectation.head<3>();
-		Eigen::Quaterniond pQ, dQ;
-		C3DJacobians::AxisAngle_to_Quat(m_v_measurement.tail<3>(), pQ);
-		C3DJacobians::AxisAngle_to_Quat(r_v_expectation.tail<3>(), dQ);
-		Eigen::Vector3d v_aang;
-		C3DJacobians::Quat_to_AxisAngle(pQ * dQ.conjugate(), v_aang);
-		r_v_error.tail<3>() = v_aang;
-		//std::cout << r_v_error.transpose() << std::endl;
-		//std::cout << m_v_measurement.transpose() << " | " << r_v_expectation.transpose() << " | " << ((r_v_error.transpose() * m_t_sigma_inv).dot(r_v_error)) << std::endl;
-		// same as above but saves calculation of the rotated positional difference which then gets overwritten
-#endif // 0
-		// both branches work, the first does some unnecessary work
-		// the below branch uses rotation matrices, being slightly more expensive and also
-		// different numerically than the rest of the calculus which relies on quaternions
-
-		/*
-		//const Eigen::Matrix<double, 6, 1> &p1 = m_v_measurement;
-		//const Eigen::Matrix<double, 6, 1> &p2 = r_v_expectation;
-
-		//r_v_error(0) = p1(0) - p2(0);
-		//r_v_error(1) = p1(1) - p2(1);
-		//r_v_error(2) = p1(2) - p2(2);
-		r_v_error.head<3>() = m_v_measurement.head<3>() - r_v_expectation.head<3>();
-
-		//sum the rotations
-		Eigen::Matrix3d pQ = C3DJacobians::t_AxisAngle_to_RotMatrix(m_v_measurement.tail<3>());
-		Eigen::Matrix3d dQ = C3DJacobians::t_AxisAngle_to_RotMatrix(r_v_expectation.tail<3>());
-		//Eigen::Matrix3d dQ_inv = dQ.inverse();
-
-		Eigen::Matrix3d QQ;// = pQ * dQ_inv;
-		QQ.noalias() = pQ * dQ.inverse(); // eigen likes long expressions; multiplication needs .noalias() so that eigen knows it can do it without allocating intermediate storage
-		//Eigen::Vector3d axis = C3DJacobians::v_RotMatrix_to_AxisAngle(QQ);
-
-		//r_v_error(3) = axis(0);
-		//r_v_error(4) = axis(1);
-		//r_v_error(5) = axis(2);
-		r_v_error.tail<3>() = C3DJacobians::v_RotMatrix_to_AxisAngle(QQ); // avoid copying around
-		//TODO: fix the angle somehow? this cannot be right
-		// calculates error (possibly re-calculates, if running A-SLAM)
-		*/
-		//std::cout << "ln: " << r_v_expectation.transpose() << " <> " << m_v_measurement.transpose() << ": " << (r_v_error.transpose() * m_t_sigma_inv).dot(r_v_error) << std::endl;
-	}
-
-	/**
-	 *	@brief calculates \f$\chi^2\f$ error
-	 *	@return Returns (unweighted) \f$\chi^2\f$ error for this edge.
-	 */
-	inline double f_Chi_Squared_Error() const
-	{
-		Eigen::Matrix<double, 6, 6> p_jacobi[2];
-		Eigen::Matrix<double, 6, 1> v_expectation, v_error;
-		Calculate_Jacobians_Expectation_Error(p_jacobi[0], p_jacobi[1], v_expectation, v_error);
-		// calculates the expectation, error and the jacobians
-
-		return (v_error.transpose() * m_t_sigma_inv).dot(v_error); // ||z_i - h_i(O_i)||^2 lambda_i
-	}
-};
-
-/**
- *	@brief SE(3) pose-pose edge
- */
-class CEdgePose3DSelf : public CBaseEdgeImpl<CEdgePose3DSelf, MakeTypelist(CVertexPose3D), 6, 6/*, CBaseEdge::Robust*/>/*,
-		public CRobustify_ErrorNorm_Default<CCTFraction<148, 100>, CHuberLossd>*/{
-public:
-	typedef CBaseEdgeImpl<CEdgePose3DSelf, MakeTypelist(CVertexPose3D), 6, 6/*, CBaseEdge::Robust*/> _TyBase; /**< @brief base edge type */
-public:
-	/**
-	 *	@brief vertex initialization functor
-	 *	Calculates vertex position from the first vertex and an XYT edge.
-	 */
-	class C_Absolute_Initializer {
-	protected:
-		const Eigen::Matrix<double, 6, 1> &m_r_v_pose1; /**< @brief the first vertex */
-
-	public:
-		/**
-		 *	@brief default constructor
-		 *
-		 *	@param[in] r_v_vertex1 is the first vertex
-		 *	@param[in] r_v_delta is the edge, shared by r_v_vertex1 and the vertex being initialized
-		 */
-		inline C_Absolute_Initializer(const Eigen::Matrix<double, 6, 1> &r_v_vertex1) // just change the types, same as above
-			:m_r_v_pose1(r_v_vertex1)
-		{}
-
-		/**
-		 *	@brief function operator
-		 *	@return Returns the value of the vertex being initialized.
-		 */
-		inline operator CVertexPose3D() const // this function calculates initial prior from the state of the first vertex m_r_v_pose1 and from the edge measurement m_r_edge
-		{
-			return CVertexPose3D(m_r_v_pose1);
-		}
-	};
-
-public:
-	__GRAPH_TYPES_ALIGN_OPERATOR_NEW // imposed by the use of eigen, just copy this
-
-	/**
-	 *	@brief default constructor; has no effect
-	 */
-	inline CEdgePose3DSelf()
-	{}
-
-	template <class CSystem>
-	CEdgePose3DSelf(const CParserBase::TEdge3DSelf &r_t_edge, CSystem &r_system)
-		:_TyBase(r_t_edge.m_n_node_0, r_t_edge.m_v_delta, r_t_edge.m_t_inv_sigma)
-	{
-		m_p_vertex0 = &r_system.template r_Get_Vertex<CVertexPose3D>(r_t_edge.m_n_node_0, C_Absolute_Initializer(r_t_edge.m_v_delta));
-		// get vertices (initialize if required)
-	}
-
-	/**
-	 *	@brief constructor; converts parsed edge to edge representation
-	 *
-	 *	@tparam CSystem is type of system where this edge is being stored
-	 *
-	 *	@param[in] n_node0 is (zero-based) index of the first (origin) node
-	 *	@param[in] n_node1 is (zero-based) index of the second (endpoint) node
-	 *	@param[in] r_v_delta is measurement vector
-	 *	@param[in] r_t_inv_sigma is the information matrix
-	 *	@param[in,out] r_system is reference to system (used to query edge vertices)
-	 */
-	template <class CSystem>
-	CEdgePose3DSelf(size_t n_node0, const Eigen::Matrix<double, 6, 1> &r_v_delta,
-		const Eigen::Matrix<double, 6, 6> &r_t_inv_sigma, CSystem &r_system)
-		:_TyBase(n_node0, r_v_delta, r_t_inv_sigma)
-	{
-		//fprintf(stderr, "%f %f %f\n", r_t_edge.m_v_delta(0), r_t_edge.m_v_delta(1), r_t_edge.m_v_delta(2));
-
-		m_p_vertex0 = &r_system.template r_Get_Vertex<CVertexPose3D>(n_node0, C_Absolute_Initializer(r_v_delta));
-		// get vertices (initialize if required)
-
-		//_ASSERTE(r_system.r_Vertex_Pool()[n_node0].n_Dimension() == 6); // get the vertices from the vertex pool to ensure a correct type is used, do not use m_p_vertex0 / m_p_vertex1 for this
-		//_ASSERTE(r_system.r_Vertex_Pool()[n_node1].n_Dimension() == 6);
-		// make sure the dimensionality is correct (might not be)
-		// this fails with const vertices, for obvious reasons. with the thunk tables this can be safely removed.
-	}
-
-	/**
-	 *	@brief updates the edge with a new measurement
-	 *
-	 *	@param[in] r_v_delta is new measurement vector
-	 *	@param[in] r_t_inv_sigma is new information matrix
-	 */
-	inline void Update(const Eigen::Matrix<double, 6, 1> &r_v_delta, const Eigen::Matrix<double, 6, 6> &r_t_inv_sigma) // for some reason this needs to be here, although the base already implements this
-	{
-		_TyBase::Update(r_v_delta, r_t_inv_sigma);
-	}
-
-	/**
-	 *	@brief calculates jacobians, expectation and error
-	 *
-	 *	@param[out] r_t_jacobian0 is jacobian, associated with the first vertex
-	 *	@param[out] r_t_jacobian1 is jacobian, associated with the second vertex
-	 *	@param[out] r_v_expectation is expecation vector
-	 *	@param[out] r_v_error is error vector
-	 */
-	inline void Calculate_Jacobian_Expectation_Error(Eigen::Matrix<double, 6, 6> &r_t_jacobian0,
-		Eigen::Matrix<double, 6, 1> &r_v_expectation, Eigen::Matrix<double, 6, 1> &r_v_error) const // change dimensionality of eigen types, if required
-	{
-		C3DJacobians::Absolute_to_Relative(m_p_vertex0->r_v_State(), m_v_measurement, r_v_expectation);
-		r_v_error = r_v_expectation;
-		// calculates the expectation
-
-		//std::cout << "SELF: " << m_p_vertex0->r_v_State().transpose() << " | " << m_v_measurement.transpose() << " >> " <<
-		//		r_v_error.transpose() << std::endl;
-
-		const double delta = 1e-9;
-		const double scalar = 1.0 / (delta);
-
-		Eigen::Matrix<double, 6, 6> Eps;
-		Eps = Eigen::Matrix<double, 6, 6>::Identity() * delta; // faster, all memory on stack
-
-		for(int j = 0; j < 6; ++ j) {
-			Eigen::Matrix<double, 6, 1> p_delta, d1;
-			C3DJacobians::Relative_to_Absolute(m_p_vertex0->r_v_State(), Eps.col(j), p_delta);
-			C3DJacobians::Absolute_to_Relative(p_delta, m_v_measurement, d1);
-			r_t_jacobian0.col(j) = -(d1 - r_v_expectation) * scalar;
-			// we expect zero
-		}
-		// compute jacobians
-
-		//std::cout << r_t_jacobian0 << std::endl << std::endl;
-	}
-
-	/**
-	 *	@brief calculates \f$\chi^2\f$ error
-	 *	@return Returns (unweighted) \f$\chi^2\f$ error for this edge.
-	 */
-	inline double f_Chi_Squared_Error() const
-	{
-		Eigen::Matrix<double, 6, 6> p_jacobi[2];
-		Eigen::Matrix<double, 6, 1> v_expectation, v_error;
-		Calculate_Jacobian_Expectation_Error(p_jacobi[0], v_expectation, v_error);
-		// calculates the expectation, error and the jacobians
-
-		return (v_error.transpose() * m_t_sigma_inv).dot(v_error); // ||z_i - h_i(O_i)||^2 lambda_i
-	}
-};
-
-class CEdgePoseTernary3D : public CBaseEdgeImpl<CEdgePoseTernary3D, MakeTypelist(CVertexPose3D, CVertexPose3D, CVertexPose3D), 6, 6/*, CBaseEdge::Robust*/>/*,
-		public CRobustify_ErrorNorm_Default<CCTFraction<148, 100>, CHuberLossd>*/{
-public:
-	typedef CBaseEdgeImpl<CEdgePoseTernary3D, MakeTypelist(CVertexPose3D, CVertexPose3D, CVertexPose3D), 6, 6/*, CBaseEdge::Robust*/> _TyBase; /**< @brief base edge type */
-
-public:
-	__GRAPH_TYPES_ALIGN_OPERATOR_NEW // imposed by the use of eigen, just copy this
-
-	/**
-	 *	@brief default constructor; has no effect
-	 */
-	inline CEdgePoseTernary3D()
-	{}
-
-	template <class CSystem>
-	CEdgePoseTernary3D(const CParserBase::TEdge3DTernary &r_t_edge, CSystem &r_system)
-		:_TyBase(typename _TyBase::_TyVertexIndexTuple(r_t_edge.m_n_node_0, r_t_edge.m_n_node_1, r_t_edge.m_n_node_2),
-				r_t_edge.m_v_delta, r_t_edge.m_t_inv_sigma)
-	{
-		m_vertex_ptr.Get<0>() = &r_system.template r_Get_Vertex<CVertexPose3D>(r_t_edge.m_n_node_0, CInitializeNullVertex<CVertexPose3D>());
-		m_vertex_ptr.Get<1>() = &r_system.template r_Get_Vertex<CVertexPose3D>(r_t_edge.m_n_node_1, CInitializeNullVertex<CVertexPose3D>());
-		m_vertex_ptr.Get<2>() = &r_system.template r_Get_Vertex<CVertexPose3D>(r_t_edge.m_n_node_2, CInitializeNullVertex<CVertexPose3D>());
-		// get vertices (initialize if required)
-	}
-
-	/**
-	 *	@brief constructor; converts parsed edge to edge representation
-	 *
-	 *	@tparam CSystem is type of system where this edge is being stored
-	 *
-	 *	@param[in] n_node0 is (zero-based) index of the first (origin) node
-	 *	@param[in] n_node1 is (zero-based) index of the second (endpoint) node
-	 *	@param[in] r_v_delta is measurement vector
-	 *	@param[in] r_t_inv_sigma is the information matrix
-	 *	@param[in,out] r_system is reference to system (used to query edge vertices)
-	 */
-	template <class CSystem>
-	CEdgePoseTernary3D(size_t n_node0, size_t n_node1, size_t n_node2, const Eigen::Matrix<double, 6, 1> &r_v_delta,
-		const Eigen::Matrix<double, 6, 6> &r_t_inv_sigma, CSystem &r_system)
-		:_TyBase(typename _TyBase::_TyVertexIndexTuple(n_node0, n_node1, n_node2), r_v_delta, r_t_inv_sigma)
-	{
-		//fprintf(stderr, "%f %f %f\n", r_t_edge.m_v_delta(0), r_t_edge.m_v_delta(1), r_t_edge.m_v_delta(2));
-
-		m_vertex_ptr.Get<0>() = &r_system.template r_Get_Vertex<CVertexPose3D>(n_node0, CInitializeNullVertex<CVertexPose3D>());
-		m_vertex_ptr.Get<1>() = &r_system.template r_Get_Vertex<CVertexPose3D>(n_node1, CInitializeNullVertex<CVertexPose3D>());
-		m_vertex_ptr.Get<2>() = &r_system.template r_Get_Vertex<CVertexPose3D>(n_node2, CInitializeNullVertex<CVertexPose3D>());
-		// get vertices (initialize if required)
-
-		//_ASSERTE(r_system.r_Vertex_Pool()[n_node0].n_Dimension() == 6); // get the vertices from the vertex pool to ensure a correct type is used, do not use m_p_vertex0 / m_p_vertex1 for this
-		//_ASSERTE(r_system.r_Vertex_Pool()[n_node1].n_Dimension() == 6);
-		// make sure the dimensionality is correct (might not be)
-		// this fails with const vertices, for obvious reasons. with the thunk tables this can be safely removed.
-	}
-
-	/**
-	 *	@brief updates the edge with a new measurement
-	 *
-	 *	@param[in] r_v_delta is new measurement vector
-	 *	@param[in] r_t_inv_sigma is new information matrix
-	 */
-	inline void Update(const Eigen::Matrix<double, 6, 1> &r_v_delta, const Eigen::Matrix<double, 6, 6> &r_t_inv_sigma) // for some reason this needs to be here, although the base already implements this
-	{
-		_TyBase::Update(r_v_delta, r_t_inv_sigma);
-	}
-
-	/**
-	 *	@brief calculates jacobians, expectation and error
-	 *
-	 *	@param[out] r_t_jacobian0 is jacobian, associated with the first vertex
-	 *	@param[out] r_t_jacobian1 is jacobian, associated with the second vertex
-	 *	@param[out] r_v_expectation is expecation vector
-	 *	@param[out] r_v_error is error vector
-	 */
-	inline void Calculate_Jacobians_Expectation_Error(_TyBase::_TyJacobianTuple &r_t_jacobian_tuple,
-			Eigen::Matrix<double, 6, 1> &r_v_expectation,
-			Eigen::Matrix<double, 6, 1> &r_v_error) const // change dimensionality of eigen types, if required
-	{
-		C3DJacobians::Absolute_to_Relative(m_vertex_ptr.Get<0>()->r_v_State(), m_vertex_ptr.Get<1>()->r_v_State(), r_v_expectation);
-		C3DJacobians::Absolute_to_Relative(r_v_expectation, m_vertex_ptr.Get<2>()->r_v_State(), r_v_error);
-		// calculates the expectation and error
-
-		//std::cout << "TERN: " << r_v_expectation.transpose() << " | " << m_vertex_ptr.Get<2>()->r_v_State().transpose() << " >> " <<
-		//				r_v_error.transpose() << std::endl;
-
-		const double delta = 1e-9;
-		const double scalar = 1.0 / (delta);
-
-		Eigen::Matrix<double, 6, 6> &J0 = r_t_jacobian_tuple.Get<0>();
-		Eigen::Matrix<double, 6, 6> &J1 = r_t_jacobian_tuple.Get<1>();
-		Eigen::Matrix<double, 6, 6> &J2 = r_t_jacobian_tuple.Get<2>();
-
-		Eigen::Matrix<double, 6, 6> Eps;
-		Eps = Eigen::Matrix<double, 6, 6>::Identity() * delta; // faster, all memory on stack
-
-		for(int j = 0; j < 6; ++ j) {
-			Eigen::Matrix<double, 6, 1> p_delta, d1, d2;
-			C3DJacobians::Relative_to_Absolute(m_vertex_ptr.Get<0>()->r_v_State(), Eps.col(j), p_delta);
-			C3DJacobians::Absolute_to_Relative(p_delta, m_vertex_ptr.Get<1>()->r_v_State(), d1);
-			C3DJacobians::Absolute_to_Relative(d1, m_vertex_ptr.Get<2>()->r_v_State(), d2);
-			J0.col(j) = -(d2 - r_v_error) * scalar;
-			// we expect zero
-		}
-		for(int j = 0; j < 6; ++ j) {
-			Eigen::Matrix<double, 6, 1> p_delta, d1, d2;
-			C3DJacobians::Relative_to_Absolute(m_vertex_ptr.Get<1>()->r_v_State(), Eps.col(j), p_delta);
-			C3DJacobians::Absolute_to_Relative(m_vertex_ptr.Get<0>()->r_v_State(), p_delta, d1);
-			C3DJacobians::Absolute_to_Relative(d1, m_vertex_ptr.Get<2>()->r_v_State(), d2);
-			J1.col(j) = -(d2 - r_v_error) * scalar;
-			// we expect zero
-		}
-		for(int j = 0; j < 6; ++ j) {
-			Eigen::Matrix<double, 6, 1> p_delta, d1, d2;
-			C3DJacobians::Relative_to_Absolute(m_vertex_ptr.Get<2>()->r_v_State(), Eps.col(j), p_delta);
-			C3DJacobians::Absolute_to_Relative(m_vertex_ptr.Get<0>()->r_v_State(), m_vertex_ptr.Get<1>()->r_v_State(), d1);
-			C3DJacobians::Absolute_to_Relative(d1, p_delta, d2);
-			J2.col(j) = -(d2 - r_v_error) * scalar;
-			// we expect zero
-		}
-		// compute jacobians
-
-		/*std::cout << J0 << std::endl << std::endl;
-		std::cout << J1 << std::endl << std::endl;
-		std::cout << J2 << std::endl << std::endl;*/
-	}
-
-	/**
-	 *	@brief calculates \f$\chi^2\f$ error
-	 *	@return Returns (unweighted) \f$\chi^2\f$ error for this edge.
-	 */
-	inline double f_Chi_Squared_Error() const
-	{
-		Eigen::Matrix<double, 6, 1> v_expectation, v_error;
-		C3DJacobians::Absolute_to_Relative(m_vertex_ptr.Get<0>()->r_v_State(), m_vertex_ptr.Get<1>()->r_v_State(), v_expectation);
-		C3DJacobians::Absolute_to_Relative(v_expectation, m_vertex_ptr.Get<2>()->r_v_State(), v_error);
-
-		return (v_error.transpose() * m_t_sigma_inv).dot(v_error); // ||z_i - h_i(O_i)||^2 lambda_i
-	}
-};
-
-/**
- *	@brief SE(3) pose-pose edge
- */
-class CEdgeNormal3D : public CBaseEdgeImpl<CEdgeNormal3D, MakeTypelist(CVertexPose3D), 1, 3/*, CBaseEdge::Robust*/>/*,
-		public CRobustify_ErrorNorm_Default<CCTFraction<148, 100>, CHuberLossd>*/{
-public:
-	typedef CBaseEdgeImpl<CEdgeNormal3D, MakeTypelist(CVertexPose3D), 1, 3/*, CBaseEdge::Robust*/> _TyBase; /**< @brief base edge type */
-
-public:
-	__GRAPH_TYPES_ALIGN_OPERATOR_NEW // imposed by the use of eigen, just copy this
-
-	/**
-	 *	@brief default constructor; has no effect
-	 */
-	inline CEdgeNormal3D()
-	{}
-
-	template <class CSystem>
-	CEdgeNormal3D(const CParserBase::TEdge3DNormal &r_t_edge, CSystem &r_system)
-		:_TyBase(r_t_edge.m_n_node_0, r_t_edge.m_v_delta, r_t_edge.m_t_inv_sigma)
-	{
-		m_p_vertex0 = &r_system.template r_Get_Vertex<CVertexPose3D>(r_t_edge.m_n_node_0, CInitializeNullVertex<CVertexPose3D>());
-		// get vertices (initialize if required)
-	}
-
-	/*template <class CSystem>
-	CEdgeNormal3D(const CParserBase::TEdge3DSelf &r_t_edge, CSystem &r_system)
-		:_TyBase(r_t_edge.m_n_node_0, r_t_edge.m_v_delta, r_t_edge.m_t_inv_sigma)
-	{
-		m_p_vertex0 = &r_system.template r_Get_Vertex<CVertexPose3D>(r_t_edge.m_n_node_0, C_Absolute_Initializer(r_t_edge.m_v_delta));
-		// get vertices (initialize if required)
-	}*/
-
-	/**
-	 *	@brief constructor; converts parsed edge to edge representation
-	 *
-	 *	@tparam CSystem is type of system where this edge is being stored
-	 *
-	 *	@param[in] n_node0 is (zero-based) index of the first (origin) node
-	 *	@param[in] n_node1 is (zero-based) index of the second (endpoint) node
-	 *	@param[in] r_v_delta is measurement vector
-	 *	@param[in] r_t_inv_sigma is the information matrix
-	 *	@param[in,out] r_system is reference to system (used to query edge vertices)
-	 */
-	template <class CSystem>
-	CEdgeNormal3D(size_t n_node0, const Eigen::Matrix<double, 3, 1> &r_v_delta,
-		const Eigen::Matrix<double, 1, 1> &r_t_inv_sigma, CSystem &r_system)
-		:_TyBase(n_node0, r_v_delta, r_t_inv_sigma)
-	{
-		m_p_vertex0 = &r_system.template r_Get_Vertex<CVertexPose3D>(n_node0, CInitializeNullVertex<CVertexPose3D>());
-		// get vertices (initialize if required)
-
-		//_ASSERTE(r_system.r_Vertex_Pool()[n_node0].n_Dimension() == 6); // get the vertices from the vertex pool to ensure a correct type is used, do not use m_p_vertex0 / m_p_vertex1 for this
-		//_ASSERTE(r_system.r_Vertex_Pool()[n_node1].n_Dimension() == 6);
-		// make sure the dimensionality is correct (might not be)
-		// this fails with const vertices, for obvious reasons. with the thunk tables this can be safely removed.
-	}
-
-	/**
-	 *	@brief updates the edge with a new measurement
-	 *
-	 *	@param[in] r_v_delta is new measurement vector
-	 *	@param[in] r_t_inv_sigma is new information matrix
-	 */
-	inline void Update(const Eigen::Matrix<double, 3, 1> &r_v_delta, const Eigen::Matrix<double, 1, 1> &r_t_inv_sigma) // for some reason this needs to be here, although the base already implements this
-	{
-		_TyBase::Update(r_v_delta, r_t_inv_sigma);
-	}
-
-	/**
-	 *	@brief calculates jacobians, expectation and error
-	 *
-	 *	@param[out] r_t_jacobian0 is jacobian, associated with the first vertex
-	 *	@param[out] r_t_jacobian1 is jacobian, associated with the second vertex
-	 *	@param[out] r_v_expectation is expecation vector
-	 *	@param[out] r_v_error is error vector
-	 */
-	inline void Calculate_Jacobian_Expectation_Error(Eigen::Matrix<double, 1, 6> &r_t_jacobian0,
-		Eigen::Matrix<double, 1, 1> &r_v_expectation, Eigen::Matrix<double, 1, 1> &r_v_error) const // change dimensionality of eigen types, if required
-	{
-		Eigen::Matrix3d R = C3DJacobians::Operator_rot(m_p_vertex0->r_v_State().tail(3));
-		Eigen::Vector3d v = R * m_v_measurement.normalized(); // this should be close to [0, 1, 0]
-		//r_v_error(0) = 1.0 - v.transpose() * Eigen::Vector3d(0, 1, 0);
-		r_v_error(0) = acos( (v.normalized().transpose() * Eigen::Vector3d(0, 1, 0))(0) );
-		// transform measrement vector to world
-
-<<<<<<< HEAD
-		/*std::cout << R << std::endl;
-		std::cout << m_v_measurement.normalized().transpose() << std::endl;
-		std::cout << v.transpose() << " | " << ((v.transpose() * Eigen::Vector3d(0, 1, 0))(0)) << " | " <<  r_v_error(0) << std::endl;*/
-=======
-		/*
-		std::cout << R << std::endl;
-		std::cout << m_v_measurement.normalized().transpose() << std::endl;
-		std::cout << v.transpose() << " | " << ((v.transpose() * Eigen::Vector3d(0, 1, 0))(0)) << " | " <<  r_v_error(0) << std::endl;
-		 */
->>>>>>> 1568ef35
-
-		const double delta = 1e-9;
-		const double scalar = 1.0 / (delta);
-
-		Eigen::Matrix<double, 6, 6> Eps;
-		Eps = Eigen::Matrix<double, 6, 6>::Identity() * delta; // faster, all memory on stack
-
-		for(int j = 0; j < 6; ++ j) {
-			Eigen::Matrix<double, 6, 1> p_delta, d1;
-			C3DJacobians::Relative_to_Absolute(m_p_vertex0->r_v_State(), Eps.col(j), p_delta);
-
-			R = C3DJacobians::Operator_rot(p_delta.tail(3));
-			v = R * m_v_measurement.normalized(); // this should be close to [0, 1, 0]
-			Eigen::Matrix<double, 1, 1> err;
-			//err(0) = 1.0 - v.transpose() * Eigen::Vector3d(0, 1, 0);
-			err(0) = acos( (v.transpose() * Eigen::Vector3d(0, 1, 0))(0) );
-
-			r_t_jacobian0.col(j) = -(err - r_v_error) * scalar;
-			// we expect zero
-		}
-		// compute jacobians
-
-		//std::cout << r_t_jacobian0 << std::endl << std::endl;
-	}
-
-	/**
-	 *	@brief calculates \f$\chi^2\f$ error
-	 *	@return Returns (unweighted) \f$\chi^2\f$ error for this edge.
-	 */
-	inline double f_Chi_Squared_Error() const
-	{
-		Eigen::Matrix<double, 1, 6> p_jacobi[1];
-		Eigen::Matrix<double, 1, 1> v_expectation, v_error;
-		Calculate_Jacobian_Expectation_Error(p_jacobi[0], v_expectation, v_error);
-		// calculates the expectation, error and the jacobians
-
-		return (v_error.transpose() * m_t_sigma_inv).dot(v_error); // ||z_i - h_i(O_i)||^2 lambda_i
-	}
-};
-
-/**
- *	@brief SE(3) pose-pose edge
- */
-class CEdgeNormal3D_Z : public CBaseEdgeImpl<CEdgeNormal3D_Z, MakeTypelist(CVertexPose3D), 1, 3/*, CBaseEdge::Robust*/>/*,
-		public CRobustify_ErrorNorm_Default<CCTFraction<148, 100>, CHuberLossd>*/{
-public:
-	typedef CBaseEdgeImpl<CEdgeNormal3D_Z, MakeTypelist(CVertexPose3D), 1, 3/*, CBaseEdge::Robust*/> _TyBase; /**< @brief base edge type */
-
-public:
-	__GRAPH_TYPES_ALIGN_OPERATOR_NEW // imposed by the use of eigen, just copy this
-
-	/**
-	 *	@brief default constructor; has no effect
-	 */
-	inline CEdgeNormal3D_Z()
-	{}
-
-	/*template <class CSystem>
-	CEdgeNormal3D(const CParserBase::TEdge3DNormal &r_t_edge, CSystem &r_system)
-		:_TyBase(r_t_edge.m_n_node_0, r_t_edge.m_v_delta, r_t_edge.m_t_inv_sigma)
-	{
-		m_p_vertex0 = &r_system.template r_Get_Vertex<CVertexPose3D>(r_t_edge.m_n_node_0, CInitializeNullVertex<CVertexPose3D>());
-		// get vertices (initialize if required)
-	}*/
-
-	/*template <class CSystem>
-	CEdgeNormal3D(const CParserBase::TEdge3DSelf &r_t_edge, CSystem &r_system)
-		:_TyBase(r_t_edge.m_n_node_0, r_t_edge.m_v_delta, r_t_edge.m_t_inv_sigma)
-	{
-		m_p_vertex0 = &r_system.template r_Get_Vertex<CVertexPose3D>(r_t_edge.m_n_node_0, C_Absolute_Initializer(r_t_edge.m_v_delta));
-		// get vertices (initialize if required)
-	}*/
-
-	/**
-	 *	@brief constructor; converts parsed edge to edge representation
-	 *
-	 *	@tparam CSystem is type of system where this edge is being stored
-	 *
-	 *	@param[in] n_node0 is (zero-based) index of the first (origin) node
-	 *	@param[in] n_node1 is (zero-based) index of the second (endpoint) node
-	 *	@param[in] r_v_delta is measurement vector
-	 *	@param[in] r_t_inv_sigma is the information matrix
-	 *	@param[in,out] r_system is reference to system (used to query edge vertices)
-	 */
-	template <class CSystem>
-	CEdgeNormal3D_Z(size_t n_node0, const Eigen::Matrix<double, 3, 1> &r_v_delta,
-		const Eigen::Matrix<double, 1, 1> &r_t_inv_sigma, CSystem &r_system)
-		:_TyBase(n_node0, r_v_delta, r_t_inv_sigma)
-	{
-		m_p_vertex0 = &r_system.template r_Get_Vertex<CVertexPose3D>(n_node0, CInitializeNullVertex<CVertexPose3D>());
-		// get vertices (initialize if required)
-
-		//_ASSERTE(r_system.r_Vertex_Pool()[n_node0].n_Dimension() == 6); // get the vertices from the vertex pool to ensure a correct type is used, do not use m_p_vertex0 / m_p_vertex1 for this
-		//_ASSERTE(r_system.r_Vertex_Pool()[n_node1].n_Dimension() == 6);
-		// make sure the dimensionality is correct (might not be)
-		// this fails with const vertices, for obvious reasons. with the thunk tables this can be safely removed.
-	}
-
-	/**
-	 *	@brief updates the edge with a new measurement
-	 *
-	 *	@param[in] r_v_delta is new measurement vector
-	 *	@param[in] r_t_inv_sigma is new information matrix
-	 */
-	inline void Update(const Eigen::Matrix<double, 3, 1> &r_v_delta, const Eigen::Matrix<double, 1, 1> &r_t_inv_sigma) // for some reason this needs to be here, although the base already implements this
-	{
-		_TyBase::Update(r_v_delta, r_t_inv_sigma);
-	}
-
-	/**
-	 *	@brief calculates jacobians, expectation and error
-	 *
-	 *	@param[out] r_t_jacobian0 is jacobian, associated with the first vertex
-	 *	@param[out] r_t_jacobian1 is jacobian, associated with the second vertex
-	 *	@param[out] r_v_expectation is expecation vector
-	 *	@param[out] r_v_error is error vector
-	 */
-	inline void Calculate_Jacobian_Expectation_Error(Eigen::Matrix<double, 1, 6> &r_t_jacobian0,
-		Eigen::Matrix<double, 1, 1> &r_v_expectation, Eigen::Matrix<double, 1, 1> &r_v_error) const // change dimensionality of eigen types, if required
-	{
-		Eigen::Matrix3d R = C3DJacobians::Operator_rot(m_p_vertex0->r_v_State().tail(3));
-		Eigen::Vector3d v = R * m_v_measurement.normalized(); // this should be close to [0, 0, 1]
-		//r_v_error(0) = 1.0 - v.transpose() * Eigen::Vector3d(0, 0, 1);
-		r_v_error(0) = acos( (v.normalized().transpose() * Eigen::Vector3d(0, 0, 1))(0) );
-		// transform measrement vector to world
-
-		/*std::cout << R << std::endl;
-		std::cout << m_v_measurement.normalized().transpose() << std::endl;
-		std::cout << v.transpose() << " | " << ((v.transpose() * Eigen::Vector3d(0, 0, 1))(0)) << " | " <<  r_v_error(0) << std::endl;*/
-
-		const double delta = 1e-9;
-		const double scalar = 1.0 / (delta);
-
-		Eigen::Matrix<double, 6, 6> Eps;
-		Eps = Eigen::Matrix<double, 6, 6>::Identity() * delta; // faster, all memory on stack
-
-		for(int j = 0; j < 6; ++ j) {
-			Eigen::Matrix<double, 6, 1> p_delta, d1;
-			C3DJacobians::Relative_to_Absolute(m_p_vertex0->r_v_State(), Eps.col(j), p_delta);
-
-			R = C3DJacobians::Operator_rot(p_delta.tail(3));
-			v = R * m_v_measurement.normalized(); // this should be close to [0, 1, 0]
-			Eigen::Matrix<double, 1, 1> err;
-			//err(0) = 1.0 - v.transpose() * Eigen::Vector3d(0, 1, 0);
-			err(0) = acos( (v.transpose() * Eigen::Vector3d(0, 0, 1))(0) );
-
-			r_t_jacobian0.col(j) = -(err - r_v_error) * scalar;
-			// we expect zero
-		}
-		// compute jacobians
-
-		//std::cout << r_t_jacobian0 << std::endl << std::endl;
-	}
-
-	/**
-	 *	@brief calculates \f$\chi^2\f$ error
-	 *	@return Returns (unweighted) \f$\chi^2\f$ error for this edge.
-	 */
-	inline double f_Chi_Squared_Error() const
-	{
-		Eigen::Matrix<double, 1, 6> p_jacobi[1];
-		Eigen::Matrix<double, 1, 1> v_expectation, v_error;
-		Calculate_Jacobian_Expectation_Error(p_jacobi[0], v_expectation, v_error);
-		// calculates the expectation, error and the jacobians
-
-		return (v_error.transpose() * m_t_sigma_inv).dot(v_error); // ||z_i - h_i(O_i)||^2 lambda_i
-	}
-};
-
-/**
- *	@brief SE(3) pose-pose edge
- */
-class CEdgeNormal23D : public CBaseEdgeImpl<CEdgeNormal23D, MakeTypelist(CVertexPose3D, CVertexPose3D), 1, 3/*, CBaseEdge::Robust*/>/*,
-		public CRobustify_ErrorNorm_Default<CCTFraction<148, 100>, CHuberLossd>*/{
-public:
-	typedef CBaseEdgeImpl<CEdgeNormal23D, MakeTypelist(CVertexPose3D, CVertexPose3D), 1, 3/*, CBaseEdge::Robust*/> _TyBase; /**< @brief base edge type */
-
-public:
-	__GRAPH_TYPES_ALIGN_OPERATOR_NEW // imposed by the use of eigen, just copy this
-
-	/**
-	 *	@brief default constructor; has no effect
-	 */
-	inline CEdgeNormal23D()
-	{}
-
-	/*template <class CSystem>
-	CEdgeNormal3D(const CParserBase::TEdge3DNormal &r_t_edge, CSystem &r_system)
-		:_TyBase(r_t_edge.m_n_node_0, r_t_edge.m_v_delta, r_t_edge.m_t_inv_sigma)
-	{
-		m_p_vertex0 = &r_system.template r_Get_Vertex<CVertexPose3D>(r_t_edge.m_n_node_0, CInitializeNullVertex<CVertexPose3D>());
-		// get vertices (initialize if required)
-	}*/
-
-	/*template <class CSystem>
-	CEdgeNormal3D(const CParserBase::TEdge3DSelf &r_t_edge, CSystem &r_system)
-		:_TyBase(r_t_edge.m_n_node_0, r_t_edge.m_v_delta, r_t_edge.m_t_inv_sigma)
-	{
-		m_p_vertex0 = &r_system.template r_Get_Vertex<CVertexPose3D>(r_t_edge.m_n_node_0, C_Absolute_Initializer(r_t_edge.m_v_delta));
-		// get vertices (initialize if required)
-	}*/
-
-	/**
-	 *	@brief constructor; converts parsed edge to edge representation
-	 *
-	 *	@tparam CSystem is type of system where this edge is being stored
-	 *
-	 *	@param[in] n_node0 is (zero-based) index of the first (origin) node
-	 *	@param[in] n_node1 is (zero-based) index of the second (endpoint) node
-	 *	@param[in] r_v_delta is measurement vector
-	 *	@param[in] r_t_inv_sigma is the information matrix
-	 *	@param[in,out] r_system is reference to system (used to query edge vertices)
-	 */
-	template <class CSystem>
-	CEdgeNormal23D(size_t n_node0, size_t n_node1, const Eigen::Matrix<double, 3, 1> &r_v_delta,
-		const Eigen::Matrix<double, 1, 1> &r_t_inv_sigma, CSystem &r_system)
-		:_TyBase(n_node0, n_node1, r_v_delta, r_t_inv_sigma)
-	{
-		m_p_vertex0 = &r_system.template r_Get_Vertex<CVertexPose3D>(n_node0, CInitializeNullVertex<CVertexPose3D>());
-		m_p_vertex1 = &r_system.template r_Get_Vertex<CVertexPose3D>(n_node1, CInitializeNullVertex<CVertexPose3D>());
-		// get vertices (initialize if required)
-
-		//_ASSERTE(r_system.r_Vertex_Pool()[n_node0].n_Dimension() == 6); // get the vertices from the vertex pool to ensure a correct type is used, do not use m_p_vertex0 / m_p_vertex1 for this
-		//_ASSERTE(r_system.r_Vertex_Pool()[n_node1].n_Dimension() == 6);
-		// make sure the dimensionality is correct (might not be)
-		// this fails with const vertices, for obvious reasons. with the thunk tables this can be safely removed.
-	}
-
-	/**
-	 *	@brief updates the edge with a new measurement
-	 *
-	 *	@param[in] r_v_delta is new measurement vector
-	 *	@param[in] r_t_inv_sigma is new information matrix
-	 */
-	inline void Update(const Eigen::Matrix<double, 3, 1> &r_v_delta, const Eigen::Matrix<double, 1, 1> &r_t_inv_sigma) // for some reason this needs to be here, although the base already implements this
-	{
-		_TyBase::Update(r_v_delta, r_t_inv_sigma);
-	}
-
-	/**
-	 *	@brief calculates jacobians, expectation and error
-	 *
-	 *	@param[out] r_t_jacobian0 is jacobian, associated with the first vertex
-	 *	@param[out] r_t_jacobian1 is jacobian, associated with the second vertex
-	 *	@param[out] r_v_expectation is expecation vector
-	 *	@param[out] r_v_error is error vector
-	 */
-	inline void Calculate_Jacobians_Expectation_Error(Eigen::Matrix<double, 1, 6> &r_t_jacobian0,
-		Eigen::Matrix<double, 1, 6> &r_t_jacobian1, Eigen::Matrix<double, 1, 1> &r_v_expectation,
-		Eigen::Matrix<double, 1, 1> &r_v_error) const // change dimensionality of eigen types, if required
-	{
-		Eigen::Matrix4d Rt0 = Eigen::Matrix4d::Identity();
-		Rt0.block(0, 0, 3, 3) = C3DJacobians::Operator_rot(m_p_vertex0->r_v_State().tail(3));
-		Rt0.block(0, 3, 3, 1) = m_p_vertex0->r_v_State().head(3);
-
-		Eigen::Matrix4d Rt1 = Eigen::Matrix4d::Identity();
-		Rt1.block(0, 0, 3, 3) = C3DJacobians::Operator_rot(m_p_vertex1->r_v_State().tail(3));
-		Rt1.block(0, 3, 3, 1) = m_p_vertex1->r_v_State().head(3);
-
-		Eigen::Matrix4d R1w = Rt0.inverse() * Rt1;
-
-		Eigen::Vector3d v = R1w.block(0, 0, 3, 3) * m_v_measurement.normalized(); // this should be close to [0, 1, 0]
-		//r_v_error(0) = 1.0 - v.transpose() * Eigen::Vector3d(0, 1, 0);
-		r_v_error(0) = acos( (v.normalized().transpose() * Eigen::Vector3d(0, 1, 0))(0) );
-		// transform measrement vector to world
-
-		//std::cout << v.transpose() << " | " << ((v.transpose() * Eigen::Vector3d(0, 1, 0))(0)) << " | " <<  r_v_error(0) << std::endl;
-
-		const double delta = 1e-9;
-		const double scalar = 1.0 / (delta);
-
-		Eigen::Matrix<double, 6, 6> Eps;
-		Eps = Eigen::Matrix<double, 6, 6>::Identity() * delta; // faster, all memory on stack
-
-		for(int j = 0; j < 6; ++ j) {
-			Eigen::Matrix<double, 6, 1> p_delta, d1;
-			C3DJacobians::Relative_to_Absolute(m_p_vertex0->r_v_State(), Eps.col(j), p_delta);
-
-			Eigen::Matrix4d Rt = Eigen::Matrix4d::Identity();
-			Rt.block(0, 0, 3, 3) = C3DJacobians::Operator_rot(p_delta.tail(3));
-			Rt.block(0, 3, 3, 1) = p_delta.head(3);
-
-			R1w = Rt.inverse() * Rt1;
-
-			v = R1w.block(0, 0, 3, 3) * m_v_measurement.normalized(); // this should be close to [0, 1, 0]
-			Eigen::Matrix<double, 1, 1> err;
-			//err(0) = 1.0 - v.transpose() * Eigen::Vector3d(0, 1, 0);
-			err(0) = acos( (v.normalized().transpose() * Eigen::Vector3d(0, 1, 0))(0) );
-
-			r_t_jacobian0.col(j) = -(err - r_v_error) * scalar;
-			// we expect zero
-		}
-
-		for(int j = 0; j < 6; ++ j) {
-			Eigen::Matrix<double, 6, 1> p_delta, d1;
-			C3DJacobians::Relative_to_Absolute(m_p_vertex1->r_v_State(), Eps.col(j), p_delta);
-
-			Eigen::Matrix4d Rt = Eigen::Matrix4d::Identity();
-			Rt.block(0, 0, 3, 3) = C3DJacobians::Operator_rot(p_delta.tail(3));
-			Rt.block(0, 3, 3, 1) = p_delta.head(3);
-
-			R1w = Rt0.inverse() * Rt;
-
-			v = R1w.block(0, 0, 3, 3) * m_v_measurement.normalized(); // this should be close to [0, 1, 0]
-			Eigen::Matrix<double, 1, 1> err;
-			//err(0) = 1.0 - v.transpose() * Eigen::Vector3d(0, 1, 0);
-			err(0) = acos( (v.normalized().transpose() * Eigen::Vector3d(0, 1, 0))(0) );
-
-			r_t_jacobian1.col(j) = -(err - r_v_error) * scalar;
-			// we expect zero
-		}
-		// compute jacobians
-
-		//std::cout << r_t_jacobian0 << std::endl << std::endl;
-	}
-
-	/**
-	 *	@brief calculates \f$\chi^2\f$ error
-	 *	@return Returns (unweighted) \f$\chi^2\f$ error for this edge.
-	 */
-	inline double f_Chi_Squared_Error() const
-	{
-		Eigen::Matrix<double, 1, 6> p_jacobi[2];
-		Eigen::Matrix<double, 1, 1> v_expectation, v_error;
-		Calculate_Jacobians_Expectation_Error(p_jacobi[0], p_jacobi[1], v_expectation, v_error);
-		// calculates the expectation, error and the jacobians
-
-		return (v_error.transpose() * m_t_sigma_inv).dot(v_error); // ||z_i - h_i(O_i)||^2 lambda_i
-	}
-};
-
-/**
- *	@brief SE(3) pose-pose edge
- */
-class CEdgePosePoseNormal3D : public CBaseEdgeImpl<CEdgePosePoseNormal3D, MakeTypelist(CVertexPose3D, CVertexPose3D), 8, 12/*, CBaseEdge::Robust*/>/*,
-		public CRobustify_ErrorNorm_Default<CCTFraction<148, 100>, CHuberLossd>*/{
-public:
-	typedef CBaseEdgeImpl<CEdgePosePoseNormal3D, MakeTypelist(CVertexPose3D, CVertexPose3D), 8, 12/*, CBaseEdge::Robust*/> _TyBase; /**< @brief base edge type */
-
-public:
-	__GRAPH_TYPES_ALIGN_OPERATOR_NEW // imposed by the use of eigen, just copy this
-
-	/**
-	 *	@brief default constructor; has no effect
-	 */
-	inline CEdgePosePoseNormal3D()
-	{}
-
-	/*template <class CSystem>
-	CEdgeNormal3D(const CParserBase::TEdge3DNormal &r_t_edge, CSystem &r_system)
-		:_TyBase(r_t_edge.m_n_node_0, r_t_edge.m_v_delta, r_t_edge.m_t_inv_sigma)
-	{
-		m_p_vertex0 = &r_system.template r_Get_Vertex<CVertexPose3D>(r_t_edge.m_n_node_0, CInitializeNullVertex<CVertexPose3D>());
-		// get vertices (initialize if required)
-	}*/
-
-	/*template <class CSystem>
-	CEdgeNormal3D(const CParserBase::TEdge3DSelf &r_t_edge, CSystem &r_system)
-		:_TyBase(r_t_edge.m_n_node_0, r_t_edge.m_v_delta, r_t_edge.m_t_inv_sigma)
-	{
-		m_p_vertex0 = &r_system.template r_Get_Vertex<CVertexPose3D>(r_t_edge.m_n_node_0, C_Absolute_Initializer(r_t_edge.m_v_delta));
-		// get vertices (initialize if required)
-	}*/
-
-	/**
-	 *	@brief constructor; converts parsed edge to edge representation
-	 *
-	 *	@tparam CSystem is type of system where this edge is being stored
-	 *
-	 *	@param[in] n_node0 is (zero-based) index of the first (origin) node
-	 *	@param[in] n_node1 is (zero-based) index of the second (endpoint) node
-	 *	@param[in] r_v_delta is measurement vector
-	 *	@param[in] r_t_inv_sigma is the information matrix
-	 *	@param[in,out] r_system is reference to system (used to query edge vertices)
-	 */
-	template <class CSystem>
-	CEdgePosePoseNormal3D(size_t n_node0, size_t n_node1, const Eigen::Matrix<double, 12, 1> &r_v_delta,
-		const Eigen::Matrix<double, 8, 8> &r_t_inv_sigma, CSystem &r_system)
-		:_TyBase(n_node0, n_node1, r_v_delta, r_t_inv_sigma)
-	{
-		m_p_vertex0 = &r_system.template r_Get_Vertex<CVertexPose3D>(n_node0, CInitializeNullVertex<CVertexPose3D>());
-		m_p_vertex1 = &r_system.template r_Get_Vertex<CVertexPose3D>(n_node1, CInitializeNullVertex<CVertexPose3D>());
-		// get vertices (initialize if required)
-
-		//_ASSERTE(r_system.r_Vertex_Pool()[n_node0].n_Dimension() == 6); // get the vertices from the vertex pool to ensure a correct type is used, do not use m_p_vertex0 / m_p_vertex1 for this
-		//_ASSERTE(r_system.r_Vertex_Pool()[n_node1].n_Dimension() == 6);
-		// make sure the dimensionality is correct (might not be)
-		// this fails with const vertices, for obvious reasons. with the thunk tables this can be safely removed.
-	}
-
-	/**
-	 *	@brief updates the edge with a new measurement
-	 *
-	 *	@param[in] r_v_delta is new measurement vector
-	 *	@param[in] r_t_inv_sigma is new information matrix
-	 */
-	inline void Update(const Eigen::Matrix<double, 12, 1> &r_v_delta, const Eigen::Matrix<double, 8, 8> &r_t_inv_sigma) // for some reason this needs to be here, although the base already implements this
-	{
-		_TyBase::Update(r_v_delta, r_t_inv_sigma);
-	}
-
-	/**
-	 *	@brief calculates jacobians, expectation and error
-	 *
-	 *	@param[out] r_t_jacobian0 is jacobian, associated with the first vertex
-	 *	@param[out] r_t_jacobian1 is jacobian, associated with the second vertex
-	 *	@param[out] r_v_expectation is expecation vector
-	 *	@param[out] r_v_error is error vector
-	 */
-	inline void Calculate_Jacobians_Expectation_Error(Eigen::Matrix<double, 8, 6> &r_t_jacobian0,
-		Eigen::Matrix<double, 8, 6> &r_t_jacobian1, Eigen::Matrix<double, 8, 1> &r_v_expectation,
-		Eigen::Matrix<double, 8, 1> &r_v_error) const // change dimensionality of eigen types, if required
-	{
-		Eigen::Matrix<double, 6, 1> tmp_expectation;
-		Eigen::Matrix<double, 6, 1> tmp_error;
-		C3DJacobians::Absolute_to_Relative(m_p_vertex0->r_v_State(), m_p_vertex1->r_v_State(), tmp_expectation);
-		C3DJacobians::Absolute_to_Relative(m_v_measurement.head(6), tmp_expectation, tmp_error);
-		r_v_error.head(6) = tmp_error;
-
-		Eigen::Matrix3d R0 = C3DJacobians::Operator_rot(m_p_vertex0->r_v_State().tail(3));
-		Eigen::Vector3d v0 = R0 * m_v_measurement.tail(6).head(3).normalized(); // this should be close to [0, 1, 0]
-		r_v_error(6) = -acos( (v0.normalized().transpose() * Eigen::Vector3d(0, 1, 0))(0) );
-		// compute normal error V0
-
-		Eigen::Matrix3d R1 = C3DJacobians::Operator_rot(m_p_vertex1->r_v_State().tail(3));
-		Eigen::Vector3d v1 = R1 * m_v_measurement.tail(3).normalized(); // this should be close to [0, 1, 0]
-		r_v_error(7) = -acos( (v1.normalized().transpose() * Eigen::Vector3d(0, 1, 0))(0) );
-		// compute normal error V1
-
-		const double delta = 1e-9;
-		const double scalar = 1.0 / (delta);
-
-		Eigen::Matrix<double, 6, 6> Eps;
-		Eps = Eigen::Matrix<double, 6, 6>::Identity() * delta; // faster, all memory on stack
-
-		for(int j = 0; j < 6; ++ j) {
-			Eigen::Matrix<double, 6, 1> p_delta, d1;
-			Eigen::Matrix<double, 8, 1> error8;
-			C3DJacobians::Relative_to_Absolute(m_p_vertex0->r_v_State(), Eps.col(j), p_delta);
-
-			C3DJacobians::Absolute_to_Relative(p_delta, m_p_vertex1->r_v_State(), tmp_expectation);
-			C3DJacobians::Absolute_to_Relative(m_v_measurement.head(6), tmp_expectation, tmp_error);
-			error8.head(6) = tmp_error;
-			// pos
-
-			R0 = C3DJacobians::Operator_rot(p_delta.tail(3));
-			Eigen::Vector3d v0 = R0 * m_v_measurement.tail(6).head(3).normalized(); // this should be close to [0, 1, 0]
-			error8(6) = -acos( (v0.normalized().transpose() * Eigen::Vector3d(0, 1, 0))(0) );
-			// nor0
-
-			R1 = C3DJacobians::Operator_rot(m_p_vertex1->r_v_State().tail(3));
-			v1 = R1 * m_v_measurement.tail(3).normalized(); // this should be close to [0, 1, 0]
-			error8(7) = -acos( (v1.normalized().transpose() * Eigen::Vector3d(0, 1, 0))(0) );
-			// nor1
-
-			r_t_jacobian0.col(j) = -(error8 - r_v_error) * scalar;
-		}
-		// compute normal jacobian0
-
-		for(int j = 0; j < 6; ++ j) {
-			Eigen::Matrix<double, 6, 1> p_delta, d1;
-			Eigen::Matrix<double, 8, 1> error8;
-			C3DJacobians::Relative_to_Absolute(m_p_vertex1->r_v_State(), Eps.col(j), p_delta);
-
-			C3DJacobians::Absolute_to_Relative(m_p_vertex0->r_v_State(), p_delta, tmp_expectation);
-			C3DJacobians::Absolute_to_Relative(m_v_measurement.head(6), tmp_expectation, tmp_error);
-			error8.head(6) = tmp_error;
-			// pos
-
-			R0 = C3DJacobians::Operator_rot(m_p_vertex0->r_v_State().tail(3));
-			v0 = R0 * m_v_measurement.tail(6).head(3).normalized(); // this should be close to [0, 1, 0]
-			error8(6) = -acos( (v0.normalized().transpose() * Eigen::Vector3d(0, 1, 0))(0) );
-			// nor0
-
-			R1 = C3DJacobians::Operator_rot(p_delta.tail(3));
-			v1 = R1 * m_v_measurement.tail(3).normalized(); // this should be close to [0, 1, 0]
-			error8(7) = -acos( (v1.normalized().transpose() * Eigen::Vector3d(0, 1, 0))(0) );
-			// nor1
-
-			r_t_jacobian1.col(j) = -(error8 - r_v_error) * scalar;
-		}
-		// compute normal jacobian0
-	}
-
-	/**
-	 *	@brief calculates \f$\chi^2\f$ error
-	 *	@return Returns (unweighted) \f$\chi^2\f$ error for this edge.
-	 */
-	inline double f_Chi_Squared_Error() const
-	{
-		Eigen::Matrix<double, 6, 1> tmp_expectation;
-		Eigen::Matrix<double, 6, 1> tmp_error;
-		Eigen::Matrix<double, 8, 1> v_error;
-		C3DJacobians::Absolute_to_Relative(m_p_vertex0->r_v_State(), m_p_vertex1->r_v_State(), tmp_expectation);
-		C3DJacobians::Absolute_to_Relative(tmp_expectation, m_v_measurement.head(6), tmp_error);
-		v_error.head(6) = tmp_error;
-
-		Eigen::Matrix3d R0 = C3DJacobians::Operator_rot(m_p_vertex0->r_v_State().tail(3));
-		Eigen::Vector3d v0 = R0 * m_v_measurement.tail(6).head(3).normalized(); // this should be close to [0, 1, 0]
-		v_error(6) = acos( (v0.normalized().transpose() * Eigen::Vector3d(0, 1, 0))(0) );
-		// compute normal error V0
-
-		Eigen::Matrix3d R1 = C3DJacobians::Operator_rot(m_p_vertex1->r_v_State().tail(3));
-		Eigen::Vector3d v1 = R1 * m_v_measurement.tail(3).normalized(); // this should be close to [0, 1, 0]
-		v_error(7) = acos( (v1.normalized().transpose() * Eigen::Vector3d(0, 1, 0))(0) );
-		// compute normal error V1
-
-		return (v_error.transpose() * m_t_sigma_inv).dot(v_error); // ||z_i - h_i(O_i)||^2 lambda_i
-	}
-};
-
-/**
- *	@brief SE(3) pose-pose edge
- */
-//class CBSplineEdge : public CBaseEdgeImpl<CBSplineEdge, MakeTypelist(CVertexPose3D, CVertexPose3D, CVertexPose3D, CVertexPose3D, CVertexPose3D), 1, 1> {
-//
-//public:
-//	typedef CBaseEdgeImpl<CBSplineEdge, MakeTypelist(CVertexPose3D, CVertexPose3D, CVertexPose3D, CVertexPose3D, CVertexPose3D), 1, 1> _TyBase; /**< @brief base class */
-//
-//public:
-//	__GRAPH_TYPES_ALIGN_OPERATOR_NEW // imposed by the use of eigen, just copy this
-//
-//	/**
-//	 *	@brief default constructor; has no effect
-//	 */
-//	inline CBSplineEdge()
-//	{}
-//
-//	template <class CSystem>
-//	CBSplineEdge(const CParserBase::TEdgeSpline3D &r_t_edge, CSystem &r_system)
-//		:_TyBase(typename _TyBase::_TyVertexIndexTuple(r_t_edge.m_n_node_0, r_t_edge.m_n_node_1,
-//				r_t_edge.m_n_node_2, r_t_edge.m_n_node_3, r_t_edge.m_n_node_4),
-//		r_t_edge.m_v_delta, r_t_edge.m_t_inv_sigma)
-//	{
-//		m_vertex_ptr.Get<0>() = &r_system.template r_Get_Vertex<CVertexPose3D>(r_t_edge.m_n_node_0, CInitializeNullVertex<CVertexPose3D>());
-//		m_vertex_ptr.Get<1>() = &r_system.template r_Get_Vertex<CVertexPose3D>(r_t_edge.m_n_node_1, CInitializeNullVertex<CVertexPose3D>());
-//		m_vertex_ptr.Get<2>() = &r_system.template r_Get_Vertex<CVertexPose3D>(r_t_edge.m_n_node_2, CInitializeNullVertex<CVertexPose3D>());
-//		m_vertex_ptr.Get<3>() = &r_system.template r_Get_Vertex<CVertexPose3D>(r_t_edge.m_n_node_3, CInitializeNullVertex<CVertexPose3D>());
-//		m_vertex_ptr.Get<4>() = &r_system.template r_Get_Vertex<CVertexPose3D>(r_t_edge.m_n_node_4, CInitializeNullVertex<CVertexPose3D>());
-//		// get vertices (initialize if required)
-//
-//		//std::cout << r_t_edge.m_n_node_0 << " " << r_t_edge.m_n_node_1 << " " << r_t_edge.m_n_node_2 << " " <<
-//		//		r_t_edge.m_n_node_3 << " " << r_t_edge.m_v_delta.transpose() << " " << r_t_edge.m_t_inv_sigma << std::endl;
-//
-//		/*std::cout << "? " << m_vertex_ptr.Get<0>()->r_v_State().transpose() << std::endl;
-//		std::cout << "? " << m_vertex_ptr.Get<1>()->r_v_State().transpose() << std::endl;
-//		std::cout << "? " << m_vertex_ptr.Get<2>()->r_v_State().transpose() << std::endl;
-//		std::cout << "? " << m_vertex_ptr.Get<3>()->r_v_State().transpose() << std::endl;*/
-//	}
-//
-//	/**
-//	 *	@brief constructor; converts parsed edge to edge representation
-//	 *
-//	 *	@tparam CSystem is type of system where this edge is being stored
-//	 *
-//	 *	@param[in] n_node0 is (zero-based) index of the first (origin) node
-//	 *	@param[in] n_node1 is (zero-based) index of the second (endpoint) node
-//	 *	@param[in] r_v_delta is measurement vector
-//	 *	@param[in] r_t_inv_sigma is the information matrix
-//	 *	@param[in,out] r_system is reference to system (used to query edge vertices)
-//	 */
-//	template <class CSystem>
-//	CBSplineEdge(size_t n_node0, size_t n_node1, size_t n_node2, size_t n_node3, size_t n_node4,
-//			const Eigen::Matrix<double, 1, 1> &r_v_delta, const Eigen::Matrix<double, 1, 1> &r_t_inv_sigma, CSystem &r_system)
-//		:_TyBase(typename _TyBase::_TyVertexIndexTuple(n_node0, n_node1, n_node2, n_node3, n_node4), r_v_delta, r_t_inv_sigma)
-//	{
-//		m_vertex_ptr.Get<0>() = &r_system.template r_Get_Vertex<CVertexPose3D>(n_node0, CInitializeNullVertex<CVertexPose3D>());
-//		m_vertex_ptr.Get<1>() = &r_system.template r_Get_Vertex<CVertexPose3D>(n_node1, CInitializeNullVertex<CVertexPose3D>());
-//		m_vertex_ptr.Get<2>() = &r_system.template r_Get_Vertex<CVertexPose3D>(n_node2, CInitializeNullVertex<CVertexPose3D>());
-//		m_vertex_ptr.Get<3>() = &r_system.template r_Get_Vertex<CVertexPose3D>(n_node3, CInitializeNullVertex<CVertexPose3D>());
-//		m_vertex_ptr.Get<4>() = &r_system.template r_Get_Vertex<CVertexPose3D>(n_node4, CInitializeNullVertex<CVertexPose3D>());
-//		// get vertices (initialize if required)
-//	}
-//
-//	/**
-//	 *	@brief updates the edge with a new measurement
-//	 *
-//	 *	@param[in] r_v_delta is new measurement vector
-//	 *	@param[in] r_t_inv_sigma is new information matrix
-//	 */
-//	inline void Update(const Eigen::Matrix<double, 1, 1> &r_v_delta, const Eigen::Matrix<double, 1, 1> &r_t_inv_sigma) // for some reason this needs to be here, although the base already implements this
-//	{
-//		_TyBase::Update(r_v_delta, r_t_inv_sigma);
-//	}
-//
-//	/**
-//	 *	@brief calculates jacobians, expectation and error
-//	 *
-//	 *	@param[out] r_t_jacobian0 is jacobian, associated with the first vertex
-//	 *	@param[out] r_t_jacobian1 is jacobian, associated with the second vertex
-//	 *	@param[out] r_v_expectation is expecation vector
-//	 *	@param[out] r_v_error is error vector
-//	 */
-//	inline void Calculate_Jacobians_Expectation_Error(_TyBase::_TyJacobianTuple &r_t_jacobian_tuple,
-//			Eigen::Matrix<double, 1, 1> &r_v_expectation, Eigen::Matrix<double, 1, 1> &r_v_error) const // change dimensionality of eigen types, if required
-//	{
-//		// calculates the expectation and the jacobians
-//		/*std::cout << m_vertex_ptr.Get<0>()->r_v_State().transpose() << std::endl;
-//		std::cout << m_vertex_ptr.Get<1>()->r_v_State().transpose() << std::endl;
-//		std::cout << m_vertex_ptr.Get<2>()->r_v_State().transpose() << std::endl;
-//		std::cout << m_vertex_ptr.Get<3>()->r_v_State().transpose() << std::endl;*/
-//
-//		BSplineSE3 spline(m_vertex_ptr.Get<0>()->r_v_State(), m_vertex_ptr.Get<1>()->r_v_State(),
-//				m_vertex_ptr.Get<2>()->r_v_State(), m_vertex_ptr.Get<3>()->r_v_State());
-//		r_v_expectation = spline.bspline_error2(m_v_measurement(0), m_vertex_ptr.Get<4>()->r_v_State());
-//		// expectation error
-//
-//		/*std::cout << "V0: " << m_vertex_ptr.Get<0>()->r_v_State().transpose() << std::endl;
-//		std::cout << "V1: " << m_vertex_ptr.Get<1>()->r_v_State().transpose() << std::endl;
-//		std::cout << "V2: " << m_vertex_ptr.Get<2>()->r_v_State().transpose() << std::endl;
-//		std::cout << "V3: " << m_vertex_ptr.Get<3>()->r_v_State().transpose() << std::endl;
-//		std::cout << "V4: " << m_vertex_ptr.Get<4>()->r_v_State().transpose() << std::endl;
-//		std::cout << "033: " << spline.estimate(0.33).matrix() << std::endl;
-//		std::cout << "066: " << spline.estimate(0.66).matrix() << std::endl;*/
-//
-//		//std::cout << "EXP: " << r_v_expectation << std::endl;
-//
-//		const double delta = 1e-3;	// smaller delta wont work ?? why? is the error function too ??
-//		const double scalar = 1.0 / (delta);
-//		Eigen::Matrix<double, 6, 6> Eps = Eigen::Matrix<double, 6, 6>::Identity() * delta; // faster, all memory on stack
-//		Eigen::Matrix<double, 6, 1> p_delta;
-//
-//		for(size_t j = 0; j < 6; ++j) // four 1x6 jacobians
-//		{
-//			C3DJacobians::Relative_to_Absolute(m_vertex_ptr.Get<0>()->r_v_State(), Eps.col(j), p_delta);
-//			BSplineSE3 spline0(p_delta, m_vertex_ptr.Get<1>()->r_v_State(),
-//					m_vertex_ptr.Get<2>()->r_v_State(), m_vertex_ptr.Get<3>()->r_v_State());
-//			r_t_jacobian_tuple.Get<0>().col(j) = (spline0.bspline_error2(m_v_measurement(0), m_vertex_ptr.Get<4>()->r_v_State()) - r_v_expectation) * scalar;
-//			// J0
-//
-//			C3DJacobians::Relative_to_Absolute(m_vertex_ptr.Get<1>()->r_v_State(), Eps.col(j), p_delta);
-//			BSplineSE3 spline1(m_vertex_ptr.Get<0>()->r_v_State(), p_delta,
-//					m_vertex_ptr.Get<2>()->r_v_State(), m_vertex_ptr.Get<3>()->r_v_State());
-//			r_t_jacobian_tuple.Get<1>().col(j) = (spline1.bspline_error2(m_v_measurement(0), m_vertex_ptr.Get<4>()->r_v_State()) - r_v_expectation) * scalar;
-//			// J1
-//
-//			C3DJacobians::Relative_to_Absolute(m_vertex_ptr.Get<2>()->r_v_State(), Eps.col(j), p_delta);
-//			BSplineSE3 spline2(m_vertex_ptr.Get<0>()->r_v_State(), m_vertex_ptr.Get<1>()->r_v_State(),
-//					p_delta, m_vertex_ptr.Get<3>()->r_v_State());
-//			r_t_jacobian_tuple.Get<2>().col(j) = (spline2.bspline_error2(m_v_measurement(0), m_vertex_ptr.Get<4>()->r_v_State()) - r_v_expectation) * scalar;
-//			// J2
-//
-//			C3DJacobians::Relative_to_Absolute(m_vertex_ptr.Get<3>()->r_v_State(), Eps.col(j), p_delta);
-//			BSplineSE3 spline3(m_vertex_ptr.Get<0>()->r_v_State(), m_vertex_ptr.Get<1>()->r_v_State(),
-//					m_vertex_ptr.Get<2>()->r_v_State(), p_delta);
-//			r_t_jacobian_tuple.Get<3>().col(j) = (spline3.bspline_error2(m_v_measurement(0), m_vertex_ptr.Get<4>()->r_v_State()) - r_v_expectation) * scalar;
-//			// J3
-//
-//			C3DJacobians::Relative_to_Absolute(m_vertex_ptr.Get<4>()->r_v_State(), Eps.col(j), p_delta);
-//			BSplineSE3 spline4(m_vertex_ptr.Get<0>()->r_v_State(), m_vertex_ptr.Get<1>()->r_v_State(),
-//					m_vertex_ptr.Get<2>()->r_v_State(), m_vertex_ptr.Get<3>()->r_v_State());
-//			r_t_jacobian_tuple.Get<4>().col(j) = (spline4.bspline_error2(m_v_measurement(0), p_delta) - r_v_expectation) * scalar;
-//			// J4
-//		}
-//		// error is given by spline function
-//		/*std::cout << "J0: " << r_t_jacobian_tuple.Get<0>() << std::endl << std::endl;
-//		std::cout << "J1: " << r_t_jacobian_tuple.Get<1>() << std::endl << std::endl;
-//		std::cout << "J2: " << r_t_jacobian_tuple.Get<2>() << std::endl << std::endl;
-//		std::cout << "J3: " << r_t_jacobian_tuple.Get<3>() << std::endl << std::endl;
-//		std::cout << "J4: " << r_t_jacobian_tuple.Get<4>() << std::endl << std::endl;*/
-//
-//		r_v_error = -r_v_expectation;	// measurement should be zero
-//		// calculates error (possibly re-calculates, if running A-SLAM)
-//	}
-//
-//	/**
-//	 *	@brief calculates \f$\chi^2\f$ error
-//	 *	@return Returns (unweighted) \f$\chi^2\f$ error for this edge.
-//	 */
-//	inline double f_Chi_Squared_Error() const
-//	{
-//		/*std::cout << "er " <<  m_vertex_ptr.Get<0>()->r_v_State().transpose() << std::endl;
-//		std::cout << "er " <<  m_vertex_ptr.Get<1>()->r_v_State().transpose() << std::endl;
-//		std::cout << "er " <<  m_vertex_ptr.Get<2>()->r_v_State().transpose() << std::endl;
-//		std::cout << "er " <<  m_vertex_ptr.Get<3>()->r_v_State().transpose() << std::endl;*/
-//
-//		BSplineSE3 spline(m_vertex_ptr.Get<0>()->r_v_State(), m_vertex_ptr.Get<1>()->r_v_State(),
-//			m_vertex_ptr.Get<2>()->r_v_State(), m_vertex_ptr.Get<3>()->r_v_State());
-//		Eigen::Matrix<double, 1, 1> v_error = -spline.bspline_error2(m_v_measurement(0), m_vertex_ptr.Get<4>()->r_v_State());
-//		// calculates the expectation, error and the jacobians
-//
-//		return (v_error.transpose() * m_t_sigma_inv).dot(v_error); // ||z_i - h_i(O_i)||^2 lambda_i
-//	}
-//};
-
-/**
- *	@brief BSpline 5xpose edge
- */
-class CBSplineEdge : public CBaseEdgeImpl<CBSplineEdge, MakeTypelist(CVertexPose3D, CVertexPose3D, CVertexPose3D, CVertexPose3D, CVertexPose3D), 6, 6> {
-
-public:
-	typedef CBaseEdgeImpl<CBSplineEdge, MakeTypelist(CVertexPose3D, CVertexPose3D, CVertexPose3D, CVertexPose3D, CVertexPose3D), 6, 6> _TyBase; /**< @brief base class */
-
-public:
-	__GRAPH_TYPES_ALIGN_OPERATOR_NEW // imposed by the use of eigen, just copy this
-
-	/**
-	 *	@brief default constructor; has no effect
-	 */
-	inline CBSplineEdge()
-	{}
-
-	template <class CSystem>
-	CBSplineEdge(const CParserBase::TEdgeSpline3D &r_t_edge, CSystem &r_system)
-		:_TyBase(typename _TyBase::_TyVertexIndexTuple(r_t_edge.m_n_node_0, r_t_edge.m_n_node_1,
-				r_t_edge.m_n_node_2, r_t_edge.m_n_node_3, r_t_edge.m_n_node_4),
-		r_t_edge.m_v_delta, r_t_edge.m_t_inv_sigma)
-	{
-		m_vertex_ptr.Get<0>() = &r_system.template r_Get_Vertex<CVertexPose3D>(r_t_edge.m_n_node_0, CInitializeNullVertex<CVertexPose3D>());
-		m_vertex_ptr.Get<1>() = &r_system.template r_Get_Vertex<CVertexPose3D>(r_t_edge.m_n_node_1, CInitializeNullVertex<CVertexPose3D>());
-		m_vertex_ptr.Get<2>() = &r_system.template r_Get_Vertex<CVertexPose3D>(r_t_edge.m_n_node_2, CInitializeNullVertex<CVertexPose3D>());
-		m_vertex_ptr.Get<3>() = &r_system.template r_Get_Vertex<CVertexPose3D>(r_t_edge.m_n_node_3, CInitializeNullVertex<CVertexPose3D>());
-		m_vertex_ptr.Get<4>() = &r_system.template r_Get_Vertex<CVertexPose3D>(r_t_edge.m_n_node_4, CInitializeNullVertex<CVertexPose3D>());
-		// get vertices (initialize if required)
-	}
-
-	/**
-	 *	@brief constructor; converts parsed edge to edge representation
-	 *
-	 *	@tparam CSystem is type of system where this edge is being stored
-	 *
-	 *	@param[in] n_node0 is (zero-based) index of the first (origin) node
-	 *	@param[in] n_node1 is (zero-based) index of the second (endpoint) node
-	 *	@param[in] r_v_delta is measurement vector
-	 *	@param[in] r_t_inv_sigma is the information matrix
-	 *	@param[in,out] r_system is reference to system (used to query edge vertices)
-	 */
-	template <class CSystem>
-	CBSplineEdge(size_t n_node0, size_t n_node1, size_t n_node2, size_t n_node3, size_t n_node4,
-			const Eigen::Matrix<double, 6, 1> &r_v_delta, const Eigen::Matrix<double, 6, 6> &r_t_inv_sigma, CSystem &r_system)
-		:_TyBase(typename _TyBase::_TyVertexIndexTuple(n_node0, n_node1, n_node2, n_node3, n_node4), r_v_delta, r_t_inv_sigma)
-	{
-		m_vertex_ptr.Get<0>() = &r_system.template r_Get_Vertex<CVertexPose3D>(n_node0, CInitializeNullVertex<CVertexPose3D>());
-		m_vertex_ptr.Get<1>() = &r_system.template r_Get_Vertex<CVertexPose3D>(n_node1, CInitializeNullVertex<CVertexPose3D>());
-		m_vertex_ptr.Get<2>() = &r_system.template r_Get_Vertex<CVertexPose3D>(n_node2, CInitializeNullVertex<CVertexPose3D>());
-		m_vertex_ptr.Get<3>() = &r_system.template r_Get_Vertex<CVertexPose3D>(n_node3, CInitializeNullVertex<CVertexPose3D>());
-		m_vertex_ptr.Get<4>() = &r_system.template r_Get_Vertex<CVertexPose3D>(n_node4, CInitializeNullVertex<CVertexPose3D>());
-		// get vertices (initialize if required)
-	}
-
-	/**
-	 *	@brief updates the edge with a new measurement
-	 *
-	 *	@param[in] r_v_delta is new measurement vector
-	 *	@param[in] r_t_inv_sigma is new information matrix
-	 */
-	/*inline void Update(const Eigen::Matrix<double, 1, 1> &r_v_delta, const Eigen::Matrix<double, 1, 1> &r_t_inv_sigma) // for some reason this needs to be here, although the base already implements this
-	{
-		_TyBase::Update(r_v_delta, r_t_inv_sigma);
-	}*/
-
-	/**
-	 *	@brief calculates jacobians, expectation and error
-	 *
-	 *	@param[out] r_t_jacobian0 is jacobian, associated with the first vertex
-	 *	@param[out] r_t_jacobian1 is jacobian, associated with the second vertex
-	 *	@param[out] r_v_expectation is expecation vector
-	 *	@param[out] r_v_error is error vector
-	 */
-	inline void Calculate_Jacobians_Expectation_Error(_TyBase::_TyJacobianTuple &r_t_jacobian_tuple,
-			Eigen::Matrix<double, 6, 1> &r_v_expectation, Eigen::Matrix<double, 6, 1> &r_v_error) const // change dimensionality of eigen types, if required
-	{
-		// calculates the expectation and the jacobians
-		/*std::cout << m_vertex_ptr.Get<0>()->r_v_State().transpose() << std::endl;
-		std::cout << m_vertex_ptr.Get<1>()->r_v_State().transpose() << std::endl;
-		std::cout << m_vertex_ptr.Get<2>()->r_v_State().transpose() << std::endl;
-		std::cout << m_vertex_ptr.Get<3>()->r_v_State().transpose() << std::endl;*/
-
-		BSplineSE3 spline(m_vertex_ptr.Get<0>()->r_v_State(), m_vertex_ptr.Get<1>()->r_v_State(),
-				m_vertex_ptr.Get<2>()->r_v_State(), m_vertex_ptr.Get<3>()->r_v_State());
-		r_v_expectation = spline.bspline_error6D(m_v_measurement(0), m_vertex_ptr.Get<4>()->r_v_State());
-		// expectation error
-
-		/*std::cout << "V0: " << m_vertex_ptr.Get<0>()->r_v_State().transpose() << std::endl;
-		std::cout << "V1: " << m_vertex_ptr.Get<1>()->r_v_State().transpose() << std::endl;
-		std::cout << "V2: " << m_vertex_ptr.Get<2>()->r_v_State().transpose() << std::endl;
-		std::cout << "V3: " << m_vertex_ptr.Get<3>()->r_v_State().transpose() << std::endl;
-		std::cout << "V4: " << m_vertex_ptr.Get<4>()->r_v_State().transpose() << std::endl;
-		std::cout << "033: " << spline.estimate(0.33).matrix() << std::endl;
-		std::cout << "066: " << spline.estimate(0.66).matrix() << std::endl;*/
-
-		//std::cout << "EXP: " << r_v_expectation << std::endl;
-
-		const double delta = 1e-3;	// smaller delta wont work ?? why? is the error function too ??
-		const double scalar = 1.0 / (delta);
-		Eigen::Matrix<double, 6, 6> Eps = Eigen::Matrix<double, 6, 6>::Identity() * delta; // faster, all memory on stack
-		Eigen::Matrix<double, 6, 1> p_delta;
-
-		for(size_t j = 0; j < 6; ++j) // four 1x6 jacobians
-		{
-			C3DJacobians::Relative_to_Absolute(m_vertex_ptr.Get<0>()->r_v_State(), Eps.col(j), p_delta);
-			BSplineSE3 spline0(p_delta, m_vertex_ptr.Get<1>()->r_v_State(),
-					m_vertex_ptr.Get<2>()->r_v_State(), m_vertex_ptr.Get<3>()->r_v_State());
-			r_t_jacobian_tuple.Get<0>().col(j) = (spline0.bspline_error6D(m_v_measurement(0), m_vertex_ptr.Get<4>()->r_v_State()) - r_v_expectation) * scalar;
-			// J0
-
-			C3DJacobians::Relative_to_Absolute(m_vertex_ptr.Get<1>()->r_v_State(), Eps.col(j), p_delta);
-			BSplineSE3 spline1(m_vertex_ptr.Get<0>()->r_v_State(), p_delta,
-					m_vertex_ptr.Get<2>()->r_v_State(), m_vertex_ptr.Get<3>()->r_v_State());
-			r_t_jacobian_tuple.Get<1>().col(j) = (spline1.bspline_error6D(m_v_measurement(0), m_vertex_ptr.Get<4>()->r_v_State()) - r_v_expectation) * scalar;
-			// J1
-
-			C3DJacobians::Relative_to_Absolute(m_vertex_ptr.Get<2>()->r_v_State(), Eps.col(j), p_delta);
-			BSplineSE3 spline2(m_vertex_ptr.Get<0>()->r_v_State(), m_vertex_ptr.Get<1>()->r_v_State(),
-					p_delta, m_vertex_ptr.Get<3>()->r_v_State());
-			r_t_jacobian_tuple.Get<2>().col(j) = (spline2.bspline_error6D(m_v_measurement(0), m_vertex_ptr.Get<4>()->r_v_State()) - r_v_expectation) * scalar;
-			// J2
-
-			C3DJacobians::Relative_to_Absolute(m_vertex_ptr.Get<3>()->r_v_State(), Eps.col(j), p_delta);
-			BSplineSE3 spline3(m_vertex_ptr.Get<0>()->r_v_State(), m_vertex_ptr.Get<1>()->r_v_State(),
-					m_vertex_ptr.Get<2>()->r_v_State(), p_delta);
-			r_t_jacobian_tuple.Get<3>().col(j) = (spline3.bspline_error6D(m_v_measurement(0), m_vertex_ptr.Get<4>()->r_v_State()) - r_v_expectation) * scalar;
-			// J3
-
-			C3DJacobians::Relative_to_Absolute(m_vertex_ptr.Get<4>()->r_v_State(), Eps.col(j), p_delta);
-			BSplineSE3 spline4(m_vertex_ptr.Get<0>()->r_v_State(), m_vertex_ptr.Get<1>()->r_v_State(),
-					m_vertex_ptr.Get<2>()->r_v_State(), m_vertex_ptr.Get<3>()->r_v_State());
-			r_t_jacobian_tuple.Get<4>().col(j) = (spline4.bspline_error6D(m_v_measurement(0), p_delta) - r_v_expectation) * scalar;
-			// J4
-		}
-		// error is given by spline function
-		/*std::cout << "J0: " << r_t_jacobian_tuple.Get<0>() << std::endl << std::endl;
-		std::cout << "J1: " << r_t_jacobian_tuple.Get<1>() << std::endl << std::endl;
-		std::cout << "J2: " << r_t_jacobian_tuple.Get<2>() << std::endl << std::endl;
-		std::cout << "J3: " << r_t_jacobian_tuple.Get<3>() << std::endl << std::endl;
-		std::cout << "J4: " << r_t_jacobian_tuple.Get<4>() << std::endl << std::endl;*/
-
-		r_v_error = - r_v_expectation;	// measurement should be zero
-		// calculates error (possibly re-calculates, if running A-SLAM)
-	}
-
-	/**
-	 *	@brief calculates \f$\chi^2\f$ error
-	 *	@return Returns (unweighted) \f$\chi^2\f$ error for this edge.
-	 */
-	inline double f_Chi_Squared_Error() const
-	{
-		/*std::cout << "er " <<  m_vertex_ptr.Get<0>()->r_v_State().transpose() << std::endl;
-		std::cout << "er " <<  m_vertex_ptr.Get<1>()->r_v_State().transpose() << std::endl;
-		std::cout << "er " <<  m_vertex_ptr.Get<2>()->r_v_State().transpose() << std::endl;
-		std::cout << "er " <<  m_vertex_ptr.Get<3>()->r_v_State().transpose() << std::endl;*/
-
-		BSplineSE3 spline(m_vertex_ptr.Get<0>()->r_v_State(), m_vertex_ptr.Get<1>()->r_v_State(),
-			m_vertex_ptr.Get<2>()->r_v_State(), m_vertex_ptr.Get<3>()->r_v_State());
-		Eigen::Matrix<double, 6, 1> v_error = - spline.bspline_error6D(m_v_measurement(0), m_vertex_ptr.Get<4>()->r_v_State());
-		// calculates the expectation, error and the jacobians
-
-		return (v_error.transpose() * m_t_sigma_inv).dot(v_error); // ||z_i - h_i(O_i)||^2 lambda_i
-	}
-};
-
-/**
- *	@brief SE(3) edge
- */
-class CCollarLineEdge : public CBaseEdgeImpl<CCollarLineEdge, MakeTypelist(CVertexPose3D, CVertexPose3D), 1/* we expect 0 */, 12> {
-public:
-	typedef CBaseEdgeImpl<CCollarLineEdge, MakeTypelist(CVertexPose3D, CVertexPose3D), 1/* we expect 0 */, 12> _TyBase; /**< @brief base class */
-public:
-	__GRAPH_TYPES_ALIGN_OPERATOR_NEW // imposed by the use of eigen, just copy this
-
-	/**
-	 *	@brief default constructor; has no effect
-	 */
-	inline CCollarLineEdge()
-	{}
-
-	/**
-	 *	@brief constructor; converts parsed edge to edge representation
-	 *
-	 *	@tparam CSystem is type of system where this edge is being stored
-	 *
-	 *	@param[in] n_node0 is (zero-based) index of the first (origin) node
-	 *	@param[in] n_node1 is (zero-based) index of the second (endpoint) node
-	 *	@param[in] r_v_delta is measurement vector
-	 *	@param[in] r_t_inv_sigma is the information matrix
-	 *	@param[in,out] r_system is reference to system (used to query edge vertices)
-	 */
-	template <class CSystem>
-	CCollarLineEdge(size_t n_node0, size_t n_node1, const Eigen::Matrix<double, 12, 1> &r_v_delta,
-		const Eigen::Matrix<double, 1, 1> &r_t_inv_sigma, CSystem &r_system)
-		:_TyBase(n_node0, n_node1, r_v_delta, r_t_inv_sigma)
-	{
-		m_p_vertex0 = &r_system.template r_Get_Vertex<CVertexPose3D>(n_node0, CInitializeNullVertex<CVertexPose3D>());
-		m_p_vertex1 = &r_system.template r_Get_Vertex<CVertexPose3D>(n_node1, CInitializeNullVertex<CVertexPose3D>());
-		// get vertices (initialize if required)
-	}
-
-	inline double CollarError(const Eigen::Vector6d &p0, const Eigen::Vector6d &p1) const
-	{
-		Eigen::Matrix<double, 4, 4, Eigen::DontAlign> Rt0 = C3DJacobians::VecToPose(p0);
-		Eigen::Matrix<double, 4, 4, Eigen::DontAlign> Rt1 = C3DJacobians::VecToPose(p1);
-		// poses of vertices
-
-		Eigen::Vector4d tmp = Eigen::Vector4d::Ones();
-		tmp.head(3) = m_v_measurement.segment(0, 3);
-		Eigen::Vector3d X0 = (Rt0 * tmp).head(3);
-		tmp.head(3) = m_v_measurement.segment(6, 3);
-		Eigen::Vector3d X1 = (Rt1 * tmp).head(3);
-		// positions to global
-
-		Eigen::Vector3d O0 = Rt0.block(0, 0, 3, 3) * m_v_measurement.segment(3, 3);
-		Eigen::Vector3d O1 = Rt1.block(0, 0, 3, 3) * m_v_measurement.segment(9, 3);
-		// measurements to global
-
-		// copmute nearest point on line segments
-		Eigen::Vector3d w0 = X0 - X1;
-
-		double a = (O0.transpose() * O0)(0);
-		double b = (O0.transpose() * O1)(0);
-		double c = (O1.transpose() * O1)(0);
-		double d = (O0.transpose() * w0)(0);
-		double e = (O1.transpose() * w0)(0);
-
-		double denominator = a*c - b*b;
-		double sc = (b*e - c*d) / denominator;
-		double tc = (a*e - b*d) / denominator;
-
-		Eigen::Vector3d vect = w0 + sc*O0 - tc*O1;
-
-		// todo: penalize vectors outside of the line segment
-
-		return vect.norm();
-	}
-
-	/**
-	 *	@brief calculates jacobians, expectation and error
-	 *
-	 *	@param[out] r_t_jacobian0 is jacobian, associated with the first vertex
-	 *	@param[out] r_t_jacobian1 is jacobian, associated with the second vertex
-	 *	@param[out] r_v_expectation is expecation vector
-	 *	@param[out] r_v_error is error vector
-	 */
-	inline void Calculate_Jacobians_Expectation_Error(Eigen::Matrix<double, 1, 6> &r_t_jacobian0,
-		Eigen::Matrix<double, 1, 6> &r_t_jacobian1, Eigen::Matrix<double, 1, 1> &r_v_expectation,
-		Eigen::Matrix<double, 1, 1> &r_v_error) const // change dimensionality of eigen types, if required
-	{
-		r_v_expectation(0) = CollarError(m_p_vertex0->r_v_State(), m_p_vertex1->r_v_State());
-		r_v_error(0) = r_v_expectation(0);
-		// compute error
-
-		//std::cout << "err " << r_v_error(0) << std::endl;
-
-		const double delta = 1e-9;
-		const double scalar = 1.0 / (delta);
-
-		Eigen::Matrix<double, 6, 6> Eps;
-		Eps = Eigen::Matrix<double, 6, 6>::Identity() * delta; // faster, all memory on stack
-
-		for(int j = 0; j < 6; ++ j) {
-			Eigen::Matrix<double, 6, 1> d1, p_delta;
-			C3DJacobians::Relative_to_Absolute(m_p_vertex0->r_v_State(), Eps.col(j), p_delta);
-			r_t_jacobian0(j) = (r_v_expectation(0) - CollarError(p_delta, m_p_vertex1->r_v_State())) * scalar;
-
-			C3DJacobians::Relative_to_Absolute(m_p_vertex1->r_v_State(), Eps.col(j), p_delta);
-			r_t_jacobian1(j) = (r_v_expectation(0) - CollarError(m_p_vertex0->r_v_State(), p_delta)) * scalar;
-		}
-		// compute jacobians
-
-		/*std::cout << r_t_jacobian0 << std::endl;
-		std::cout << r_t_jacobian1 << std::endl;*/
-	}
-
-	/**
-	 *	@brief calculates \f$\chi^2\f$ error
-	 *	@return Returns (unweighted) \f$\chi^2\f$ error for this edge.
-	 */
-	inline double f_Chi_Squared_Error() const
-	{
-		Eigen::Matrix<double, 1, 1> v_error;
-		v_error(0) = CollarError(m_p_vertex0->r_v_State(), m_p_vertex1->r_v_State());
-		// calculates the expectation, error and the jacobians
-
-		return (v_error.transpose() * m_t_sigma_inv).dot(v_error); // ||z_i - h_i(O_i)||^2 lambda_i
-	}
-};
-
-/**
- *	@brief SE(3) edge
- */
-class CPlaneEdge_Local : public CBaseEdgeImpl<CPlaneEdge_Local, MakeTypelist(CVertexPlane3D), 2/* dist, angle */, 6, CBaseEdge::Robust>,
-		public CRobustify_ErrorNorm_Default<CCTFraction<148, 1000>, CHuberLossd> {
-public:
-	typedef CBaseEdgeImpl<CPlaneEdge_Local, MakeTypelist(CVertexPlane3D), 2, 6, CBaseEdge::Robust> _TyBase; /**< @brief base class */
-public:
-	__GRAPH_TYPES_ALIGN_OPERATOR_NEW // imposed by the use of eigen, just copy this
-
-	/**
-	 *	@brief default constructor; has no effect
-	 */
-	inline CPlaneEdge_Local()
-	{}
-
-	/**
-	 *	@brief constructor; converts parsed edge to edge representation
-	 *
-	 *	@tparam CSystem is type of system where this edge is being stored
-	 *
-	 *	@param[in] n_node0 is (zero-based) index of the first (origin) node
-	 *	@param[in] n_node1 is (zero-based) index of the second (endpoint) node
-	 *	@param[in] r_v_delta is measurement vector
-	 *	@param[in] r_t_inv_sigma is the information matrix
-	 *	@param[in,out] r_system is reference to system (used to query edge vertices)
-	 */
-	template <class CSystem>
-	CPlaneEdge_Local(size_t n_node0, const Eigen::Matrix<double, 6, 1> &r_v_delta,
-		const Eigen::Matrix<double, 2, 2> &r_t_inv_sigma, CSystem &r_system)
-		:_TyBase(n_node0, r_v_delta, r_t_inv_sigma)
-	{
-		m_p_vertex0 = &r_system.template r_Get_Vertex<CVertexPlane3D>(n_node0, CInitializeNullVertex<CVertexPlane3D>());
-		// get vertices (initialize if required)
-	}
-
-	inline Eigen::Vector2d PlaneError(const Eigen::Vector4d &plane, const Eigen::Vector6d &line) const
-	{
-		// plane is normal and distance
-		// plane is local, c2w
-		// line is Point + Vector
-		// line is local
-
-		Eigen::Vector2d error = Eigen::Vector2d::Zero();
-		error(0) = /*abs*/(plane.head(3).transpose() * line.head(3) + plane(3)) / plane.head(3).norm();
-		// distance error, abs should not matter
-
-		Eigen::Vector3d dir = line.tail(3)/* - line.head(3)*/;
-		error(1) = /*asin(*/ ((plane.head(3).transpose() * dir) / (plane.head(3).norm() * dir.norm()))(0) /*)*/;
-		// angle error
-
-		// todo: penalize vectors outside of the line segment
-
-		return error;
-	}
-
-	/**
-	 *	@brief calculates jacobians, expectation and error
-	 *
-	 *	@param[out] r_t_jacobian0 is jacobian, associated with the first vertex
-	 *	@param[out] r_t_jacobian1 is jacobian, associated with the second vertex
-	 *	@param[out] r_v_expectation is expecation vector
-	 *	@param[out] r_v_error is error vector
-	 */
-	inline void Calculate_Jacobian_Expectation_Error(Eigen::Matrix<double, 2, 4> &r_t_jacobian0,
-		Eigen::Matrix<double, 2, 1> &r_v_expectation,
-		Eigen::Matrix<double, 2, 1> &r_v_error) const // change dimensionality of eigen types, if required
-	{
-		r_v_expectation = PlaneError(m_p_vertex0->r_v_State(), m_v_measurement);
-		r_v_error = r_v_expectation;
-		// compute error
-
-		//std::cout << "err " << r_v_error.transpose() << std::endl;
-
-		const double delta = 1e-9;
-		const double scalar = 1.0 / (delta);
-
-		Eigen::Matrix<double, 6, 6> Eps;
-		Eps = Eigen::Matrix<double, 6, 6>::Identity() * delta; // faster, all memory on stack
-
-		for(int j = 0; j < 4; ++ j) {
-			Eigen::Matrix<double, 4, 1> p_delta;
-			p_delta = m_p_vertex0->r_v_State() + Eps.col(j).head(4);
-			r_t_jacobian0.col(j) = (r_v_expectation - PlaneError(p_delta, m_v_measurement)) * scalar;
-		}
-		// compute jacobians
-
-		//std::cout << r_t_jacobian0 << std::endl;
-		/*std::cout << r_t_jacobian1 << std::endl;*/
-	}
-
-	/**
-	 *	@brief calculates \f$\chi^2\f$ error
-	 *	@return Returns (unweighted) \f$\chi^2\f$ error for this edge.
-	 */
-	inline double f_Chi_Squared_Error() const
-	{
-		Eigen::Matrix<double, 2, 1> v_error;
-		v_error = PlaneError(m_p_vertex0->r_v_State(), m_v_measurement);
-		// calculates the expectation, error and the jacobians
-
-		return (v_error.transpose() * m_t_sigma_inv).dot(v_error); // ||z_i - h_i(O_i)||^2 lambda_i
-	}
-};
-
-/**
- *	@brief SE(3) edge
- */
-class CPlaneEdge_Global : public CBaseEdgeImpl<CPlaneEdge_Global, MakeTypelist(CVertexPlane3D, CVertexPose3D, CVertexPose3D), 2/* dist, angle */, 6, CBaseEdge::Robust>,
-		public CRobustify_ErrorNorm_Default<CCTFraction<148, 1000>, CHuberLossd> {
-public:
-	typedef CBaseEdgeImpl<CPlaneEdge_Global, MakeTypelist(CVertexPlane3D, CVertexPose3D, CVertexPose3D), 2, 6, CBaseEdge::Robust> _TyBase; /**< @brief base class */
-public:
-	__GRAPH_TYPES_ALIGN_OPERATOR_NEW // imposed by the use of eigen, just copy this
-
-	/**
-	 *	@brief default constructor; has no effect
-	 */
-	inline CPlaneEdge_Global()
-	{}
-
-	/**
-	 *	@brief constructor; converts parsed edge to edge representation
-	 *
-	 *	@tparam CSystem is type of system where this edge is being stored
-	 *
-	 *	@param[in] n_node0 is (zero-based) index of the plane node
-	 *	@param[in] n_node1 is (zero-based) index of the observing node
-	 *	@param[in] n_node2 is (zero-based) index of the owner node
-	 *	@param[in] r_v_delta is measurement vector
-	 *	@param[in] r_t_inv_sigma is the information matrix
-	 *	@param[in,out] r_system is reference to system (used to query edge vertices)
-	 */
-	template <class CSystem>
-	CPlaneEdge_Global(size_t n_node0, size_t n_node1, size_t n_node2, const Eigen::Matrix<double, 6, 1> &r_v_delta,
-		const Eigen::Matrix<double, 2, 2> &r_t_inv_sigma, CSystem &r_system)
-		:_TyBase(typename _TyBase::_TyVertexIndexTuple(n_node0, n_node1, n_node2), r_v_delta, r_t_inv_sigma)
-	{
-		m_vertex_ptr.Get<0>() = &r_system.template r_Get_Vertex<CVertexPlane3D>(n_node0, CInitializeNullVertex<CVertexPlane3D>());
-		m_vertex_ptr.Get<1>() = &r_system.template r_Get_Vertex<CVertexPose3D>(n_node1, CInitializeNullVertex<CVertexPose3D>());
-		m_vertex_ptr.Get<2>() = &r_system.template r_Get_Vertex<CVertexPose3D>(n_node2, CInitializeNullVertex<CVertexPose3D>());
-		// get vertices (initialize if required)
-	}
-
-	inline Eigen::Vector2d PlaneError(const Eigen::Vector4d &plane, const Eigen::Vector6d &line,
-			const Eigen::Vector6d &observer, const Eigen::Vector6d &owner) const
-	{
-		// plane is normal and distance
-		// plane is local in owner, c2w
-		// line is Point + Vector
-		// line is local in observer
-
-		Eigen::Matrix<double, 4, 4, Eigen::DontAlign> RtObs = C3DJacobians::VecToPose(observer);	//c2w
-		Eigen::Matrix<double, 4, 4, Eigen::DontAlign> RtOwn = C3DJacobians::VecToPose(owner);		//c2w
-		// poses of vertices
-
-		Eigen::Vector4d pG = RtOwn.inverse().transpose() * plane;
-		// transform plane owner -> global
-
-		Eigen::Vector4d pL = RtObs.transpose() * pG;
-		// transform plane global -> observer
-
-		Eigen::Vector2d error = Eigen::Vector2d::Zero();
-		error(0) = /*abs*/(pL.head(3).transpose() * line.head(3) + pL(3)) / pL.head(3).norm();
-		// distance error, abs should not matter
-
-		Eigen::Vector3d dir = line.tail(3)/* - line.head(3)*/;
-		error(1) = /*asin(*/ ((pL.head(3).transpose() * dir) / (pL.head(3).norm() * dir.norm()))(0) /*)*/;
-		// angle error
-
-		// todo: penalize vectors outside of the line segment
-
-		return error;
-	}
-
-	/**
-	 *	@brief calculates jacobians, expectation and error
-	 *
-	 *	@param[out] r_t_jacobian0 is jacobian, associated with the first vertex
-	 *	@param[out] r_t_jacobian1 is jacobian, associated with the second vertex
-	 *	@param[out] r_v_expectation is expecation vector
-	 *	@param[out] r_v_error is error vector
-	 */
-	inline void Calculate_Jacobians_Expectation_Error(_TyBase::_TyJacobianTuple &r_t_jacobian_tuple,
-		Eigen::Matrix<double, 2, 1> &r_v_expectation,
-		Eigen::Matrix<double, 2, 1> &r_v_error) const // change dimensionality of eigen types, if required
-	{
-		r_v_expectation = PlaneError(m_vertex_ptr.Get<0>()->r_v_State(),
-				m_v_measurement, m_vertex_ptr.Get<1>()->r_v_State(), m_vertex_ptr.Get<2>()->r_v_State());
-		r_v_error = r_v_expectation;
-		// compute error
-
-		//std::cout << "err " << r_v_error.transpose() << std::endl;
-
-		const double delta = 1e-9;
-		const double scalar = 1.0 / (delta);
-
-		Eigen::Matrix<double, 2, 4> &J0 = r_t_jacobian_tuple.Get<0>();
-		Eigen::Matrix<double, 2, 6> &J1 = r_t_jacobian_tuple.Get<1>();
-		Eigen::Matrix<double, 2, 6> &J2 = r_t_jacobian_tuple.Get<2>();
-
-		Eigen::Matrix<double, 6, 6> Eps;
-		Eps = Eigen::Matrix<double, 6, 6>::Identity() * delta; // faster, all memory on stack
-
-		for(int j = 0; j < 4; ++ j) {
-			Eigen::Matrix<double, 4, 1> p_delta;
-			p_delta = m_vertex_ptr.Get<0>()->r_v_State() + Eps.col(j).head(4);
-			J0.col(j) = (r_v_expectation - PlaneError(p_delta, m_v_measurement, m_vertex_ptr.Get<1>()->r_v_State(),
-					m_vertex_ptr.Get<2>()->r_v_State())) * scalar;
-		}
-		// J0
-
-		for(int j = 0; j < 6; ++ j) {
-			Eigen::Matrix<double, 6, 1> p_delta;
-			C3DJacobians::Relative_to_Absolute(m_vertex_ptr.Get<1>()->r_v_State(), Eps.col(j), p_delta);
-			J1.col(j) = (r_v_expectation - PlaneError(m_vertex_ptr.Get<0>()->r_v_State(), m_v_measurement, p_delta,
-					m_vertex_ptr.Get<2>()->r_v_State())) * scalar;
-		}
-		// J1
-
-		for(int j = 0; j < 6; ++ j) {
-			Eigen::Matrix<double, 6, 1> p_delta;
-			C3DJacobians::Relative_to_Absolute(m_vertex_ptr.Get<2>()->r_v_State(), Eps.col(j), p_delta);
-			J2.col(j) = (r_v_expectation - PlaneError(m_vertex_ptr.Get<0>()->r_v_State(), m_v_measurement,
-					m_vertex_ptr.Get<1>()->r_v_State(),	p_delta)) * scalar;
-		}
-		// J2
-
-		/*std::cout << J0 << std::endl << std::endl;
-		std::cout << J1 << std::endl << std::endl;
-		std::cout << J2 << std::endl << std::endl;*/
-	}
-
-	/**
-	 *	@brief calculates \f$\chi^2\f$ error
-	 *	@return Returns (unweighted) \f$\chi^2\f$ error for this edge.
-	 */
-	inline double f_Chi_Squared_Error() const
-	{
-		Eigen::Matrix<double, 2, 1> v_error;
-		v_error = PlaneError(m_vertex_ptr.Get<0>()->r_v_State(),
-				m_v_measurement, m_vertex_ptr.Get<1>()->r_v_State(), m_vertex_ptr.Get<2>()->r_v_State());
-		// calculates the expectation, error and the jacobians
-
-		return (v_error.transpose() * m_t_sigma_inv).dot(v_error); // ||z_i - h_i(O_i)||^2 lambda_i
-	}
-};
-
-/**
- *	@brief SE(3) edge
- */
-class CPlanePolynomialEdge_Local : public CBaseEdgeImpl<CPlanePolynomialEdge_Local, MakeTypelist(CVertexPlane3D, CVertexPolynomial4), 2/* dist, angle */, 10, CBaseEdge::Robust>,
-		public CRobustify_ErrorNorm_Default<CCTFraction<148, 1000>, CHuberLossd> {
-public:
-	typedef CBaseEdgeImpl<CPlanePolynomialEdge_Local, MakeTypelist(CVertexPlane3D, CVertexPolynomial4), 2, 10, CBaseEdge::Robust> _TyBase; /**< @brief base class */
-public:
-	__GRAPH_TYPES_ALIGN_OPERATOR_NEW // imposed by the use of eigen, just copy this
-
-	/**
-	 *	@brief default constructor; has no effect
-	 */
-	inline CPlanePolynomialEdge_Local()
-	{}
-
-	/**
-	 *	@brief constructor; converts parsed edge to edge representation
-	 *
-	 *	@tparam CSystem is type of system where this edge is being stored
-	 *
-	 *	@param[in] n_node0 is (zero-based) index of the first (origin) node
-	 *	@param[in] n_node1 is (zero-based) index of the second (endpoint) node
-	 *	@param[in] r_v_delta is measurement vector
-	 *	@param[in] r_t_inv_sigma is the information matrix
-	 *	@param[in,out] r_system is reference to system (used to query edge vertices)
-	 */
-	template <class CSystem>
-	CPlanePolynomialEdge_Local(size_t n_node0, size_t n_node1, const Eigen::Matrix<double, 10, 1> &r_v_delta,
-		const Eigen::Matrix<double, 2, 2> &r_t_inv_sigma, CSystem &r_system)
-		:_TyBase(n_node0, n_node1, r_v_delta, r_t_inv_sigma)
-	{
-		m_p_vertex0 = &r_system.template r_Get_Vertex<CVertexPlane3D>(n_node0, CInitializeNullVertex<CVertexPlane3D>());
-		m_p_vertex1 = &r_system.template r_Get_Vertex<CVertexPolynomial4>(n_node1, CInitializeNullVertex<CVertexPolynomial4>());
-		// get vertices (initialize if required)
-	}
-
-	inline Eigen::Vector2d PlaneError(const Eigen::Vector4d &plane, const Eigen::Vector4d &poly,
-			const Eigen::Matrix<double, 10, 1> &line) const
-	{
-		// plane is normal and distance
-		// plane is local, c2w
-		// line is Point + Vector + phase
-		// line is local
-		// measurement depends on polynomial function
-
-		double t = line(6);
-		double t2 = t*t;
-		double t3 = t2*t;
-		double t4 = t2*t2;
-		double time = poly(0) * t + poly(1) * t2 + poly(2) * t3 + poly(3) * t4;
-		double dt = time - t;
-		double angle = (1 / (2 * M_PI)) * dt;
-		Eigen::Matrix3d RG = C3DJacobians::Operator_rot(line.tail(3));
-		// rotation to global space
-		Eigen::Matrix3d R;
-		R = Eigen::AngleAxisd(0, Eigen::Vector3d::UnitX())
-		  * Eigen::AngleAxisd(angle, Eigen::Vector3d::UnitY())
-		  * Eigen::AngleAxisd(0, Eigen::Vector3d::UnitZ());
-		// rotate measurement in local space
-		// around Y
-		Eigen::Vector3d p = RG * line.head(3);
-		p = R * p;
-		p = RG.inverse() * p;
-
-		Eigen::Vector3d o = RG * line.segment(3, 3);
-		o = R * o;
-		o = RG.inverse() * o;
-
-		Eigen::Vector2d error = Eigen::Vector2d::Zero();
-		error(0) = /*abs*/(plane.head(3).transpose() * p/*line.head(3)*/ + plane(3)) / plane.head(3).norm();
-		// distance error, abs should not matter
-
-		Eigen::Vector3d dir = o;/*line.tail(3) - line.head(3)*/;
-		error(1) = /*asin(*/ ((plane.head(3).transpose() * dir) / (plane.head(3).norm() * dir.norm()))(0) /*)*/;
-		// angle error
-
-		// todo: penalize vectors outside of the line segment
-
-		return error;
-	}
-
-	/**
-	 *	@brief calculates jacobians, expectation and error
-	 *
-	 *	@param[out] r_t_jacobian0 is jacobian, associated with the first vertex
-	 *	@param[out] r_t_jacobian1 is jacobian, associated with the second vertex
-	 *	@param[out] r_v_expectation is expecation vector
-	 *	@param[out] r_v_error is error vector
-	 */
-	inline void Calculate_Jacobians_Expectation_Error(Eigen::Matrix<double, 2, 4> &r_t_jacobian0,
-		Eigen::Matrix<double, 2, 4> &r_t_jacobian1,
-		Eigen::Matrix<double, 2, 1> &r_v_expectation,
-		Eigen::Matrix<double, 2, 1> &r_v_error) const // change dimensionality of eigen types, if required
-	{
-		r_v_expectation = PlaneError(m_p_vertex0->r_v_State(), m_p_vertex1->r_v_State(), m_v_measurement);
-		r_v_error = r_v_expectation;
-		// compute error
-
-		//std::cout << "err " << r_v_error(0) << std::endl;
-
-		const double delta = 1e-9;
-		const double scalar = 1.0 / (delta);
-
-		Eigen::Matrix<double, 6, 6> Eps;
-		Eps = Eigen::Matrix<double, 6, 6>::Identity() * delta; // faster, all memory on stack
-
-		for(int j = 0; j < 4; ++ j) {
-			Eigen::Matrix<double, 4, 1> p_delta;
-			p_delta = m_p_vertex0->r_v_State() + Eps.col(j).head(4);
-			r_t_jacobian0.col(j) = (r_v_expectation - PlaneError(p_delta, m_p_vertex1->r_v_State(), m_v_measurement)) * scalar;
-
-			p_delta = m_p_vertex1->r_v_State() + Eps.col(j).head(4);
-			r_t_jacobian1.col(j) = (r_v_expectation - PlaneError(m_p_vertex0->r_v_State(), p_delta, m_v_measurement)) * scalar;
-		}
-		// compute jacobians
-
-		/*std::cout << r_t_jacobian0 << std::endl;
-		std::cout << r_t_jacobian1 << std::endl;*/
-	}
-
-	/**
-	 *	@brief calculates \f$\chi^2\f$ error
-	 *	@return Returns (unweighted) \f$\chi^2\f$ error for this edge.
-	 */
-	inline double f_Chi_Squared_Error() const
-	{
-		Eigen::Matrix<double, 2, 1> v_error;
-		v_error = PlaneError(m_p_vertex0->r_v_State(), m_p_vertex1->r_v_State(), m_v_measurement);
-		// calculates the expectation, error and the jacobians
-
-		return (v_error.transpose() * m_t_sigma_inv).dot(v_error); // ||z_i - h_i(O_i)||^2 lambda_i
-	}
-};
-
-/**
- *	@brief SE(3) edge
- */
-class CPlanePolynomialEdge_Global : public CBaseEdgeImpl<CPlanePolynomialEdge_Global, MakeTypelist(CVertexPlane3D, CVertexPolynomial4, CVertexPose3D, CVertexPose3D), 2/* dist, angle */, 10, CBaseEdge::Robust>,
-		public CRobustify_ErrorNorm_Default<CCTFraction<148, 1000>, CHuberLossd> {
-public:
-	typedef CBaseEdgeImpl<CPlanePolynomialEdge_Global, MakeTypelist(CVertexPlane3D, CVertexPolynomial4, CVertexPose3D, CVertexPose3D), 2, 10, CBaseEdge::Robust> _TyBase; /**< @brief base class */
-public:
-	__GRAPH_TYPES_ALIGN_OPERATOR_NEW // imposed by the use of eigen, just copy this
-
-	/**
-	 *	@brief default constructor; has no effect
-	 */
-	inline CPlanePolynomialEdge_Global()
-	{}
-
-	/**
-	 *	@brief constructor; converts parsed edge to edge representation
-	 *
-	 *	@tparam CSystem is type of system where this edge is being stored
-	 *
-	 *	@param[in] n_node0 is (zero-based) index of the plane node
-	 *	@param[in] n_node1 is (zero-based) index of the polynom
-	 *	@param[in] n_node2 is (zero-based) index of the observing node
-	 *	@param[in] n_node3 is (zero-based) index of the owner node
-	 *	@param[in] r_v_delta is measurement vector
-	 *	@param[in] r_t_inv_sigma is the information matrix
-	 *	@param[in,out] r_system is reference to system (used to query edge vertices)
-	 */
-	template <class CSystem>
-	CPlanePolynomialEdge_Global(size_t n_node0, size_t n_node1, size_t n_node2, size_t n_node3, const Eigen::Matrix<double, 10, 1> &r_v_delta,
-		const Eigen::Matrix<double, 2, 2> &r_t_inv_sigma, CSystem &r_system)
-		:_TyBase(typename _TyBase::_TyVertexIndexTuple(n_node0, n_node1, n_node2, n_node3), r_v_delta, r_t_inv_sigma)
-	{
-		m_vertex_ptr.Get<0>() = &r_system.template r_Get_Vertex<CVertexPlane3D>(n_node0, CInitializeNullVertex<CVertexPlane3D>());
-		m_vertex_ptr.Get<1>() = &r_system.template r_Get_Vertex<CVertexPolynomial4>(n_node1, CInitializeNullVertex<CVertexPolynomial4>());
-		m_vertex_ptr.Get<2>() = &r_system.template r_Get_Vertex<CVertexPose3D>(n_node2, CInitializeNullVertex<CVertexPose3D>());
-		m_vertex_ptr.Get<3>() = &r_system.template r_Get_Vertex<CVertexPose3D>(n_node3, CInitializeNullVertex<CVertexPose3D>());
-		// get vertices (initialize if required)
-	}
-
-	inline Eigen::Vector2d PlaneError(const Eigen::Vector4d &plane, const Eigen::Vector4d &poly, const Eigen::Matrix<double, 10, 1> &line,
-			const Eigen::Vector6d &observer, const Eigen::Vector6d &owner) const
-	{
-		// plane is normal and distance
-		// plane is local in owner, c2w
-		// line is Point + Vector
-		// line is local in observer
-
-		double t = line(6);
-		double t2 = t*t;
-		double t3 = t2*t;
-		double t4 = t2*t2;
-		double time = poly(0) * t + poly(1) * t2 + poly(2) * t3 + poly(3) * t4;
-		double dt = time - t;
-		double angle = (1 / (2 * M_PI)) * dt;
-
-		Eigen::Matrix3d RG = C3DJacobians::Operator_rot(line.tail(3));
-		// rotation to global
-		Eigen::Matrix3d R;
-		R = Eigen::AngleAxisd(0, Eigen::Vector3d::UnitX())
-		  * Eigen::AngleAxisd(angle, Eigen::Vector3d::UnitY())
-		  * Eigen::AngleAxisd(0, Eigen::Vector3d::UnitZ());
-		// rotate measurement in local space
-		// around Y
-		Eigen::Vector3d p = RG * line.head(3);
-		p = R * p;
-		p = RG.inverse() * p;
-
-		Eigen::Vector3d o = RG * line.segment(3, 3);
-		o = R * o;
-		o = RG.inverse() * o;
-
-		Eigen::Matrix<double, 4, 4, Eigen::DontAlign> RtObs = C3DJacobians::VecToPose(observer);	//c2w
-		Eigen::Matrix<double, 4, 4, Eigen::DontAlign> RtOwn = C3DJacobians::VecToPose(owner);		//c2w
-		// poses of vertices
-
-		Eigen::Vector4d pG = RtOwn.inverse().transpose() * plane;
-		// transform plane owner -> global
-
-		Eigen::Vector4d pL = RtObs.transpose() * pG;
-		// transform plane global -> observer
-
-		Eigen::Vector2d error = Eigen::Vector2d::Zero();
-		error(0) = /*abs*/(pL.head(3).transpose() * p/*line.head(3)*/ + pL(3)) / pL.head(3).norm();
-		// distance error, abs should not matter
-
-		Eigen::Vector3d dir = o/*line.tail(3) - line.head(3)*/;
-		error(1) = /*asin(*/ ((pL.head(3).transpose() * dir) / (pL.head(3).norm() * dir.norm()))(0) /*)*/;
-		// angle error
-
-		// todo: penalize vectors outside of the line segment
-
-		return error;
-	}
-
-	/**
-	 *	@brief calculates jacobians, expectation and error
-	 *
-	 *	@param[out] r_t_jacobian0 is jacobian, associated with the first vertex
-	 *	@param[out] r_t_jacobian1 is jacobian, associated with the second vertex
-	 *	@param[out] r_v_expectation is expecation vector
-	 *	@param[out] r_v_error is error vector
-	 */
-	inline void Calculate_Jacobians_Expectation_Error(_TyBase::_TyJacobianTuple &r_t_jacobian_tuple,
-		Eigen::Matrix<double, 2, 1> &r_v_expectation,
-		Eigen::Matrix<double, 2, 1> &r_v_error) const // change dimensionality of eigen types, if required
-	{
-		r_v_expectation = PlaneError(m_vertex_ptr.Get<0>()->r_v_State(), m_vertex_ptr.Get<1>()->r_v_State(),
-				m_v_measurement, m_vertex_ptr.Get<2>()->r_v_State(), m_vertex_ptr.Get<3>()->r_v_State());
-		r_v_error = r_v_expectation;
-		// compute error
-
-		//std::cout << "err " << r_v_error(0) << std::endl;
-
-		const double delta = 1e-9;
-		const double scalar = 1.0 / (delta);
-
-		Eigen::Matrix<double, 2, 4> &J0 = r_t_jacobian_tuple.Get<0>();
-		Eigen::Matrix<double, 2, 4> &J1 = r_t_jacobian_tuple.Get<1>();
-		Eigen::Matrix<double, 2, 6> &J2 = r_t_jacobian_tuple.Get<2>();
-		Eigen::Matrix<double, 2, 6> &J3 = r_t_jacobian_tuple.Get<3>();
-
-		Eigen::Matrix<double, 6, 6> Eps;
-		Eps = Eigen::Matrix<double, 6, 6>::Identity() * delta; // faster, all memory on stack
-
-		for(int j = 0; j < 4; ++ j) {
-			Eigen::Matrix<double, 4, 1> p_delta;
-			p_delta = m_vertex_ptr.Get<0>()->r_v_State() + Eps.col(j).head(4);
-			J0.col(j) = (r_v_expectation - PlaneError(p_delta, m_vertex_ptr.Get<1>()->r_v_State(), m_v_measurement,
-					m_vertex_ptr.Get<2>()->r_v_State(),	m_vertex_ptr.Get<3>()->r_v_State())) * scalar;
-		}
-		// J0
-
-		for(int j = 0; j < 4; ++ j) {
-			Eigen::Matrix<double, 4, 1> p_delta;
-			p_delta = m_vertex_ptr.Get<1>()->r_v_State() + Eps.col(j).head(4);
-			J1.col(j) = (r_v_expectation - PlaneError(m_vertex_ptr.Get<0>()->r_v_State(), p_delta, m_v_measurement,
-					m_vertex_ptr.Get<2>()->r_v_State(),	m_vertex_ptr.Get<3>()->r_v_State())) * scalar;
-		}
-		// J1
-
-		for(int j = 0; j < 6; ++ j) {
-			Eigen::Matrix<double, 6, 1> p_delta;
-			C3DJacobians::Relative_to_Absolute(m_vertex_ptr.Get<2>()->r_v_State(), Eps.col(j), p_delta);
-			J2.col(j) = (r_v_expectation - PlaneError(m_vertex_ptr.Get<0>()->r_v_State(), m_vertex_ptr.Get<1>()->r_v_State(),
-					m_v_measurement, p_delta, m_vertex_ptr.Get<3>()->r_v_State())) * scalar;
-		}
-		// J2
-
-		for(int j = 0; j < 6; ++ j) {
-			Eigen::Matrix<double, 6, 1> p_delta;
-			C3DJacobians::Relative_to_Absolute(m_vertex_ptr.Get<3>()->r_v_State(), Eps.col(j), p_delta);
-			J3.col(j) = (r_v_expectation - PlaneError(m_vertex_ptr.Get<0>()->r_v_State(), m_vertex_ptr.Get<1>()->r_v_State(),
-					m_v_measurement, m_vertex_ptr.Get<2>()->r_v_State(), p_delta)) * scalar;
-		}
-		// J3
-
-		/*std::cout << r_t_jacobian0 << std::endl;
-		std::cout << r_t_jacobian1 << std::endl;*/
-	}
-
-	/**
-	 *	@brief calculates \f$\chi^2\f$ error
-	 *	@return Returns (unweighted) \f$\chi^2\f$ error for this edge.
-	 */
-	inline double f_Chi_Squared_Error() const
-	{
-		Eigen::Matrix<double, 2, 1> v_error;
-		v_error = PlaneError(m_vertex_ptr.Get<0>()->r_v_State(), m_vertex_ptr.Get<1>()->r_v_State(),
-				m_v_measurement, m_vertex_ptr.Get<2>()->r_v_State(), m_vertex_ptr.Get<3>()->r_v_State());
-		// calculates the expectation, error and the jacobians
-
-		return (v_error.transpose() * m_t_sigma_inv).dot(v_error); // ||z_i - h_i(O_i)||^2 lambda_i
-	}
-};
-
-/**
- *	@brief SE(3) edge
- */
-class CPlaneOffsetBezier3DEdge_Local : public CBaseEdgeImpl<CPlaneOffsetBezier3DEdge_Local, MakeTypelist(CVertexPlane3D, CVertexPose3D, CVertexPose3D, CVertexPose3D, CVertexBezier_3D), 2/* dist, angle */, 7/*, CBaseEdge::Robust*/>/*,
-		public CRobustify_ErrorNorm_Default<CCTFraction<148, 1000>, CHuberLossd>*/ {
-public:
-	typedef CBaseEdgeImpl<CPlaneOffsetBezier3DEdge_Local, MakeTypelist(CVertexPlane3D, CVertexPose3D, CVertexPose3D, CVertexPose3D, CVertexBezier_3D), 2, 7/*, CBaseEdge::Robust*/> _TyBase; /**< @brief base class */
-public:
-	__GRAPH_TYPES_ALIGN_OPERATOR_NEW // imposed by the use of eigen, just copy this
-
-	/**
-	 *	@brief default constructor; has no effect
-	 */
-	inline CPlaneOffsetBezier3DEdge_Local()
-	{}
-
-	/**
-	 *	@brief constructor; converts parsed edge to edge representation
-	 *
-	 *	@tparam CSystem is type of system where this edge is being stored
-	 *
-	 *	@param[in] n_node0 is (zero-based) index of the plane
-	 *	@param[in] n_node1 is (zero-based) index of the from
-	 *	@param[in] n_node2 is (zero-based) index of the to
-	 *	@param[in] n_node3 is (zero-based) index of the offset
-	 *	@param[in] n_node4 is (zero-based) index of the polynome
-	 *	@param[in] r_v_delta is measurement vector
-	 *	@param[in] r_t_inv_sigma is the information matrix
-	 *	@param[in,out] r_system is reference to system (used to query edge vertices)
-	 */
-	template <class CSystem>
-	CPlaneOffsetBezier3DEdge_Local(size_t n_node0, size_t n_node1, size_t n_node2, size_t n_node3, size_t n_node4,
-			const Eigen::Matrix<double, 7, 1> &r_v_delta, const Eigen::Matrix<double, 2, 2> &r_t_inv_sigma, CSystem &r_system)
-		:_TyBase(typename _TyBase::_TyVertexIndexTuple(n_node0, n_node1, n_node2, n_node3, n_node4), r_v_delta, r_t_inv_sigma)
-	{
-		m_vertex_ptr.Get<0>() = &r_system.template r_Get_Vertex<CVertexPlane3D>(n_node0, CInitializeNullVertex<CVertexPlane3D>());
-		m_vertex_ptr.Get<1>() = &r_system.template r_Get_Vertex<CVertexPose3D>(n_node1, CInitializeNullVertex<CVertexPose3D>());
-		m_vertex_ptr.Get<2>() = &r_system.template r_Get_Vertex<CVertexPose3D>(n_node2, CInitializeNullVertex<CVertexPose3D>());
-		m_vertex_ptr.Get<3>() = &r_system.template r_Get_Vertex<CVertexPose3D>(n_node3, CInitializeNullVertex<CVertexPose3D>());
-		m_vertex_ptr.Get<4>() = &r_system.template r_Get_Vertex<CVertexBezier_3D>(n_node4, CInitializeNullVertex<CVertexBezier_3D>());
-		// get vertices (initialize if required)
-	}
-
-	inline void PlanePlus(const Eigen::Vector4d &plane, const Eigen::Vector4d &delta, Eigen::Vector4d &out) const // "smart" plus
-	{
-		Eigen::Vector3d vec = delta.head(3);
-
-		out.head(3) = C3DJacobians::Operator_rot(vec) * plane.head(3);
-		out.tail(1) = plane.tail(1) + delta.tail(1);
-	}
-
-	inline void BezierPlus(const Eigen::VectorXd &poly, const Eigen::VectorXd &delta,
-			Eigen::Matrix<double, 6, 1, Eigen::DontAlign> &out) const // "smart" plus
-	{
-		out = poly + delta; // pick part of the delta vector, belonging to this vertex, apply +
-	}
-
-	inline double lerp(const double a, const double b, const double t) const
-	{
-		return a + t * (b - a);
-	}
-
-	inline Eigen::Vector2d PlaneError(const Eigen::Vector4d &plane, const Eigen::Vector6d &from, const Eigen::Vector6d &to,
-			const Eigen::Vector6d &offset, const Eigen::VectorXd &poly,
-			const Eigen::Matrix<double, 7, 1> &line) const
-	{
-		// plane is normal and distance
-		// plane is local baseline, c2w
-		// line is Point + Vector + phase
-		// line is local
-		// measurement depends on bezier function
-
-		double t = line(6);
-		double mt = 1 - t;
-		double t2 = t * t;
-		double mt2 = mt * mt;
-
-		Eigen::Vector4d A;
-		A << mt2 * mt, 3 * mt2 * t, 3 * mt * t2, t2 * t; // bernstein
-		Eigen::Vector3d Bs;
-
-		Eigen::Vector6d imm = Eigen::Vector6d::Zero();
-		for(size_t i = 0; i < imm.rows(); ++i)
-		{
-			if(i < 3)	// pos only interpolate
-			{
-				imm(i) = lerp(from(i), to(i), t);
-			}
-			else		// rotation poly interpolate
-			{
-				Eigen::Vector4d P;
-				P << 0, poly(2*(i - 3)), poly(2*(i - 3) + 1), 0;
-
-				double Bt = A.transpose() * P;	// extra angle to linear run
-				Bs(i - 3) = Bt;
-
-				imm(i) = lerp(from(i), to(i), t) + Bt;
-			}
-		}
-		// compute the immediate pose
-
-		/*std::cout << "time: " << t << " | " << Bs.transpose() << std::endl;
-		std::cout << "from: " << from.transpose() << std::endl;
-		std::cout << "to: " << to.transpose() << std::endl;
-		std::cout << "imm: " << imm.transpose() << std::endl;*/
-
-		Eigen::Matrix<double, 4, 4, Eigen::DontAlign> RtFrom = C3DJacobians::VecToPose(from);	//c2w
-		Eigen::Matrix<double, 4, 4, Eigen::DontAlign> RtImm = C3DJacobians::VecToPose(imm);		//c2w
-		Eigen::Matrix<double, 4, 4, Eigen::DontAlign> RtOff = C3DJacobians::VecToPose(offset);	//c2w
-		// poses of measurement
-
-		Eigen::Vector4d pG = RtFrom.inverse().transpose() * plane;
-		// transform plane owner -> global
-
-		Eigen::Vector4d pL = RtImm.transpose() * pG;
-		// transform plane global -> observer
-
-		Eigen::Vector4d pOff = RtOff.transpose() * pL;
-		// transform plane observer -> offset
-
-		Eigen::Vector2d error = Eigen::Vector2d::Zero();
-		error(0) = /*abs*/(pOff.head(3).transpose() * line.head(3) + pOff(3)) / pOff.head(3).norm();
-		// distance error, abs should not matter
-
-		Eigen::Vector3d dir = line.segment<3>(3)/* - line.head(3)*/;
-		error(1) = /*asin(*/ ((pOff.head(3).transpose() * dir) / (pOff.head(3).norm() * dir.norm()))(0) /*)*/;
-		// angle error
-
-		return error;
-	}
-
-	/**
-	 *	@brief calculates jacobians, expectation and error
-	 *
-	 *	@param[out] r_t_jacobian0 is jacobian, associated with the first vertex
-	 *	@param[out] r_t_jacobian1 is jacobian, associated with the second vertex
-	 *	@param[out] r_v_expectation is expecation vector
-	 *	@param[out] r_v_error is error vector
-	 */
-	inline void Calculate_Jacobians_Expectation_Error(_TyBase::_TyJacobianTuple &r_t_jacobian_tuple,
-		Eigen::Matrix<double, 2, 1> &r_v_expectation,
-		Eigen::Matrix<double, 2, 1> &r_v_error) const // change dimensionality of eigen types, if required
-	{
-		r_v_expectation = PlaneError(m_vertex_ptr.Get<0>()->r_v_State(), m_vertex_ptr.Get<1>()->r_v_State(),
-				m_vertex_ptr.Get<2>()->r_v_State(), m_vertex_ptr.Get<3>()->r_v_State(), m_vertex_ptr.Get<4>()->r_v_State(),
-				m_v_measurement);
-		r_v_error = r_v_expectation;
-		// compute error
-
-		//std::cout << "exp: " << r_v_error.transpose() << std::endl;
-
-		const int polyn = 6;
-
-		Eigen::Matrix<double, 2, 4> &J0 = r_t_jacobian_tuple.Get<0>();	// plane
-		Eigen::Matrix<double, 2, 6> &J1 = r_t_jacobian_tuple.Get<1>();  // from
-		Eigen::Matrix<double, 2, 6> &J2 = r_t_jacobian_tuple.Get<2>();  // to
-		Eigen::Matrix<double, 2, 6> &J3 = r_t_jacobian_tuple.Get<3>();  // offset
-		Eigen::Matrix<double, 2, polyn> &J4 = r_t_jacobian_tuple.Get<4>();  // polynome
-
-		//std::cout << "err " << r_v_error(0) << std::endl;
-
-		const double delta = 1e-9;
-		const double scalar = 1.0 / (delta);
-
-		Eigen::Matrix<double, polyn, polyn> Eps;
-		Eps = Eigen::Matrix<double, polyn, polyn>::Identity() * delta; // faster, all memory on stack
-
-		for(int j = 0; j < 4; ++ j) {
-			Eigen::Matrix<double, 4, 1> p_delta;
-			PlanePlus(m_vertex_ptr.Get<0>()->r_v_State(), Eps.col(j).head(4), p_delta);
-
-			J0.col(j) = (r_v_expectation - PlaneError(p_delta, m_vertex_ptr.Get<1>()->r_v_State(),
-					m_vertex_ptr.Get<2>()->r_v_State(), m_vertex_ptr.Get<3>()->r_v_State(),
-					m_vertex_ptr.Get<4>()->r_v_State(), m_v_measurement)) * scalar;
-		}
-		// plane
-		for(int j = 0; j < 6; ++ j) {
-			Eigen::Matrix<double, 6, 1> p_delta;
-			C3DJacobians::Relative_to_Absolute(m_vertex_ptr.Get<1>()->r_v_State(), Eps.col(j).head(6), p_delta);
-
-			J1.col(j) = (r_v_expectation - PlaneError(m_vertex_ptr.Get<0>()->r_v_State(), p_delta,
-					m_vertex_ptr.Get<2>()->r_v_State(), m_vertex_ptr.Get<3>()->r_v_State(),
-					m_vertex_ptr.Get<4>()->r_v_State(), m_v_measurement)) * scalar;
-		}
-		// from
-		for(int j = 0; j < 6; ++ j) {
-			Eigen::Matrix<double, 6, 1> p_delta;
-			C3DJacobians::Relative_to_Absolute(m_vertex_ptr.Get<2>()->r_v_State(), Eps.col(j).head(6), p_delta);
-
-			J2.col(j) = (r_v_expectation - PlaneError(m_vertex_ptr.Get<0>()->r_v_State(), m_vertex_ptr.Get<1>()->r_v_State(),
-					p_delta, m_vertex_ptr.Get<3>()->r_v_State(),
-					m_vertex_ptr.Get<4>()->r_v_State(), m_v_measurement)) * scalar;
-		}
-		// to
-		for(int j = 0; j < 6; ++ j) {
-			Eigen::Matrix<double, 6, 1> p_delta;
-			C3DJacobians::Relative_to_Absolute(m_vertex_ptr.Get<3>()->r_v_State(), Eps.col(j).head(6), p_delta);
-
-			J3.col(j) = (r_v_expectation - PlaneError(m_vertex_ptr.Get<0>()->r_v_State(), m_vertex_ptr.Get<1>()->r_v_State(),
-					m_vertex_ptr.Get<2>()->r_v_State(), p_delta,
-					m_vertex_ptr.Get<4>()->r_v_State(), m_v_measurement)) * scalar;
-		}
-		// offset
-
-		for(int j = 0; j < polyn; ++ j) {
-			Eigen::Matrix<double, polyn, 1, Eigen::DontAlign> p_delta;
-			BezierPlus(m_vertex_ptr.Get<4>()->r_v_State(), Eps.col(j), p_delta);
-
-			J4.col(j) = (r_v_expectation - PlaneError(m_vertex_ptr.Get<0>()->r_v_State(), m_vertex_ptr.Get<1>()->r_v_State(),
-					m_vertex_ptr.Get<2>()->r_v_State(), m_vertex_ptr.Get<3>()->r_v_State(),
-					p_delta, m_v_measurement)) * scalar;
-		}
-		// poly
-		// compute jacobians
-
-		/*std::cout << J0 << std::endl << std::endl;
-		std::cout << J1 << std::endl << std::endl;
-		std::cout << J2 << std::endl << std::endl;
-		std::cout << J3 << std::endl << std::endl;
-		std::cout << J4 << std::endl << std::endl;*/
-
-		/*std::cout << r_t_jacobian0 << std::endl;
-		std::cout << r_t_jacobian1 << std::endl;*/
-	}
-
-	/**
-	 *	@brief calculates \f$\chi^2\f$ error
-	 *	@return Returns (unweighted) \f$\chi^2\f$ error for this edge.
-	 */
-	inline double f_Chi_Squared_Error() const
-	{
-		Eigen::Matrix<double, 2, 1> v_error;
-		v_error =  PlaneError(m_vertex_ptr.Get<0>()->r_v_State(), m_vertex_ptr.Get<1>()->r_v_State(),
-						m_vertex_ptr.Get<2>()->r_v_State(), m_vertex_ptr.Get<3>()->r_v_State(),
-						m_vertex_ptr.Get<4>()->r_v_State(), m_v_measurement);
-		// calculates the expectation, error and the jacobians
-
-		return (v_error.transpose() * m_t_sigma_inv).dot(v_error); // ||z_i - h_i(O_i)||^2 lambda_i
-	}
-};
-
-/**
- *	@brief SE(3) edge
- */
-class CPlaneOffsetBezier3DEdge_Global : public CBaseEdgeImpl<CPlaneOffsetBezier3DEdge_Global, MakeTypelist(CVertexPlane3D, CVertexPose3D, CVertexPose3D, CVertexPose3D, CVertexPose3D, CVertexBezier_3D), 2/* dist, angle */, 7/*, CBaseEdge::Robust*/>/*,
-		public CRobustify_ErrorNorm_Default<CCTFraction<148, 1000>, CHuberLossd>*/ {
-public:
-	typedef CBaseEdgeImpl<CPlaneOffsetBezier3DEdge_Global, MakeTypelist(CVertexPlane3D, CVertexPose3D, CVertexPose3D, CVertexPose3D, CVertexPose3D, CVertexBezier_3D), 2, 7/*, CBaseEdge::Robust*/> _TyBase; /**< @brief base class */
-public:
-	__GRAPH_TYPES_ALIGN_OPERATOR_NEW // imposed by the use of eigen, just copy this
-
-	/**
-	 *	@brief default constructor; has no effect
-	 */
-	inline CPlaneOffsetBezier3DEdge_Global()
-	{}
-
-	/**
-	 *	@brief constructor; converts parsed edge to edge representation
-	 *
-	 *	@tparam CSystem is type of system where this edge is being stored
-	 *
-	 *	@param[in] n_node0 is (zero-based) index of the plane
-	 *	@param[in] n_node1 is (zero-based) index of the from
-	 *	@param[in] n_node2 is (zero-based) index of the to
-	 *	@param[in] n_node3 is (zero-based) index of the offset
-	 *	@param[in] n_node4 is (zero-based) index of the polynome
-	 *	@param[in] r_v_delta is measurement vector
-	 *	@param[in] r_t_inv_sigma is the information matrix
-	 *	@param[in,out] r_system is reference to system (used to query edge vertices)
-	 */
-	template <class CSystem>
-	CPlaneOffsetBezier3DEdge_Global(size_t n_node0, size_t n_node1, size_t n_node2, size_t n_node3, size_t n_node4,
-			size_t n_node5,	const Eigen::Matrix<double, 7, 1> &r_v_delta, const Eigen::Matrix<double, 2, 2> &r_t_inv_sigma,
-			CSystem &r_system)
-		:_TyBase(typename _TyBase::_TyVertexIndexTuple(n_node0, n_node1, n_node2, n_node3, n_node4, n_node5), r_v_delta, r_t_inv_sigma)
-	{
-		m_vertex_ptr.Get<0>() = &r_system.template r_Get_Vertex<CVertexPlane3D>(n_node0, CInitializeNullVertex<CVertexPlane3D>());
-		m_vertex_ptr.Get<1>() = &r_system.template r_Get_Vertex<CVertexPose3D>(n_node1, CInitializeNullVertex<CVertexPose3D>());
-		m_vertex_ptr.Get<2>() = &r_system.template r_Get_Vertex<CVertexPose3D>(n_node2, CInitializeNullVertex<CVertexPose3D>());
-		m_vertex_ptr.Get<3>() = &r_system.template r_Get_Vertex<CVertexPose3D>(n_node3, CInitializeNullVertex<CVertexPose3D>());
-		m_vertex_ptr.Get<4>() = &r_system.template r_Get_Vertex<CVertexPose3D>(n_node4, CInitializeNullVertex<CVertexPose3D>());
-		m_vertex_ptr.Get<5>() = &r_system.template r_Get_Vertex<CVertexBezier_3D>(n_node5, CInitializeNullVertex<CVertexBezier_3D>());
-		// get vertices (initialize if required)
-	}
-
-	inline void PlanePlus(const Eigen::Vector4d &plane, const Eigen::Vector4d &delta, Eigen::Vector4d &out) const // "smart" plus
-	{
-		Eigen::Vector3d vec = delta.head(3);
-
-		out.head(3) = C3DJacobians::Operator_rot(vec) * plane.head(3);
-		out.tail(1) = plane.tail(1) + delta.tail(1);
-	}
-
-	inline void BezierPlus(const Eigen::VectorXd &poly, const Eigen::VectorXd &delta,
-			Eigen::Matrix<double, 6, 1, Eigen::DontAlign> &out) const // "smart" plus
-	{
-		out = poly + delta; // pick part of the delta vector, belonging to this vertex, apply +
-	}
-
-	inline double lerp(const double a, const double b, const double t) const
-	{
-		return a + t * (b - a);
-	}
-
-	inline Eigen::Vector2d PlaneError(const Eigen::Vector4d &plane, const Eigen::Vector6d &from, const Eigen::Vector6d &to,
-			const Eigen::Vector6d &offset, const Eigen::Vector6d &owner, const Eigen::VectorXd &poly,
-			const Eigen::Matrix<double, 7, 1> &line) const
-	{
-		// plane is normal and distance
-		// plane is local, c2w
-		// line is Point + Vector + phase
-		// line is local
-		// measurement depends on polynomial function
-
-		double t = line(6);
-		double mt = 1 - t;
-		double t2 = t * t;
-		double mt2 = mt * mt;
-
-		Eigen::Vector4d A;
-		A << mt2 * mt, 3 * mt2 * t, 3 * mt * t2, t2 * t; // bernstein
-
-		Eigen::Vector6d imm = Eigen::Vector6d::Zero();
-		for(size_t i = 0; i < imm.rows(); ++i)
-		{
-			if(i < 3)	// pos only interpolate
-			{
-				imm(i) = lerp(from(i), to(i), t);
-			}
-			else		// rotation poly interpolate
-			{
-				Eigen::Vector4d P;
-				P << 0, poly(2*(i - 3)), poly(2*(i - 3) + 1), 0;
-
-				double Bt = A.transpose() * P;	// extra angle to linear run
-
-				imm(i) = lerp(from(i), to(i), t) + Bt;
-			}
-		}
-		// compute the immediate pose
-
-		//imm = from + (to - from) * line(6);
-
-		/*std::cout << "time: " << t << std::endl;
-		std::cout << "from: " << from.transpose() << std::endl;
-		std::cout << "to: " << to.transpose() << std::endl;
-		std::cout << "imm: " << imm.transpose() << std::endl;*/
-
-		/*std::cout << "owner: " << owner.transpose() << std::endl;
-		std::cout << "obser: " << from.transpose() << std::endl;
-		std::cout << "offset: " << offset.transpose() << std::endl;*/
-
-		Eigen::Matrix<double, 4, 4, Eigen::DontAlign> RtOwner = C3DJacobians::VecToPose(owner);	//c2w
-		Eigen::Matrix<double, 4, 4, Eigen::DontAlign> RtImm = C3DJacobians::VecToPose(imm);		//c2w
-		Eigen::Matrix<double, 4, 4, Eigen::DontAlign> RtOff = C3DJacobians::VecToPose(offset);	//c2w
-		// poses of measurement
-
-		Eigen::Vector4d pG = RtOwner.inverse().transpose() * plane;
-		// transform plane owner -> global
-
-		Eigen::Vector4d pL = RtImm.transpose() * pG;
-		// transform plane global -> observer
-
-		Eigen::Vector4d pOff = RtOff.transpose() * pL;
-		// transform plane observer -> offset
-
-		Eigen::Vector2d error = Eigen::Vector2d::Zero();
-		error(0) = /*abs*/(pOff.head(3).transpose() * line.head(3) + pOff(3)) / pOff.head(3).norm();
-		// distance error, abs should not matter
-
-		Eigen::Vector3d dir = line.segment<3>(3)/* - line.head(3)*/;
-		error(1) = /*asin(*/ ((pOff.head(3).transpose() * dir) / (pOff.head(3).norm() * dir.norm()))(0) /*)*/;
-		// angle error
-
-		//std::cout << "err: " << error.transpose() << std::endl;
-
-		return error;
-	}
-
-	/**
-	 *	@brief calculates jacobians, expectation and error
-	 *
-	 *	@param[out] r_t_jacobian0 is jacobian, associated with the first vertex
-	 *	@param[out] r_t_jacobian1 is jacobian, associated with the second vertex
-	 *	@param[out] r_v_expectation is expecation vector
-	 *	@param[out] r_v_error is error vector
-	 */
-	inline void Calculate_Jacobians_Expectation_Error(_TyBase::_TyJacobianTuple &r_t_jacobian_tuple,
-		Eigen::Matrix<double, 2, 1> &r_v_expectation,
-		Eigen::Matrix<double, 2, 1> &r_v_error) const // change dimensionality of eigen types, if required
-	{
-		r_v_expectation = PlaneError(m_vertex_ptr.Get<0>()->r_v_State(), m_vertex_ptr.Get<1>()->r_v_State(),
-				m_vertex_ptr.Get<2>()->r_v_State(), m_vertex_ptr.Get<3>()->r_v_State(), m_vertex_ptr.Get<4>()->r_v_State(),
-				m_vertex_ptr.Get<5>()->r_v_State(), m_v_measurement);
-		r_v_error = r_v_expectation;
-		// compute error
-
-		//std::cout << "exp: " << r_v_error.transpose() << std::endl;
-
-		const int polyn = 6;
-
-		Eigen::Matrix<double, 2, 4> &J0 = r_t_jacobian_tuple.Get<0>();	// plane
-		Eigen::Matrix<double, 2, 6> &J1 = r_t_jacobian_tuple.Get<1>();  // from - observer
-		Eigen::Matrix<double, 2, 6> &J2 = r_t_jacobian_tuple.Get<2>();  // to
-		Eigen::Matrix<double, 2, 6> &J3 = r_t_jacobian_tuple.Get<3>();  // offset
-		Eigen::Matrix<double, 2, 6> &J4 = r_t_jacobian_tuple.Get<4>();  // owner
-		Eigen::Matrix<double, 2, polyn> &J5 = r_t_jacobian_tuple.Get<5>();  // polynome of observer
-
-		//std::cout << "err " << r_v_error(0) << std::endl;
-
-		const double delta = 1e-9;
-		const double scalar = 1.0 / (delta);
-
-		Eigen::Matrix<double, polyn, polyn> Eps;
-		Eps = Eigen::Matrix<double, polyn, polyn>::Identity() * delta; // faster, all memory on stack
-
-		for(int j = 0; j < 4; ++ j) {
-			Eigen::Matrix<double, 4, 1> p_delta;
-			PlanePlus(m_vertex_ptr.Get<0>()->r_v_State(), Eps.col(j).head(4), p_delta);
-
-			J0.col(j) = (r_v_expectation - PlaneError(p_delta, m_vertex_ptr.Get<1>()->r_v_State(),
-					m_vertex_ptr.Get<2>()->r_v_State(), m_vertex_ptr.Get<3>()->r_v_State(),
-					m_vertex_ptr.Get<4>()->r_v_State(), m_vertex_ptr.Get<5>()->r_v_State(), m_v_measurement)) * scalar;
-		}
-		// plane
-		for(int j = 0; j < 6; ++ j) {
-			Eigen::Matrix<double, 6, 1> p_delta;
-			C3DJacobians::Relative_to_Absolute(m_vertex_ptr.Get<1>()->r_v_State(), Eps.col(j).head(6), p_delta);
-
-			J1.col(j) = (r_v_expectation - PlaneError(m_vertex_ptr.Get<0>()->r_v_State(), p_delta,
-					m_vertex_ptr.Get<2>()->r_v_State(), m_vertex_ptr.Get<3>()->r_v_State(),
-					m_vertex_ptr.Get<4>()->r_v_State(), m_vertex_ptr.Get<5>()->r_v_State(), m_v_measurement)) * scalar;
-		}
-		// from
-		for(int j = 0; j < 6; ++ j) {
-			Eigen::Matrix<double, 6, 1> p_delta;
-			C3DJacobians::Relative_to_Absolute(m_vertex_ptr.Get<2>()->r_v_State(), Eps.col(j).head(6), p_delta);
-
-			J2.col(j) = (r_v_expectation - PlaneError(m_vertex_ptr.Get<0>()->r_v_State(), m_vertex_ptr.Get<1>()->r_v_State(),
-					p_delta, m_vertex_ptr.Get<3>()->r_v_State(),
-					m_vertex_ptr.Get<4>()->r_v_State(), m_vertex_ptr.Get<5>()->r_v_State(), m_v_measurement)) * scalar;
-		}
-		// to
-		for(int j = 0; j < 6; ++ j) {
-			Eigen::Matrix<double, 6, 1> p_delta;
-			C3DJacobians::Relative_to_Absolute(m_vertex_ptr.Get<3>()->r_v_State(), Eps.col(j).head(6), p_delta);
-
-			J3.col(j) = (r_v_expectation - PlaneError(m_vertex_ptr.Get<0>()->r_v_State(), m_vertex_ptr.Get<1>()->r_v_State(),
-					m_vertex_ptr.Get<2>()->r_v_State(), p_delta,
-					m_vertex_ptr.Get<4>()->r_v_State(), m_vertex_ptr.Get<5>()->r_v_State(), m_v_measurement)) * scalar;
-		}
-		// offset
-
-		for(int j = 0; j < 6; ++ j) {
-			Eigen::Matrix<double, 6, 1> p_delta;
-			C3DJacobians::Relative_to_Absolute(m_vertex_ptr.Get<4>()->r_v_State(), Eps.col(j).head(6), p_delta);
-
-			J4.col(j) = (r_v_expectation - PlaneError(m_vertex_ptr.Get<0>()->r_v_State(), m_vertex_ptr.Get<1>()->r_v_State(),
-					m_vertex_ptr.Get<2>()->r_v_State(), m_vertex_ptr.Get<3>()->r_v_State(),
-					p_delta, m_vertex_ptr.Get<5>()->r_v_State(), m_v_measurement)) * scalar;
-		}
-		// owner
-
-		for(int j = 0; j < polyn; ++ j) {
-			Eigen::Matrix<double, polyn, 1, Eigen::DontAlign> p_delta;
-			BezierPlus(m_vertex_ptr.Get<5>()->r_v_State(), Eps.col(j), p_delta);
-
-			J5.col(j) = (r_v_expectation - PlaneError(m_vertex_ptr.Get<0>()->r_v_State(), m_vertex_ptr.Get<1>()->r_v_State(),
-					m_vertex_ptr.Get<2>()->r_v_State(), m_vertex_ptr.Get<3>()->r_v_State(),
-					m_vertex_ptr.Get<4>()->r_v_State(), p_delta, m_v_measurement)) * scalar;
-		}
-		// poly
-		// compute jacobians
-
-		/*std::cout << J0 << std::endl << std::endl;
-		std::cout << J1 << std::endl << std::endl;
-		std::cout << J2 << std::endl << std::endl;
-		std::cout << J3 << std::endl << std::endl;
-		std::cout << J4 << std::endl << std::endl;
-		std::cout << J5 << std::endl << std::endl;*/
-
-		/*std::cout << r_t_jacobian0 << std::endl;
-		std::cout << r_t_jacobian1 << std::endl;*/
-	}
-
-	/**
-	 *	@brief calculates \f$\chi^2\f$ error
-	 *	@return Returns (unweighted) \f$\chi^2\f$ error for this edge.
-	 */
-	inline double f_Chi_Squared_Error() const
-	{
-		Eigen::Matrix<double, 2, 1> v_error;
-		v_error =  PlaneError(m_vertex_ptr.Get<0>()->r_v_State(), m_vertex_ptr.Get<1>()->r_v_State(),
-						m_vertex_ptr.Get<2>()->r_v_State(), m_vertex_ptr.Get<3>()->r_v_State(),
-						m_vertex_ptr.Get<4>()->r_v_State(), m_vertex_ptr.Get<5>()->r_v_State(), m_v_measurement);
-		// calculates the expectation, error and the jacobians
-
-		return (v_error.transpose() * m_t_sigma_inv).dot(v_error); // ||z_i - h_i(O_i)||^2 lambda_i
-	}
-};
-
-/**
- *	@brief SE(3) edge
- */
-class CPlaneOffsetPolynomial6DEdge_Local : public CBaseEdgeImpl<CPlaneOffsetPolynomial6DEdge_Local, MakeTypelist(CVertexPlane3D, CVertexPose3D, CVertexPose3D, CVertexPose3D, CVertexPolynomial4_6D), 2/* dist, angle */, 7, CBaseEdge::Robust>,
-		public CRobustify_ErrorNorm_Default<CCTFraction<148, 1000>, CHuberLossd> {
-public:
-	typedef CBaseEdgeImpl<CPlaneOffsetPolynomial6DEdge_Local, MakeTypelist(CVertexPlane3D, CVertexPose3D, CVertexPose3D, CVertexPose3D, CVertexPolynomial4_6D), 2, 7, CBaseEdge::Robust> _TyBase; /**< @brief base class */
-public:
-	__GRAPH_TYPES_ALIGN_OPERATOR_NEW // imposed by the use of eigen, just copy this
-
-	/**
-	 *	@brief default constructor; has no effect
-	 */
-	inline CPlaneOffsetPolynomial6DEdge_Local()
-	{}
-
-	/**
-	 *	@brief constructor; converts parsed edge to edge representation
-	 *
-	 *	@tparam CSystem is type of system where this edge is being stored
-	 *
-	 *	@param[in] n_node0 is (zero-based) index of the plane
-	 *	@param[in] n_node1 is (zero-based) index of the from
-	 *	@param[in] n_node2 is (zero-based) index of the to
-	 *	@param[in] n_node3 is (zero-based) index of the offset
-	 *	@param[in] n_node4 is (zero-based) index of the polynome
-	 *	@param[in] r_v_delta is measurement vector
-	 *	@param[in] r_t_inv_sigma is the information matrix
-	 *	@param[in,out] r_system is reference to system (used to query edge vertices)
-	 */
-	template <class CSystem>
-	CPlaneOffsetPolynomial6DEdge_Local(size_t n_node0, size_t n_node1, size_t n_node2, size_t n_node3, size_t n_node4,
-			const Eigen::Matrix<double, 7, 1> &r_v_delta, const Eigen::Matrix<double, 2, 2> &r_t_inv_sigma, CSystem &r_system)
-		:_TyBase(typename _TyBase::_TyVertexIndexTuple(n_node0, n_node1, n_node2, n_node3, n_node4), r_v_delta, r_t_inv_sigma)
-	{
-		m_vertex_ptr.Get<0>() = &r_system.template r_Get_Vertex<CVertexPlane3D>(n_node0, CInitializeNullVertex<CVertexPlane3D>());
-		m_vertex_ptr.Get<1>() = &r_system.template r_Get_Vertex<CVertexPose3D>(n_node1, CInitializeNullVertex<CVertexPose3D>());
-		m_vertex_ptr.Get<2>() = &r_system.template r_Get_Vertex<CVertexPose3D>(n_node2, CInitializeNullVertex<CVertexPose3D>());
-		m_vertex_ptr.Get<3>() = &r_system.template r_Get_Vertex<CVertexPose3D>(n_node3, CInitializeNullVertex<CVertexPose3D>());
-		m_vertex_ptr.Get<4>() = &r_system.template r_Get_Vertex<CVertexPolynomial4_6D>(n_node4, CInitializeNullVertex<CVertexPolynomial4_6D>());
-		// get vertices (initialize if required)
-	}
-
-	inline void PlanePlus(const Eigen::Vector4d &plane, const Eigen::Vector4d &delta, Eigen::Vector4d &out) const // "smart" plus
-	{
-		Eigen::Vector3d vec = delta.head(3);
-
-		out.head(3) = C3DJacobians::Operator_rot(vec) * plane.head(3);
-		out.tail(1) = plane.tail(1) + delta.tail(1);
-	}
-
-	inline void PolyPlus(const Eigen::VectorXd &poly, const Eigen::VectorXd &delta,
-			Eigen::Matrix<double, 24, 1, Eigen::DontAlign> &out) const // "smart" plus
-	{
-		const int seg = 4;
-		out = poly + delta; // pick part of the delta vector, belonging to this vertex, apply +
-		for(int a = 0; a < 6; ++a)
-		{
-			out.segment<seg>(a * seg) = out.segment<seg>(a * seg) / out.segment<seg>(a * seg).sum();
-		}
-		/*for(int a = 0; a < 3; ++a)
-		{
-			out.segment<3>(a * 3) = out.segment<3>(a * 3) / out.segment<3>(a * 3).sum();
-			out.segment<5>(9 + a * 5) = out.segment<5>(9 + a * 5) / out.segment<5>(9 + a * 5).sum();
-		}*/
-	}
-
-	inline double lerp(const double a, const double b, const double t) const
-	{
-		return a + t * (b - a);
-	}
-
-	inline Eigen::Vector2d PlaneError(const Eigen::Vector4d &plane, const Eigen::Vector6d &from, const Eigen::Vector6d &to,
-			const Eigen::Vector6d &offset, const Eigen::VectorXd &poly,
-			const Eigen::Matrix<double, 7, 1> &line) const
-	{
-		// plane is normal and distance
-		// plane is local, c2w
-		// line is Point + Vector + phase
-		// line is local
-		// measurement depends on polynomial function
-
-		const int seg = 4;
-
-		Eigen::Vector5d time = Eigen::Vector5d::Zero();
-		time(0) = line(6);				// x^1
-		time(1) = time(0) * time(0);	// x^2
-		time(2) = time(1) * time(0);	// x^3
-		time(3) = time(1) * time(1);	// x^4
-		time(4) = time(3) * time(0);	// x^5
-
-		Eigen::Vector6d imm = Eigen::Vector6d::Zero();
-		for(size_t i = 0; i < imm.rows(); ++i)
-		{
-			double t = (time.head(seg).transpose() * poly.segment<seg>(seg * i))(0);
-			//double tr = (time.head(5).transpose() * poly.segment<5>(9 + 5 * i))(0);
-			//imm(i) = lerp(from(i), to(i), line(6));
-
-			if(i < 3)
-				imm(i) = lerp(from(i), to(i), time(0));
-				//imm(i) = lerp(from(i), to(i), line(6)) + (t - line(6)) * 0.3;
-			else
-				imm(i) = lerp(from(i), to(i), line(6)) + (t - line(6)) * M_PI * 2;
-		}
-		/*std::cout << "time: " << time.transpose() << std::endl;
-		std::cout << "from: " << from.transpose() << std::endl;
-		std::cout << "to: " << to.transpose() << std::endl;
-		std::cout << "imm: " << imm.transpose() << std::endl;*/
-		// compute the immediate pose
-
-		Eigen::Matrix<double, 4, 4, Eigen::DontAlign> RtFrom = C3DJacobians::VecToPose(from);	//c2w
-		Eigen::Matrix<double, 4, 4, Eigen::DontAlign> RtImm = C3DJacobians::VecToPose(imm);		//c2w
-		Eigen::Matrix<double, 4, 4, Eigen::DontAlign> RtOff = C3DJacobians::VecToPose(offset);	//c2w
-		// poses of measurement
-
-		Eigen::Vector4d pG = RtFrom.inverse().transpose() * plane;
-		// transform plane owner -> global
-
-		Eigen::Vector4d pL = RtImm.transpose() * pG;
-		// transform plane global -> observer
-
-		Eigen::Vector4d pOff = RtOff.transpose() * pL;
-		// transform plane observer -> offset
-
-		Eigen::Vector2d error = Eigen::Vector2d::Zero();
-		error(0) = /*abs*/(pOff.head(3).transpose() * line.head(3) + pOff(3)) / pOff.head(3).norm();
-		// distance error, abs should not matter
-
-		Eigen::Vector3d dir = line.segment<3>(3)/* - line.head(3)*/;
-		error(1) = /*asin(*/ ((pOff.head(3).transpose() * dir) / (pOff.head(3).norm() * dir.norm()))(0) /*)*/;
-		// angle error
-
-		return error;
-	}
-
-	/**
-	 *	@brief calculates jacobians, expectation and error
-	 *
-	 *	@param[out] r_t_jacobian0 is jacobian, associated with the first vertex
-	 *	@param[out] r_t_jacobian1 is jacobian, associated with the second vertex
-	 *	@param[out] r_v_expectation is expecation vector
-	 *	@param[out] r_v_error is error vector
-	 */
-	inline void Calculate_Jacobians_Expectation_Error(_TyBase::_TyJacobianTuple &r_t_jacobian_tuple,
-		Eigen::Matrix<double, 2, 1> &r_v_expectation,
-		Eigen::Matrix<double, 2, 1> &r_v_error) const // change dimensionality of eigen types, if required
-	{
-		r_v_expectation = PlaneError(m_vertex_ptr.Get<0>()->r_v_State(), m_vertex_ptr.Get<1>()->r_v_State(),
-				m_vertex_ptr.Get<2>()->r_v_State(), m_vertex_ptr.Get<3>()->r_v_State(), m_vertex_ptr.Get<4>()->r_v_State(),
-				m_v_measurement);
-		r_v_error = r_v_expectation;
-		// compute error
-
-		//std::cout << "exp: " << r_v_error.transpose() << std::endl;
-
-		const int polyn = 24;
-
-		Eigen::Matrix<double, 2, 4> &J0 = r_t_jacobian_tuple.Get<0>();	// plane
-		Eigen::Matrix<double, 2, 6> &J1 = r_t_jacobian_tuple.Get<1>();  // from
-		Eigen::Matrix<double, 2, 6> &J2 = r_t_jacobian_tuple.Get<2>();  // to
-		Eigen::Matrix<double, 2, 6> &J3 = r_t_jacobian_tuple.Get<3>();  // offset
-		Eigen::Matrix<double, 2, polyn> &J4 = r_t_jacobian_tuple.Get<4>();  // polynome
-
-		//std::cout << "err " << r_v_error(0) << std::endl;
-
-		const double delta = 1e-9;
-		const double scalar = 1.0 / (delta);
-
-		Eigen::Matrix<double, polyn, polyn> Eps;
-		Eps = Eigen::Matrix<double, polyn, polyn>::Identity() * delta; // faster, all memory on stack
-
-		for(int j = 0; j < 4; ++ j) {
-			Eigen::Matrix<double, 4, 1> p_delta;
-			PlanePlus(m_vertex_ptr.Get<0>()->r_v_State(), Eps.col(j).head(4), p_delta);
-
-			J0.col(j) = (r_v_expectation - PlaneError(p_delta, m_vertex_ptr.Get<1>()->r_v_State(),
-					m_vertex_ptr.Get<2>()->r_v_State(), m_vertex_ptr.Get<3>()->r_v_State(),
-					m_vertex_ptr.Get<4>()->r_v_State(), m_v_measurement)) * scalar;
-		}
-		// plane
-		for(int j = 0; j < 6; ++ j) {
-			Eigen::Matrix<double, 6, 1> p_delta;
-			C3DJacobians::Relative_to_Absolute(m_vertex_ptr.Get<1>()->r_v_State(), Eps.col(j).head(6), p_delta);
-
-			J1.col(j) = (r_v_expectation - PlaneError(m_vertex_ptr.Get<0>()->r_v_State(), p_delta,
-					m_vertex_ptr.Get<2>()->r_v_State(), m_vertex_ptr.Get<3>()->r_v_State(),
-					m_vertex_ptr.Get<4>()->r_v_State(), m_v_measurement)) * scalar;
-		}
-		// from
-		for(int j = 0; j < 6; ++ j) {
-			Eigen::Matrix<double, 6, 1> p_delta;
-			C3DJacobians::Relative_to_Absolute(m_vertex_ptr.Get<2>()->r_v_State(), Eps.col(j).head(6), p_delta);
-
-			J2.col(j) = (r_v_expectation - PlaneError(m_vertex_ptr.Get<0>()->r_v_State(), m_vertex_ptr.Get<1>()->r_v_State(),
-					p_delta, m_vertex_ptr.Get<3>()->r_v_State(),
-					m_vertex_ptr.Get<4>()->r_v_State(), m_v_measurement)) * scalar;
-		}
-		// to
-		for(int j = 0; j < 6; ++ j) {
-			Eigen::Matrix<double, 6, 1> p_delta;
-			C3DJacobians::Relative_to_Absolute(m_vertex_ptr.Get<3>()->r_v_State(), Eps.col(j).head(6), p_delta);
-
-			J3.col(j) = (r_v_expectation - PlaneError(m_vertex_ptr.Get<0>()->r_v_State(), m_vertex_ptr.Get<1>()->r_v_State(),
-					m_vertex_ptr.Get<2>()->r_v_State(), p_delta,
-					m_vertex_ptr.Get<4>()->r_v_State(), m_v_measurement)) * scalar;
-		}
-		// offset
-
-		for(int j = 0; j < polyn; ++ j) {
-			Eigen::Matrix<double, polyn, 1, Eigen::DontAlign> p_delta;
-			PolyPlus(m_vertex_ptr.Get<4>()->r_v_State(), Eps.col(j), p_delta);
-
-			J4.col(j) = (r_v_expectation - PlaneError(m_vertex_ptr.Get<0>()->r_v_State(), m_vertex_ptr.Get<1>()->r_v_State(),
-					m_vertex_ptr.Get<2>()->r_v_State(), m_vertex_ptr.Get<3>()->r_v_State(),
-					p_delta, m_v_measurement)) * scalar;
-		}
-		// poly
-		// compute jacobians
-
-		/*std::cout << J0 << std::endl << std::endl;
-		std::cout << J1 << std::endl << std::endl;
-		std::cout << J2 << std::endl << std::endl;
-		std::cout << J3 << std::endl << std::endl;
-		std::cout << J4 << std::endl << std::endl;*/
-
-		/*std::cout << r_t_jacobian0 << std::endl;
-		std::cout << r_t_jacobian1 << std::endl;*/
-	}
-
-	/**
-	 *	@brief calculates \f$\chi^2\f$ error
-	 *	@return Returns (unweighted) \f$\chi^2\f$ error for this edge.
-	 */
-	inline double f_Chi_Squared_Error() const
-	{
-		Eigen::Matrix<double, 2, 1> v_error;
-		v_error =  PlaneError(m_vertex_ptr.Get<0>()->r_v_State(), m_vertex_ptr.Get<1>()->r_v_State(),
-						m_vertex_ptr.Get<2>()->r_v_State(), m_vertex_ptr.Get<3>()->r_v_State(),
-						m_vertex_ptr.Get<4>()->r_v_State(), m_v_measurement);
-		// calculates the expectation, error and the jacobians
-
-		return (v_error.transpose() * m_t_sigma_inv).dot(v_error); // ||z_i - h_i(O_i)||^2 lambda_i
-	}
-};
-
-/**
- *	@brief SE(3) edge
- */
-class CPlaneOffsetPolynomial6DEdge_Global : public CBaseEdgeImpl<CPlaneOffsetPolynomial6DEdge_Global, MakeTypelist(CVertexPlane3D, CVertexPose3D, CVertexPose3D, CVertexPose3D, CVertexPose3D, CVertexPolynomial4_6D), 2/* dist, angle */, 7, CBaseEdge::Robust>,
-		public CRobustify_ErrorNorm_Default<CCTFraction<148, 1000>, CHuberLossd> {
-public:
-	typedef CBaseEdgeImpl<CPlaneOffsetPolynomial6DEdge_Global, MakeTypelist(CVertexPlane3D, CVertexPose3D, CVertexPose3D, CVertexPose3D, CVertexPose3D, CVertexPolynomial4_6D), 2, 7, CBaseEdge::Robust> _TyBase; /**< @brief base class */
-public:
-	__GRAPH_TYPES_ALIGN_OPERATOR_NEW // imposed by the use of eigen, just copy this
-
-	/**
-	 *	@brief default constructor; has no effect
-	 */
-	inline CPlaneOffsetPolynomial6DEdge_Global()
-	{}
-
-	/**
-	 *	@brief constructor; converts parsed edge to edge representation
-	 *
-	 *	@tparam CSystem is type of system where this edge is being stored
-	 *
-	 *	@param[in] n_node0 is (zero-based) index of the plane
-	 *	@param[in] n_node1 is (zero-based) index of the from
-	 *	@param[in] n_node2 is (zero-based) index of the to
-	 *	@param[in] n_node3 is (zero-based) index of the offset
-	 *	@param[in] n_node4 is (zero-based) index of the polynome
-	 *	@param[in] r_v_delta is measurement vector
-	 *	@param[in] r_t_inv_sigma is the information matrix
-	 *	@param[in,out] r_system is reference to system (used to query edge vertices)
-	 */
-	template <class CSystem>
-	CPlaneOffsetPolynomial6DEdge_Global(size_t n_node0, size_t n_node1, size_t n_node2, size_t n_node3, size_t n_node4,
-			size_t n_node5,	const Eigen::Matrix<double, 7, 1> &r_v_delta, const Eigen::Matrix<double, 2, 2> &r_t_inv_sigma,
-			CSystem &r_system)
-		:_TyBase(typename _TyBase::_TyVertexIndexTuple(n_node0, n_node1, n_node2, n_node3, n_node4, n_node5), r_v_delta, r_t_inv_sigma)
-	{
-		m_vertex_ptr.Get<0>() = &r_system.template r_Get_Vertex<CVertexPlane3D>(n_node0, CInitializeNullVertex<CVertexPlane3D>());
-		m_vertex_ptr.Get<1>() = &r_system.template r_Get_Vertex<CVertexPose3D>(n_node1, CInitializeNullVertex<CVertexPose3D>());
-		m_vertex_ptr.Get<2>() = &r_system.template r_Get_Vertex<CVertexPose3D>(n_node2, CInitializeNullVertex<CVertexPose3D>());
-		m_vertex_ptr.Get<3>() = &r_system.template r_Get_Vertex<CVertexPose3D>(n_node3, CInitializeNullVertex<CVertexPose3D>());
-		m_vertex_ptr.Get<4>() = &r_system.template r_Get_Vertex<CVertexPose3D>(n_node4, CInitializeNullVertex<CVertexPose3D>());
-		m_vertex_ptr.Get<5>() = &r_system.template r_Get_Vertex<CVertexPolynomial4_6D>(n_node5, CInitializeNullVertex<CVertexPolynomial4_6D>());
-		// get vertices (initialize if required)
-	}
-
-	inline void PlanePlus(const Eigen::Vector4d &plane, const Eigen::Vector4d &delta, Eigen::Vector4d &out) const // "smart" plus
-	{
-		Eigen::Vector3d vec = delta.head(3);
-
-		out.head(3) = C3DJacobians::Operator_rot(vec) * plane.head(3);
-		out.tail(1) = plane.tail(1) + delta.tail(1);
-	}
-
-	inline void PolyPlus(const Eigen::VectorXd &poly, const Eigen::VectorXd &delta,
-			Eigen::Matrix<double, 24, 1, Eigen::DontAlign> &out) const // "smart" plus
-	{
-		const int seg = 4;
-		out = poly + delta; // pick part of the delta vector, belonging to this vertex, apply +
-		for(int a = 0; a < 6; ++a)
-		{
-			out.segment<seg>(a * seg) = out.segment<seg>(a * seg) / out.segment<seg>(a * seg).sum();
-		}
-		/*for(int a = 0; a < 3; ++a)
-		{
-			out.segment<3>(a * 3) = out.segment<3>(a * 3) / out.segment<3>(a * 3).sum();
-			out.segment<5>(9 + a * 5) = out.segment<5>(9 + a * 5) / out.segment<5>(9 + a * 5).sum();
-		}*/
-	}
-
-	inline double lerp(const double a, const double b, const double t) const
-	{
-		return a + t * (b - a);
-	}
-
-	inline Eigen::Vector2d PlaneError(const Eigen::Vector4d &plane, const Eigen::Vector6d &from, const Eigen::Vector6d &to,
-			const Eigen::Vector6d &offset, const Eigen::Vector6d &owner, const Eigen::VectorXd &poly,
-			const Eigen::Matrix<double, 7, 1> &line) const
-	{
-		// plane is normal and distance
-		// plane is local, c2w
-		// line is Point + Vector + phase
-		// line is local
-		// measurement depends on polynomial function
-
-		Eigen::Vector5d time = Eigen::Vector5d::Zero();
-		time(0) = line(6);				// x^1
-		time(1) = time(0) * time(0);	// x^2
-		time(2) = time(1) * time(0);	// x^3
-		time(3) = time(1) * time(1);	// x^4
-		time(4) = time(3) * time(0);	// x^5
-
-		const int seg = 4;
-
-		Eigen::Vector6d imm = Eigen::Vector6d::Zero();
-		for(size_t i = 0; i < imm.rows(); ++i)
-		{
-			double t = (time.head(seg).transpose() * poly.segment<seg>(seg * i))(0);
-			//double tr = (time.head(5).transpose() * poly.segment<5>(9 + 5 * i))(0);
-			//imm(i) = lerp(from(i), to(i), t);
-
-			if(i < 3)
-				imm(i) = lerp(from(i), to(i), time(0));
-				//imm(i) = lerp(from(i), to(i), line(6));
-				//imm(i) = lerp(from(i), to(i), line(6)) + (t - line(6)) * 0.3;
-			else
-				imm(i) = lerp(from(i), to(i), line(6)) + (t - line(6)) * M_PI * 2;
-		}
-		// compute the immediate pose
-
-		//imm = from + (to - from) * line(6);
-
-		/*std::cout << "time: " << time.transpose() << std::endl;
-		std::cout << "from: " << from.transpose() << std::endl;
-		std::cout << "to: " << to.transpose() << std::endl;
-		std::cout << "imm: " << imm.transpose() << std::endl;*/
-
-		/*std::cout << "owner: " << owner.transpose() << std::endl;
-		std::cout << "obser: " << from.transpose() << std::endl;
-		std::cout << "offset: " << offset.transpose() << std::endl;*/
-
-		Eigen::Matrix<double, 4, 4, Eigen::DontAlign> RtOwner = C3DJacobians::VecToPose(owner);	//c2w
-		Eigen::Matrix<double, 4, 4, Eigen::DontAlign> RtImm = C3DJacobians::VecToPose(imm);		//c2w
-		Eigen::Matrix<double, 4, 4, Eigen::DontAlign> RtOff = C3DJacobians::VecToPose(offset);	//c2w
-		// poses of measurement
-
-		Eigen::Vector4d pG = RtOwner.inverse().transpose() * plane;
-		// transform plane owner -> global
-
-		Eigen::Vector4d pL = RtImm.transpose() * pG;
-		// transform plane global -> observer
-
-		Eigen::Vector4d pOff = RtOff.transpose() * pL;
-		// transform plane observer -> offset
-
-		Eigen::Vector2d error = Eigen::Vector2d::Zero();
-		error(0) = /*abs*/(pOff.head(3).transpose() * line.head(3) + pOff(3)) / pOff.head(3).norm();
-		// distance error, abs should not matter
-
-		Eigen::Vector3d dir = line.segment<3>(3)/* - line.head(3)*/;
-		error(1) = /*asin(*/ ((pOff.head(3).transpose() * dir) / (pOff.head(3).norm() * dir.norm()))(0) /*)*/;
-		// angle error
-
-		//std::cout << "err: " << error.transpose() << std::endl;
-
-		return error;
-	}
-
-	/**
-	 *	@brief calculates jacobians, expectation and error
-	 *
-	 *	@param[out] r_t_jacobian0 is jacobian, associated with the first vertex
-	 *	@param[out] r_t_jacobian1 is jacobian, associated with the second vertex
-	 *	@param[out] r_v_expectation is expecation vector
-	 *	@param[out] r_v_error is error vector
-	 */
-	inline void Calculate_Jacobians_Expectation_Error(_TyBase::_TyJacobianTuple &r_t_jacobian_tuple,
-		Eigen::Matrix<double, 2, 1> &r_v_expectation,
-		Eigen::Matrix<double, 2, 1> &r_v_error) const // change dimensionality of eigen types, if required
-	{
-		r_v_expectation = PlaneError(m_vertex_ptr.Get<0>()->r_v_State(), m_vertex_ptr.Get<1>()->r_v_State(),
-				m_vertex_ptr.Get<2>()->r_v_State(), m_vertex_ptr.Get<3>()->r_v_State(), m_vertex_ptr.Get<4>()->r_v_State(),
-				m_vertex_ptr.Get<5>()->r_v_State(), m_v_measurement);
-		r_v_error = r_v_expectation;
-		// compute error
-
-		//std::cout << "exp: " << r_v_error.transpose() << std::endl;
-
-		const int polyn = 24;
-
-		Eigen::Matrix<double, 2, 4> &J0 = r_t_jacobian_tuple.Get<0>();	// plane
-		Eigen::Matrix<double, 2, 6> &J1 = r_t_jacobian_tuple.Get<1>();  // from - observer
-		Eigen::Matrix<double, 2, 6> &J2 = r_t_jacobian_tuple.Get<2>();  // to
-		Eigen::Matrix<double, 2, 6> &J3 = r_t_jacobian_tuple.Get<3>();  // offset
-		Eigen::Matrix<double, 2, 6> &J4 = r_t_jacobian_tuple.Get<4>();  // owner
-		Eigen::Matrix<double, 2, polyn> &J5 = r_t_jacobian_tuple.Get<5>();  // polynome of observer
-
-		//std::cout << "err " << r_v_error(0) << std::endl;
-
-		const double delta = 1e-9;
-		const double scalar = 1.0 / (delta);
-
-		Eigen::Matrix<double, polyn, polyn> Eps;
-		Eps = Eigen::Matrix<double, polyn, polyn>::Identity() * delta; // faster, all memory on stack
-
-		for(int j = 0; j < 4; ++ j) {
-			Eigen::Matrix<double, 4, 1> p_delta;
-			PlanePlus(m_vertex_ptr.Get<0>()->r_v_State(), Eps.col(j).head(4), p_delta);
-
-			J0.col(j) = (r_v_expectation - PlaneError(p_delta, m_vertex_ptr.Get<1>()->r_v_State(),
-					m_vertex_ptr.Get<2>()->r_v_State(), m_vertex_ptr.Get<3>()->r_v_State(),
-					m_vertex_ptr.Get<4>()->r_v_State(), m_vertex_ptr.Get<5>()->r_v_State(), m_v_measurement)) * scalar;
-		}
-		// plane
-		for(int j = 0; j < 6; ++ j) {
-			Eigen::Matrix<double, 6, 1> p_delta;
-			C3DJacobians::Relative_to_Absolute(m_vertex_ptr.Get<1>()->r_v_State(), Eps.col(j).head(6), p_delta);
-
-			J1.col(j) = (r_v_expectation - PlaneError(m_vertex_ptr.Get<0>()->r_v_State(), p_delta,
-					m_vertex_ptr.Get<2>()->r_v_State(), m_vertex_ptr.Get<3>()->r_v_State(),
-					m_vertex_ptr.Get<4>()->r_v_State(), m_vertex_ptr.Get<5>()->r_v_State(), m_v_measurement)) * scalar;
-		}
-		// from
-		for(int j = 0; j < 6; ++ j) {
-			Eigen::Matrix<double, 6, 1> p_delta;
-			C3DJacobians::Relative_to_Absolute(m_vertex_ptr.Get<2>()->r_v_State(), Eps.col(j).head(6), p_delta);
-
-			J2.col(j) = (r_v_expectation - PlaneError(m_vertex_ptr.Get<0>()->r_v_State(), m_vertex_ptr.Get<1>()->r_v_State(),
-					p_delta, m_vertex_ptr.Get<3>()->r_v_State(),
-					m_vertex_ptr.Get<4>()->r_v_State(), m_vertex_ptr.Get<5>()->r_v_State(), m_v_measurement)) * scalar;
-		}
-		// to
-		for(int j = 0; j < 6; ++ j) {
-			Eigen::Matrix<double, 6, 1> p_delta;
-			C3DJacobians::Relative_to_Absolute(m_vertex_ptr.Get<3>()->r_v_State(), Eps.col(j).head(6), p_delta);
-
-			J3.col(j) = (r_v_expectation - PlaneError(m_vertex_ptr.Get<0>()->r_v_State(), m_vertex_ptr.Get<1>()->r_v_State(),
-					m_vertex_ptr.Get<2>()->r_v_State(), p_delta,
-					m_vertex_ptr.Get<4>()->r_v_State(), m_vertex_ptr.Get<5>()->r_v_State(), m_v_measurement)) * scalar;
-		}
-		// offset
-
-		for(int j = 0; j < 6; ++ j) {
-			Eigen::Matrix<double, 6, 1> p_delta;
-			C3DJacobians::Relative_to_Absolute(m_vertex_ptr.Get<4>()->r_v_State(), Eps.col(j).head(6), p_delta);
-
-			J4.col(j) = (r_v_expectation - PlaneError(m_vertex_ptr.Get<0>()->r_v_State(), m_vertex_ptr.Get<1>()->r_v_State(),
-					m_vertex_ptr.Get<2>()->r_v_State(), m_vertex_ptr.Get<3>()->r_v_State(),
-					p_delta, m_vertex_ptr.Get<5>()->r_v_State(), m_v_measurement)) * scalar;
-		}
-		// owner
-
-		for(int j = 0; j < polyn; ++ j) {
-			Eigen::Matrix<double, polyn, 1, Eigen::DontAlign> p_delta;
-			PolyPlus(m_vertex_ptr.Get<5>()->r_v_State(), Eps.col(j), p_delta);
-
-			J5.col(j) = (r_v_expectation - PlaneError(m_vertex_ptr.Get<0>()->r_v_State(), m_vertex_ptr.Get<1>()->r_v_State(),
-					m_vertex_ptr.Get<2>()->r_v_State(), m_vertex_ptr.Get<3>()->r_v_State(),
-					m_vertex_ptr.Get<4>()->r_v_State(), p_delta, m_v_measurement)) * scalar;
-		}
-		// poly
-		// compute jacobians
-
-		/*std::cout << J0 << std::endl << std::endl;
-		std::cout << J1 << std::endl << std::endl;
-		std::cout << J2 << std::endl << std::endl;
-		std::cout << J3 << std::endl << std::endl;
-		std::cout << J4 << std::endl << std::endl;
-		std::cout << J5 << std::endl << std::endl;*/
-
-		/*std::cout << r_t_jacobian0 << std::endl;
-		std::cout << r_t_jacobian1 << std::endl;*/
-	}
-
-	/**
-	 *	@brief calculates \f$\chi^2\f$ error
-	 *	@return Returns (unweighted) \f$\chi^2\f$ error for this edge.
-	 */
-	inline double f_Chi_Squared_Error() const
-	{
-		Eigen::Matrix<double, 2, 1> v_error;
-		v_error =  PlaneError(m_vertex_ptr.Get<0>()->r_v_State(), m_vertex_ptr.Get<1>()->r_v_State(),
-						m_vertex_ptr.Get<2>()->r_v_State(), m_vertex_ptr.Get<3>()->r_v_State(),
-						m_vertex_ptr.Get<4>()->r_v_State(), m_vertex_ptr.Get<5>()->r_v_State(), m_v_measurement);
-		// calculates the expectation, error and the jacobians
-
-		return (v_error.transpose() * m_t_sigma_inv).dot(v_error); // ||z_i - h_i(O_i)||^2 lambda_i
-	}
-};
-
-/**
- *	@brief SE(3) edge
- */
-class CPlaneOffsetEdge : public CBaseEdgeImpl<CPlaneOffsetEdge, MakeTypelist(CVertexPlane3D, CVertexPose3D), 2/* dist, angle */, 6, CBaseEdge::Robust>,
-		public CRobustify_ErrorNorm_Default<CCTFraction<148, 1000>, CHuberLossd> {
-public:
-	typedef CBaseEdgeImpl<CPlaneOffsetEdge, MakeTypelist(CVertexPlane3D, CVertexPose3D), 2, 6, CBaseEdge::Robust> _TyBase; /**< @brief base class */
-public:
-	__GRAPH_TYPES_ALIGN_OPERATOR_NEW // imposed by the use of eigen, just copy this
-
-	/**
-	 *	@brief default constructor; has no effect
-	 */
-	inline CPlaneOffsetEdge()
-	{}
-
-	/**
-	 *	@brief constructor; converts parsed edge to edge representation
-	 *
-	 *	@tparam CSystem is type of system where this edge is being stored
-	 *
-	 *	@param[in] r_t_edge is parsed edge
-	 *	@param[in,out] r_system is reference to system (used to query edge vertices)
-	 */
-	/*template <class CSystem>
-	CPlaneOffsetEdge(const CParserBase::TEdgePlane &r_t_edge, CSystem &r_system)
-		:_TyBase(r_t_edge.m_n_node_0, r_t_edge.m_n_node_1, r_t_edge.m_v_delta, r_t_edge.m_t_inv_sigma)
-	{
-		m_p_vertex0 = &r_system.template r_Get_Vertex<CVertexPlane3D>(r_t_edge.m_n_node_0, CInitializeNullVertex<CVertexPlane3D>());
-		m_p_vertex1 = &r_system.template r_Get_Vertex<CVertexPose3D>(r_t_edge.m_n_node_1, CInitializeNullVertex<CVertexPose3D>());
-		// get vertices (initialize if required)
-	}*/
-
-	/**
-	 *	@brief constructor; converts parsed edge to edge representation
-	 *
-	 *	@tparam CSystem is type of system where this edge is being stored
-	 *
-	 *	@param[in] n_node0 is (zero-based) index of the plane node
-	 *	@param[in] n_node1 is (zero-based) index of the observing node
-	 *	@param[in] n_node2 is (zero-based) index of the owner node
-	 *	@param[in] n_node3 is (zero-based) index of the offset
-	 *	@param[in] r_v_delta is measurement vector
-	 *	@param[in] r_t_inv_sigma is the information matrix
-	 *	@param[in,out] r_system is reference to system (used to query edge vertices)
-	 */
-	template <class CSystem>
-	CPlaneOffsetEdge(size_t n_node0, size_t n_node1, const Eigen::Matrix<double, 6, 1> &r_v_delta,
-		const Eigen::Matrix<double, 2, 2> &r_t_inv_sigma, CSystem &r_system)
-		:_TyBase(n_node0, n_node1, r_v_delta, r_t_inv_sigma)
-	{
-		m_p_vertex0 = &r_system.template r_Get_Vertex<CVertexPlane3D>(n_node0, CInitializeNullVertex<CVertexPlane3D>());
-		m_p_vertex1 = &r_system.template r_Get_Vertex<CVertexPose3D>(n_node1, CInitializeNullVertex<CVertexPose3D>());
-		// get vertices (initialize if required)
-	}
-
-	inline Eigen::Vector2d PlaneError(const Eigen::Vector4d &plane, const Eigen::Vector6d &line,
-			const Eigen::Vector6d &observer) const
-	{
-		// plane is normal and distance
-		// plane is global
-		// line is Point + Vector
-		// line is local in observer base base
-
-		Eigen::Matrix<double, 4, 4, Eigen::DontAlign> RtObs = C3DJacobians::VecToPose(observer);	//c2w
-		// poses of vertices
-
-		Eigen::Vector4d pG = plane;
-		// transform plane owner -> global
-
-		Eigen::Vector4d pL = RtObs.transpose() * pG;
-		//std::cout << "loc: " << pL.transpose() << std::endl;
-		// transform plane global -> observer
-
-		Eigen::Vector2d error = Eigen::Vector2d::Zero();
-		error(0) = /*abs*/(pL.head(3).transpose() * line.head(3) + pL(3)) / pL.head(3).norm();
-		//std::cout << "x: " << (pL.head(3).transpose() * line.head(3)) << " " << pL(3) << std::endl;
-		// distance error, abs should not matter
-
-		Eigen::Vector3d dir = line.tail(3)/* - line.head(3)*/;
-		error(1) = /*asin(*/ ((pL.head(3).transpose() * dir) / (pL.head(3).norm() * dir.norm()))(0) /*)*/;
-		// angle error
-
-		// todo: penalize vectors outside of the line segment
-
-		return error;
-	}
-
-	inline void PlanePlus(const Eigen::Vector4d &plane, const Eigen::Vector4d &delta, Eigen::Vector4d &out) const // "smart" plus
-	{
-		Eigen::Vector3d vec = delta.head(3);
-
-		out.head(3) = C3DJacobians::Operator_rot(vec) * plane.head(3);
-		out.tail(1) = plane.tail(1) + delta.tail(1);
-	}
-
-	/**
-	 *	@brief calculates jacobians, expectation and error
-	 *
-	 *	@param[out] r_t_jacobian0 is jacobian, associated with the first vertex
-	 *	@param[out] r_t_jacobian1 is jacobian, associated with the second vertex
-	 *	@param[out] r_v_expectation is expecation vector
-	 *	@param[out] r_v_error is error vector
-	 */
-	inline void Calculate_Jacobians_Expectation_Error(Eigen::Matrix<double, 2, 4> &r_t_jacobian0,
-			Eigen::Matrix<double, 2, 6> &r_t_jacobian1, Eigen::Matrix<double, 2, 1> &r_v_expectation,
-			Eigen::Matrix<double, 2, 1> &r_v_error) const // change dimensionality of eigen types, if required
-	/*inline void Calculate_Jacobians_Expectation_Error(_TyBase::_TyJacobianTuple &r_t_jacobian_tuple,
-		Eigen::Matrix<double, 2, 1> &r_v_expectation,
-		Eigen::Matrix<double, 2, 1> &r_v_error) const // change dimensionality of eigen types, if required*/
-	{
-		//std:: cout << m_p_vertex0->r_v_State().transpose() << std::endl;
-		//std:: cout << m_p_vertex1->r_v_State().transpose() << std::endl;
-
-		r_v_expectation = PlaneError(m_p_vertex0->r_v_State(),
-				m_v_measurement, m_p_vertex1->r_v_State());
-		r_v_error = r_v_expectation;
-		// compute error
-		//std:: cout << r_v_error.transpose() << std::endl;
-
-		//std::cout << "errG " << r_v_error.transpose() << std::endl;
-
-		const double delta = 1e-9;
-		const double scalar = 1.0 / (delta);
-
-		Eigen::Matrix<double, 2, 4> &J0 = r_t_jacobian0;
-		Eigen::Matrix<double, 2, 6> &J1 = r_t_jacobian1;
-
-		Eigen::Matrix<double, 6, 6> Eps;
-		Eps = Eigen::Matrix<double, 6, 6>::Identity() * delta; // faster, all memory on stack
-
-		for(int j = 0; j < 4; ++ j) {
-			Eigen::Matrix<double, 4, 1> p_delta;
-			PlanePlus(m_p_vertex0->r_v_State(), Eps.col(j).head(4), p_delta);
-			//p_delta = m_vertex_ptr.Get<0>()->r_v_State() + Eps.col(j).head(4);
-			J0.col(j) = (r_v_expectation - PlaneError(p_delta, m_v_measurement, m_p_vertex1->r_v_State())) * scalar;
-		}
-		// J0
-
-		for(int j = 0; j < 6; ++ j) {
-			Eigen::Matrix<double, 6, 1> p_delta;
-			C3DJacobians::Relative_to_Absolute(m_p_vertex1->r_v_State(), Eps.col(j), p_delta);
-			J1.col(j) = (r_v_expectation - PlaneError(m_p_vertex0->r_v_State(), m_v_measurement, p_delta)) * scalar;
-		}
-		// J1
-
-		/*std::cout << J0 << std::endl << std::endl;
-		std::cout << J1 << std::endl << std::endl;*/
-		//std::cout << J2 << std::endl << std::endl;
-	}
-
-	/**
-	 *	@brief calculates \f$\chi^2\f$ error
-	 *	@return Returns (unweighted) \f$\chi^2\f$ error for this edge.
-	 */
-	inline double f_Chi_Squared_Error() const
-	{
-		Eigen::Matrix<double, 2, 1> v_error;
-		v_error = PlaneError(m_p_vertex0->r_v_State(),
-				m_v_measurement, m_p_vertex1->r_v_State());
-		// calculates the expectation, error and the jacobians
-
-		return (v_error.transpose() * m_t_sigma_inv).dot(v_error); // ||z_i - h_i(O_i)||^2 lambda_i
-	}
-};
-
-/**
- *	@brief SE(3) edge
- */
-class CPlaneOffsetEdge_Local : public CBaseEdgeImpl<CPlaneOffsetEdge_Local, MakeTypelist(CVertexPlane3D, CVertexPose3D), 2/* dist, angle */, 6, CBaseEdge::Robust>,
-		public CRobustify_ErrorNorm_Default<CCTFraction<148, 1000>, CHuberLossd> {
-public:
-	typedef CBaseEdgeImpl<CPlaneOffsetEdge_Local, MakeTypelist(CVertexPlane3D, CVertexPose3D), 2, 6, CBaseEdge::Robust> _TyBase; /**< @brief base class */
-public:
-	__GRAPH_TYPES_ALIGN_OPERATOR_NEW // imposed by the use of eigen, just copy this
-
-	/**
-	 *	@brief default constructor; has no effect
-	 */
-	inline CPlaneOffsetEdge_Local()
-	{}
-
-	/**
-	 *	@brief constructor; converts parsed edge to edge representation
-	 *
-	 *	@tparam CSystem is type of system where this edge is being stored
-	 *
-	 *	@param[in] n_node0 is (zero-based) index of the plane
-	 *	@param[in] n_node1 is (zero-based) index of the offset
-	 *	@param[in] r_v_delta is measurement vector
-	 *	@param[in] r_t_inv_sigma is the information matrix
-	 *	@param[in,out] r_system is reference to system (used to query edge vertices)
-	 */
-	template <class CSystem>
-	CPlaneOffsetEdge_Local(size_t n_node0, size_t n_node1, const Eigen::Matrix<double, 6, 1> &r_v_delta,
-		const Eigen::Matrix<double, 2, 2> &r_t_inv_sigma, CSystem &r_system)
-		:_TyBase(n_node0, n_node1, r_v_delta, r_t_inv_sigma)
-	{
-		m_p_vertex0 = &r_system.template r_Get_Vertex<CVertexPlane3D>(n_node0, CInitializeNullVertex<CVertexPlane3D>());
-		m_p_vertex1 = &r_system.template r_Get_Vertex<CVertexPose3D>(n_node1, CInitializeNullVertex<CVertexPose3D>());
-		// get vertices (initialize if required)
-	}
-
-	inline void PlanePlus(const Eigen::Vector4d &plane, const Eigen::Vector4d &delta, Eigen::Vector4d &out) const // "smart" plus
-	{
-		Eigen::Vector3d vec = delta.head(3);
-
-		out.head(3) = C3DJacobians::Operator_rot(vec) * plane.head(3);
-		out.tail(1) = plane.tail(1) + delta.tail(1);
-	}
-
-	inline Eigen::Vector2d PlaneError(const Eigen::Vector4d &plane, const Eigen::Vector6d &line,
-				const Eigen::Vector6d &offset) const
-	{
-		// plane is normal and distance
-		// plane is in baseframe, c2w
-		// line is Point + Vector
-		// line is in offset frame
-
-		Eigen::Matrix<double, 4, 4, Eigen::DontAlign> RtOff = C3DJacobians::VecToPose(offset);	//c2w
-		// poses of measurement
-
-		Eigen::Vector4d pOff = RtOff.transpose() * plane;
-		// transform plane -> offset
-
-		Eigen::Vector2d error = Eigen::Vector2d::Zero();
-		error(0) = /*abs*/(pOff.head(3).transpose() * line.head(3) + pOff(3)) / pOff.head(3).norm();
-		// distance error, abs should not matter
-
-		Eigen::Vector3d dir = line.tail(3)/* - line.head(3)*/;
-		error(1) = /*asin(*/ ((pOff.head(3).transpose() * dir) / (pOff.head(3).norm() * dir.norm()))(0) /*)*/;
-		// angle error
-
-		return error;
-	}
-
-	/**
-	 *	@brief calculates jacobians, expectation and error
-	 *
-	 *	@param[out] r_t_jacobian0 is jacobian, associated with the first vertex
-	 *	@param[out] r_t_jacobian1 is jacobian, associated with the second vertex
-	 *	@param[out] r_v_expectation is expecation vector
-	 *	@param[out] r_v_error is error vector
-	 */
-	inline void Calculate_Jacobians_Expectation_Error(Eigen::Matrix<double, 2, 4> &r_t_jacobian0,
-		Eigen::Matrix<double, 2, 6> &r_t_jacobian1,
-		Eigen::Matrix<double, 2, 1> &r_v_expectation,
-		Eigen::Matrix<double, 2, 1> &r_v_error) const // change dimensionality of eigen types, if required
-	{
-		r_v_expectation = PlaneError(m_p_vertex0->r_v_State(), m_v_measurement, m_p_vertex1->r_v_State());
-		r_v_error = r_v_expectation;
-		// compute error
-
-		//std::cout << "errL " << r_v_error.transpose() << std::endl;
-
-		const double delta = 1e-9;
-		const double scalar = 1.0 / (delta);
-
-		Eigen::Matrix<double, 6, 6> Eps;
-		Eps = Eigen::Matrix<double, 6, 6>::Identity() * delta; // faster, all memory on stack
-
-		for(int j = 0; j < 4; ++ j) {
-			Eigen::Matrix<double, 4, 1> p_delta;
-			PlanePlus(m_p_vertex0->r_v_State(), Eps.col(j).head(4), p_delta);
-			//p_delta = m_p_vertex0->r_v_State() + Eps.col(j).head(4);
-			r_t_jacobian0.col(j) =
-					(r_v_expectation - PlaneError(p_delta, m_v_measurement, m_p_vertex1->r_v_State())) * scalar;
-		}
-
-		for(int j = 0; j < 6; ++ j) {
-			Eigen::Matrix<double, 6, 1> p_delta;
-			C3DJacobians::Relative_to_Absolute(m_p_vertex1->r_v_State(), Eps.col(j), p_delta);
-			r_t_jacobian1.col(j) =
-					(r_v_expectation - PlaneError(m_p_vertex0->r_v_State(), m_v_measurement, p_delta)) * scalar;
-		}
-		// compute jacobians
-
-		//std::cout << r_t_jacobian0 << std::endl;
-		//std::cout << r_t_jacobian1 << std::endl;
-	}
-
-	/**
-	 *	@brief calculates \f$\chi^2\f$ error
-	 *	@return Returns (unweighted) \f$\chi^2\f$ error for this edge.
-	 */
-	inline double f_Chi_Squared_Error() const
-	{
-		Eigen::Matrix<double, 2, 1> v_error;
-		v_error = PlaneError(m_p_vertex0->r_v_State(), m_v_measurement, m_p_vertex1->r_v_State());
-		// calculates the expectation, error and the jacobians
-
-		return (v_error.transpose() * m_t_sigma_inv).dot(v_error); // ||z_i - h_i(O_i)||^2 lambda_i
-	}
-};
-
-/**
- *	@brief SE(3) edge
- */
-class CPlaneOffsetEdge_Global : public CBaseEdgeImpl<CPlaneOffsetEdge_Global, MakeTypelist(CVertexPlane3D, CVertexPose3D, CVertexPose3D, CVertexPose3D), 2/* dist, angle */, 6, CBaseEdge::Robust>,
-		public CRobustify_ErrorNorm_Default<CCTFraction<148, 1000>, CHuberLossd> {
-public:
-	typedef CBaseEdgeImpl<CPlaneOffsetEdge_Global, MakeTypelist(CVertexPlane3D, CVertexPose3D, CVertexPose3D, CVertexPose3D), 2, 6, CBaseEdge::Robust> _TyBase; /**< @brief base class */
-public:
-	__GRAPH_TYPES_ALIGN_OPERATOR_NEW // imposed by the use of eigen, just copy this
-
-	/**
-	 *	@brief default constructor; has no effect
-	 */
-	inline CPlaneOffsetEdge_Global()
-	{}
-
-	/**
-	 *	@brief constructor; converts parsed edge to edge representation
-	 *
-	 *	@tparam CSystem is type of system where this edge is being stored
-	 *
-	 *	@param[in] n_node0 is (zero-based) index of the plane node
-	 *	@param[in] n_node1 is (zero-based) index of the observing node
-	 *	@param[in] n_node2 is (zero-based) index of the owner node
-	 *	@param[in] n_node3 is (zero-based) index of the offset
-	 *	@param[in] r_v_delta is measurement vector
-	 *	@param[in] r_t_inv_sigma is the information matrix
-	 *	@param[in,out] r_system is reference to system (used to query edge vertices)
-	 */
-	template <class CSystem>
-	CPlaneOffsetEdge_Global(size_t n_node0, size_t n_node1, size_t n_node2, size_t n_node3, const Eigen::Matrix<double, 6, 1> &r_v_delta,
-		const Eigen::Matrix<double, 2, 2> &r_t_inv_sigma, CSystem &r_system)
-		:_TyBase(typename _TyBase::_TyVertexIndexTuple(n_node0, n_node1, n_node2, n_node3), r_v_delta, r_t_inv_sigma)
-	{
-		m_vertex_ptr.Get<0>() = &r_system.template r_Get_Vertex<CVertexPlane3D>(n_node0, CInitializeNullVertex<CVertexPlane3D>());
-		m_vertex_ptr.Get<1>() = &r_system.template r_Get_Vertex<CVertexPose3D>(n_node1, CInitializeNullVertex<CVertexPose3D>());
-		m_vertex_ptr.Get<2>() = &r_system.template r_Get_Vertex<CVertexPose3D>(n_node2, CInitializeNullVertex<CVertexPose3D>());
-		m_vertex_ptr.Get<3>() = &r_system.template r_Get_Vertex<CVertexPose3D>(n_node3, CInitializeNullVertex<CVertexPose3D>());
-		// get vertices (initialize if required)
-	}
-
-	inline Eigen::Vector2d PlaneError(const Eigen::Vector4d &plane, const Eigen::Vector6d &line,
-			const Eigen::Vector6d &observer, const Eigen::Vector6d &owner,const Eigen::Vector6d &offset) const
-	{
-		// plane is normal and distance
-		// plane is local in owner framebase, c2w
-		// line is Point + Vector
-		// line is local in observer offset base
-
-		Eigen::Matrix<double, 4, 4, Eigen::DontAlign> RtObs = C3DJacobians::VecToPose(observer);	//c2w
-		Eigen::Matrix<double, 4, 4, Eigen::DontAlign> RtOwn = C3DJacobians::VecToPose(owner);		//c2w
-		Eigen::Matrix<double, 4, 4, Eigen::DontAlign> RtOff = C3DJacobians::VecToPose(offset);		//c2w
-		// poses of vertices
-
-		Eigen::Vector4d pG = RtOwn.inverse().transpose() * plane;
-		// transform plane owner -> global
-
-		Eigen::Vector4d pL = RtObs.transpose() * pG;
-		// transform plane global -> observer
-
-		Eigen::Vector4d pOff = RtOff.transpose() * pL;
-		// transform plane observer -> offset
-
-		Eigen::Vector2d error = Eigen::Vector2d::Zero();
-		error(0) = /*abs*/(pOff.head(3).transpose() * line.head(3) + pOff(3)) / pOff.head(3).norm();
-		// distance error, abs should not matter
-
-		Eigen::Vector3d dir = line.tail(3)/* - line.head(3)*/;
-		error(1) = /*asin(*/ ((pOff.head(3).transpose() * dir) / (pOff.head(3).norm() * dir.norm()))(0) /*)*/;
-		// angle error
-
-		// todo: penalize vectors outside of the line segment
-
-		return error;
-	}
-
-	inline void PlanePlus(const Eigen::Vector4d &plane, const Eigen::Vector4d &delta, Eigen::Vector4d &out) const // "smart" plus
-	{
-		Eigen::Vector3d vec = delta.head(3);
-
-		out.head(3) = C3DJacobians::Operator_rot(vec) * plane.head(3);
-		out.tail(1) = plane.tail(1) + delta.tail(1);
-	}
-
-	/**
-	 *	@brief calculates jacobians, expectation and error
-	 *
-	 *	@param[out] r_t_jacobian0 is jacobian, associated with the first vertex
-	 *	@param[out] r_t_jacobian1 is jacobian, associated with the second vertex
-	 *	@param[out] r_v_expectation is expecation vector
-	 *	@param[out] r_v_error is error vector
-	 */
-	inline void Calculate_Jacobians_Expectation_Error(_TyBase::_TyJacobianTuple &r_t_jacobian_tuple,
-		Eigen::Matrix<double, 2, 1> &r_v_expectation,
-		Eigen::Matrix<double, 2, 1> &r_v_error) const // change dimensionality of eigen types, if required
-	{
-		r_v_expectation = PlaneError(m_vertex_ptr.Get<0>()->r_v_State(),
-				m_v_measurement, m_vertex_ptr.Get<1>()->r_v_State(), m_vertex_ptr.Get<2>()->r_v_State(),
-				m_vertex_ptr.Get<3>()->r_v_State());
-		r_v_error = r_v_expectation;
-		// compute error
-
-		//std::cout << "errG " << r_v_error.transpose() << std::endl;
-
-		const double delta = 1e-9;
-		const double scalar = 1.0 / (delta);
-
-		Eigen::Matrix<double, 2, 4> &J0 = r_t_jacobian_tuple.Get<0>();
-		Eigen::Matrix<double, 2, 6> &J1 = r_t_jacobian_tuple.Get<1>();
-		Eigen::Matrix<double, 2, 6> &J2 = r_t_jacobian_tuple.Get<2>();
-		Eigen::Matrix<double, 2, 6> &J3 = r_t_jacobian_tuple.Get<3>();
-
-		Eigen::Matrix<double, 6, 6> Eps;
-		Eps = Eigen::Matrix<double, 6, 6>::Identity() * delta; // faster, all memory on stack
-
-		for(int j = 0; j < 4; ++ j) {
-			Eigen::Matrix<double, 4, 1> p_delta;
-			PlanePlus(m_vertex_ptr.Get<0>()->r_v_State(), Eps.col(j).head(4), p_delta);
-			//p_delta = m_vertex_ptr.Get<0>()->r_v_State() + Eps.col(j).head(4);
-			J0.col(j) = (r_v_expectation - PlaneError(p_delta, m_v_measurement, m_vertex_ptr.Get<1>()->r_v_State(),
-					m_vertex_ptr.Get<2>()->r_v_State(), m_vertex_ptr.Get<3>()->r_v_State())) * scalar;
-		}
-		// J0
-
-		for(int j = 0; j < 6; ++ j) {
-			Eigen::Matrix<double, 6, 1> p_delta;
-			C3DJacobians::Relative_to_Absolute(m_vertex_ptr.Get<1>()->r_v_State(), Eps.col(j), p_delta);
-			J1.col(j) = (r_v_expectation - PlaneError(m_vertex_ptr.Get<0>()->r_v_State(), m_v_measurement, p_delta,
-					m_vertex_ptr.Get<2>()->r_v_State(), m_vertex_ptr.Get<3>()->r_v_State())) * scalar;
-		}
-		// J1
-
-		for(int j = 0; j < 6; ++ j) {
-			Eigen::Matrix<double, 6, 1> p_delta;
-			C3DJacobians::Relative_to_Absolute(m_vertex_ptr.Get<2>()->r_v_State(), Eps.col(j), p_delta);
-			J2.col(j) = (r_v_expectation - PlaneError(m_vertex_ptr.Get<0>()->r_v_State(), m_v_measurement,
-					m_vertex_ptr.Get<1>()->r_v_State(),	p_delta, m_vertex_ptr.Get<3>()->r_v_State())) * scalar;
-		}
-		// J2
-
-		for(int j = 0; j < 6; ++ j) {
-			Eigen::Matrix<double, 6, 1> p_delta;
-			C3DJacobians::Relative_to_Absolute(m_vertex_ptr.Get<3>()->r_v_State(), Eps.col(j), p_delta);
-			J3.col(j) = (r_v_expectation - PlaneError(m_vertex_ptr.Get<0>()->r_v_State(), m_v_measurement,
-					m_vertex_ptr.Get<1>()->r_v_State(),	m_vertex_ptr.Get<2>()->r_v_State(), p_delta)) * scalar;
-		}
-		// J3
-
-		/*std::cout << J0 << std::endl << std::endl;
-		std::cout << J1 << std::endl << std::endl;
-		std::cout << J2 << std::endl << std::endl;*/
-	}
-
-	/**
-	 *	@brief calculates \f$\chi^2\f$ error
-	 *	@return Returns (unweighted) \f$\chi^2\f$ error for this edge.
-	 */
-	inline double f_Chi_Squared_Error() const
-	{
-		Eigen::Matrix<double, 2, 1> v_error;
-		v_error = PlaneError(m_vertex_ptr.Get<0>()->r_v_State(),
-				m_v_measurement, m_vertex_ptr.Get<1>()->r_v_State(), m_vertex_ptr.Get<2>()->r_v_State(),
-				m_vertex_ptr.Get<3>()->r_v_State());
-		// calculates the expectation, error and the jacobians
-
-		return (v_error.transpose() * m_t_sigma_inv).dot(v_error); // ||z_i - h_i(O_i)||^2 lambda_i
-	}
-};
-
-/**
- *	@brief SE(3) pose-pose edge
- */
-//class CBSplineEdge6D : public CBaseEdgeImpl<CBSplineEdge, MakeTypelist(CVertexPose3D, CVertexPose3D, CVertexPose3D, CVertexPose3D), 12, 12> {
-//
-//public:
-//	typedef CBaseEdgeImpl<CBSplineEdge6D, MakeTypelist(CVertexPose3D, CVertexPose3D, CVertexPose3D, CVertexPose3D), 12, 12> _TyBase; /**< @brief base class */
-//
-//public:
-//	__GRAPH_TYPES_ALIGN_OPERATOR_NEW // imposed by the use of eigen, just copy this
-//
-//	/**
-//	 *	@brief default constructor; has no effect
-//	 */
-//	inline CBSplineEdge6D()
-//	{}
-//
-//	template <class CSystem>
-//	CBSplineEdge6D(const CParserBase::TEdgeSpline3D &r_t_edge, CSystem &r_system)
-//		:_TyBase(typename _TyBase::_TyVertexIndexTuple(r_t_edge.m_n_node_0, r_t_edge.m_n_node_1, r_t_edge.m_n_node_2, r_t_edge.m_n_node_3),
-//		r_t_edge.m_v_delta, r_t_edge.m_t_inv_sigma)
-//	{
-//		m_vertex_ptr.Get<0>() = &r_system.template r_Get_Vertex<CVertexPose3D>(r_t_edge.m_n_node_0, CInitializeNullVertex<CVertexPose3D>());
-//		m_vertex_ptr.Get<1>() = &r_system.template r_Get_Vertex<CVertexPose3D>(r_t_edge.m_n_node_1, CInitializeNullVertex<CVertexPose3D>());
-//		m_vertex_ptr.Get<2>() = &r_system.template r_Get_Vertex<CVertexPose3D>(r_t_edge.m_n_node_2, CInitializeNullVertex<CVertexPose3D>());
-//		m_vertex_ptr.Get<3>() = &r_system.template r_Get_Vertex<CVertexPose3D>(r_t_edge.m_n_node_3, CInitializeNullVertex<CVertexPose3D>());
-//		// get vertices (initialize if required)
-//
-//		//std::cout << r_t_edge.m_n_node_0 << " " << r_t_edge.m_n_node_1 << " " << r_t_edge.m_n_node_2 << " " <<
-//		//		r_t_edge.m_n_node_3 << " " << r_t_edge.m_v_delta.transpose() << " " << r_t_edge.m_t_inv_sigma << std::endl;
-//
-//		/*std::cout << "? " << m_vertex_ptr.Get<0>()->r_v_State().transpose() << std::endl;
-//		std::cout << "? " << m_vertex_ptr.Get<1>()->r_v_State().transpose() << std::endl;
-//		std::cout << "? " << m_vertex_ptr.Get<2>()->r_v_State().transpose() << std::endl;
-//		std::cout << "? " << m_vertex_ptr.Get<3>()->r_v_State().transpose() << std::endl;*/
-//	}
-//
-//	/**
-//	 *	@brief constructor; converts parsed edge to edge representation
-//	 *
-//	 *	@tparam CSystem is type of system where this edge is being stored
-//	 *
-//	 *	@param[in] n_node0 is (zero-based) index of the first (origin) node
-//	 *	@param[in] n_node1 is (zero-based) index of the second (endpoint) node
-//	 *	@param[in] r_v_delta is measurement vector
-//	 *	@param[in] r_t_inv_sigma is the information matrix
-//	 *	@param[in,out] r_system is reference to system (used to query edge vertices)
-//	 */
-//	template <class CSystem>
-//	CBSplineEdge6D(size_t n_node0, size_t n_node1, size_t n_node2, size_t n_node3, const Eigen::Matrix<double, 12, 1> &r_v_delta,
-//		const Eigen::Matrix<double, 12, 12> &r_t_inv_sigma, CSystem &r_system)
-//		:_TyBase(typename _TyBase::_TyVertexIndexTuple(n_node0, n_node1, n_node2, n_node3), r_v_delta, r_t_inv_sigma)
-//	{
-//		m_vertex_ptr.Get<0>() = &r_system.template r_Get_Vertex<CVertexPose3D>(n_node0, CInitializeNullVertex<CVertexPose3D>());
-//		m_vertex_ptr.Get<1>() = &r_system.template r_Get_Vertex<CVertexPose3D>(n_node1, CInitializeNullVertex<CVertexPose3D>());
-//		m_vertex_ptr.Get<2>() = &r_system.template r_Get_Vertex<CVertexPose3D>(n_node2, CInitializeNullVertex<CVertexPose3D>());
-//		m_vertex_ptr.Get<3>() = &r_system.template r_Get_Vertex<CVertexPose3D>(n_node3, CInitializeNullVertex<CVertexPose3D>());
-//		// get vertices (initialize if required)
-//	}
-//
-//	/**
-//	 *	@brief updates the edge with a new measurement
-//	 *
-//	 *	@param[in] r_v_delta is new measurement vector
-//	 *	@param[in] r_t_inv_sigma is new information matrix
-//	 */
-//	inline void Update(const Eigen::Matrix<double, 12, 1> &r_v_delta, const Eigen::Matrix<double, 12, 12> &r_t_inv_sigma) // for some reason this needs to be here, although the base already implements this
-//	{
-//		_TyBase::Update(r_v_delta, r_t_inv_sigma);
-//	}
-//
-//	/**
-//	 *	@brief calculates jacobians, expectation and error
-//	 *
-//	 *	@param[out] r_t_jacobian0 is jacobian, associated with the first vertex
-//	 *	@param[out] r_t_jacobian1 is jacobian, associated with the second vertex
-//	 *	@param[out] r_v_expectation is expecation vector
-//	 *	@param[out] r_v_error is error vector
-//	 */
-//	inline void Calculate_Jacobians_Expectation_Error(_TyBase::_TyJacobianTuple &r_t_jacobian_tuple,
-//			Eigen::Matrix<double, 12, 1> &r_v_expectation, Eigen::Matrix<double, 12, 1> &r_v_error) const // change dimensionality of eigen types, if required
-//	{
-//		// calculates the expectation and the jacobians
-//		/*std::cout << m_vertex_ptr.Get<0>()->r_v_State().transpose() << std::endl;
-//		std::cout << m_vertex_ptr.Get<1>()->r_v_State().transpose() << std::endl;
-//		std::cout << m_vertex_ptr.Get<2>()->r_v_State().transpose() << std::endl;
-//		std::cout << m_vertex_ptr.Get<3>()->r_v_State().transpose() << std::endl;*/
-//
-//		BSplineSE3 spline(m_vertex_ptr.Get<0>()->r_v_State(), m_vertex_ptr.Get<1>()->r_v_State(),
-//				m_vertex_ptr.Get<2>()->r_v_State(), m_vertex_ptr.Get<3>()->r_v_State());
-//		r_v_expectation = spline.bspline_error();
-//		// expectation error
-//
-//		const double delta = 1e-9;
-//		const double scalar = 1.0 / (delta);
-//		Eigen::Matrix<double, 6, 6> Eps = Eigen::Matrix<double, 6, 6>::Identity() * delta; // faster, all memory on stack
-//		Eigen::Matrix<double, 6, 1> p_delta;
-//
-//		for(size_t j = 0; j < 6; ++j) // four 1x6 jacobians
-//		{
-//			C3DJacobians::Relative_to_Absolute(m_vertex_ptr.Get<0>()->r_v_State(), Eps.col(j), p_delta);
-//			BSplineSE3 spline0(p_delta, m_vertex_ptr.Get<1>()->r_v_State(),
-//					m_vertex_ptr.Get<2>()->r_v_State(), m_vertex_ptr.Get<3>()->r_v_State());
-//			r_t_jacobian_tuple.Get<0>().col(j) = (-spline0.bspline_error6D() + r_v_expectation) * scalar;
-//			// J0
-//
-//			C3DJacobians::Relative_to_Absolute(m_vertex_ptr.Get<1>()->r_v_State(), Eps.col(j), p_delta);
-//			BSplineSE3 spline1(m_vertex_ptr.Get<0>()->r_v_State(), p_delta,
-//					m_vertex_ptr.Get<2>()->r_v_State(), m_vertex_ptr.Get<3>()->r_v_State());
-//			r_t_jacobian_tuple.Get<1>().col(j) = (-spline1.bspline_error6D() + r_v_expectation) * scalar;
-//			// J1
-//
-//			C3DJacobians::Relative_to_Absolute(m_vertex_ptr.Get<2>()->r_v_State(), Eps.col(j), p_delta);
-//			BSplineSE3 spline2(m_vertex_ptr.Get<0>()->r_v_State(), m_vertex_ptr.Get<1>()->r_v_State(),
-//					p_delta, m_vertex_ptr.Get<3>()->r_v_State());
-//			r_t_jacobian_tuple.Get<2>().col(j) = (-spline2.bspline_error6D() + r_v_expectation) * scalar;
-//			// J2
-//
-//			C3DJacobians::Relative_to_Absolute(m_vertex_ptr.Get<3>()->r_v_State(), Eps.col(j), p_delta);
-//			BSplineSE3 spline3(m_vertex_ptr.Get<0>()->r_v_State(), m_vertex_ptr.Get<1>()->r_v_State(),
-//					m_vertex_ptr.Get<2>()->r_v_State(), p_delta);
-//			r_t_jacobian_tuple.Get<3>().col(j) = (-spline3.bspline_error6D() + r_v_expectation) * scalar;
-//			// J3
-//		}
-//		// error is given by spline function
-//
-//		r_v_error = m_v_measurement - r_v_expectation;	// measurement should be zero
-//		// calculates error (possibly re-calculates, if running A-SLAM)
-//	}
-//
-//	/**
-//	 *	@brief calculates \f$\chi^2\f$ error
-//	 *	@return Returns (unweighted) \f$\chi^2\f$ error for this edge.
-//	 */
-//	inline double f_Chi_Squared_Error() const
-//	{
-//		/*std::cout << "er " <<  m_vertex_ptr.Get<0>()->r_v_State().transpose() << std::endl;
-//		std::cout << "er " <<  m_vertex_ptr.Get<1>()->r_v_State().transpose() << std::endl;
-//		std::cout << "er " <<  m_vertex_ptr.Get<2>()->r_v_State().transpose() << std::endl;
-//		std::cout << "er " <<  m_vertex_ptr.Get<3>()->r_v_State().transpose() << std::endl;*/
-//
-//		BSplineSE3 spline(m_vertex_ptr.Get<0>()->r_v_State(), m_vertex_ptr.Get<1>()->r_v_State(),
-//			m_vertex_ptr.Get<2>()->r_v_State(), m_vertex_ptr.Get<3>()->r_v_State());
-//		Eigen::Matrix<double, 1, 1> v_error = m_v_measurement - spline.bspline_error();
-//		// calculates the expectation, error and the jacobians
-//
-//		return (v_error.transpose() * m_t_sigma_inv).dot(v_error); // ||z_i - h_i(O_i)||^2 lambda_i
-//	}
-//};
-
-/**
- *	@brief Sim(3) pose roll edge
- */
-class CEdge3DXYZ : public CBaseEdgeImpl<CEdge3DXYZ, MakeTypelist(CVertexPose3D), 3> {
-public:
-	typedef CBaseEdgeImpl<CEdge3DXYZ, MakeTypelist(CVertexPose3D), 3> _TyBase; /**< @brief base class */
-
-public:
-	__GRAPH_TYPES_ALIGN_OPERATOR_NEW // imposed by the use of eigen, just copy this
-
-	/**
-	 *	@brief default constructor; has no effect
-	 */
-	inline CEdge3DXYZ()
-	{}
-
-	/**
-	 *	@brief constructor; converts parsed edge to edge representation
-	 *
-	 *	@tparam CSystem is type of system where this edge is being stored
-	 *
-	 *	@param[in] r_t_edge is parsed edge
-	 *	@param[in,out] r_system is reference to system (used to query edge vertices)
-	 */
-	template <class CSystem>
-	CEdge3DXYZ(size_t n_vertex0, const Eigen::Vector3d &r_v_delta,
-		const Eigen::Matrix<double, 3, 3> &r_v_sigma, CSystem &r_system)
-		:_TyBase(n_vertex0, r_v_delta, r_v_sigma)
-	{
-		m_p_vertex0 = &r_system.template r_Get_Vertex<CVertexPose3D>(n_vertex0, CInitializeNullVertex<>());
-		// initialize vertex 1 manually
-	}
-
-	/**
-	 *	@brief updates the edge with a new measurement
-	 *
-	 *	@param[in] r_v_delta is new measurement vector
-	 *	@param[in] r_t_inv_sigma is new information matrix
-	 */
-	inline void Update(const Eigen::Vector3d &r_v_delta, const Eigen::Matrix<double, 3, 3> &r_t_inv_sigma)
-	{
-		_TyBase::Update(r_v_delta, r_t_inv_sigma);
-	}
-
-	/**
-	 *	@brief calculates jacobians, expectation and error
-	 *
-	 *	@param[out] r_t_jacobian0 is jacobian, associated with the first vertex
-	 *	@param[out] r_v_expectation is expecation vector
-	 *	@param[out] r_v_error is error vector
-	 */
-	inline void Calculate_Jacobian_Expectation_Error(Eigen::Matrix<double, 3, 6> &r_t_jacobian0,
-			Eigen::Vector3d &r_v_expectation, Eigen::Vector3d &r_v_error) const
-	{
-		r_v_expectation = m_p_vertex0->r_v_State().head<3>();
-
-		const double delta = 1e-9;
-		const double scalar = 1.0 / (delta);
-
-		Eigen::Matrix<double, 6, 6> Eps;
-		Eps = Eigen::Matrix<double, 6, 6>::Identity() * delta; // faster, all memory on stack
-
-		Eigen::Matrix<double, 3, 6> &H1 = r_t_jacobian0;
-		// can actually work inplace
-
-		Eigen::Matrix<double, 6, 1> p_delta;
-
-		//for XYZ and RPY
-		for(int j = 0; j < 6; ++ j) {
-			C3DJacobians::Relative_to_Absolute(m_p_vertex0->r_v_State(), Eps.col(j), p_delta);
-
-			H1.col(j) = (p_delta.head<3>() - r_v_expectation) * scalar;
-		}
-		r_v_error = m_v_measurement - r_v_expectation;
-
-		//std::cout << "exp: " << m_v_measurement.transpose() << " <> " << r_v_expectation.transpose() <<
-		//		" : " << (r_v_error.transpose() * m_t_sigma_inv).dot(r_v_error) << std::endl;
-	}
-
-	/**
-	 *	@brief calculates \f$\chi^2\f$ error
-	 *	@return Returns (unweighted) \f$\chi^2\f$ error for this edge.
-	 */
-	inline double f_Chi_Squared_Error() const
-	{
-		Eigen::Vector3d v_error;
-
-		v_error = m_v_measurement - m_p_vertex0->r_v_State().head<3>();
-		//std::cout << "ch: " << m_v_measurement.transpose() << " <> " << m_p_vertex0->r_v_State().head<3>().transpose() << std::endl;
-
-		return (v_error.transpose() * m_t_sigma_inv).dot(v_error); // ||z_i - h_i(O_i)||^2 lambda_i
-	}
-};
-
-/**
- *	@brief pose Z edge
- */
-class CEdge3DY : public CBaseEdgeImpl<CEdge3DY, MakeTypelist(CVertexPose3D), 1> {
-public:
-	typedef CBaseEdgeImpl<CEdge3DY, MakeTypelist(CVertexPose3D), 1> _TyBase; /**< @brief base class */
-
-public:
-	__GRAPH_TYPES_ALIGN_OPERATOR_NEW // imposed by the use of eigen, just copy this
-
-	/**
-	 *	@brief default constructor; has no effect
-	 */
-	inline CEdge3DY()
-	{}
-
-	/**
-	 *	@brief constructor; converts parsed edge to edge representation
-	 *
-	 *	@tparam CSystem is type of system where this edge is being stored
-	 *
-	 *	@param[in] r_t_edge is parsed edge
-	 *	@param[in,out] r_system is reference to system (used to query edge vertices)
-	 */
-	template <class CSystem>
-	CEdge3DY(size_t n_vertex0, const Eigen::Matrix<double, 1, 1> &r_v_delta,
-		const Eigen::Matrix<double, 1, 1> &r_v_sigma, CSystem &r_system)
-		:_TyBase(n_vertex0, r_v_delta, r_v_sigma)
-	{
-		m_p_vertex0 = &r_system.template r_Get_Vertex<CVertexPose3D>(n_vertex0, CInitializeNullVertex<>());
-		// initialize vertex 1 manually
-	}
-
-	/**
-	 *	@brief updates the edge with a new measurement
-	 *
-	 *	@param[in] r_v_delta is new measurement vector
-	 *	@param[in] r_t_inv_sigma is new information matrix
-	 */
-	inline void Update(const Eigen::Matrix<double, 1, 1> &r_v_delta, const Eigen::Matrix<double, 1, 1> &r_t_inv_sigma)
-	{
-		_TyBase::Update(r_v_delta, r_t_inv_sigma);
-	}
-
-	/**
-	 *	@brief calculates jacobians, expectation and error
-	 *
-	 *	@param[out] r_t_jacobian0 is jacobian, associated with the first vertex
-	 *	@param[out] r_v_expectation is expecation vector
-	 *	@param[out] r_v_error is error vector
-	 */
-	inline void Calculate_Jacobian_Expectation_Error(Eigen::Matrix<double, 1, 6> &r_t_jacobian0,
-			Eigen::Matrix<double, 1, 1> &r_v_expectation, Eigen::Matrix<double, 1, 1> &r_v_error) const
-	{
-		r_v_expectation(0) = m_p_vertex0->r_v_State()(1);
-
-		const double delta = 1e-9;
-		const double scalar = 1.0 / (delta);
-
-		Eigen::Matrix<double, 6, 6> Eps;
-		Eps = Eigen::Matrix<double, 6, 6>::Identity() * delta; // faster, all memory on stack
-
-		Eigen::Matrix<double, 1, 6> &H1 = r_t_jacobian0;
-		// can actually work inplace
-
-		Eigen::Matrix<double, 6, 1> p_delta;
-
-		//for XYZ and RPY
-		for(int j = 0; j < 6; ++ j) {
-			C3DJacobians::Relative_to_Absolute(m_p_vertex0->r_v_State(), Eps.col(j), p_delta);
-
-			H1(j) = (p_delta(1) - r_v_expectation(0)) * scalar;
-		}
-		r_v_error(0) = m_v_measurement(0) - r_v_expectation(0);
-
-		//std::cout << "exp: " << m_v_measurement.transpose() << " <> " << r_v_expectation.transpose() <<
-		//		" : " << (r_v_error.transpose() * m_t_sigma_inv).dot(r_v_error) << std::endl;
-		//std::cout << H1 << std::endl;
-	}
-
-	/**
-	 *	@brief calculates \f$\chi^2\f$ error
-	 *	@return Returns (unweighted) \f$\chi^2\f$ error for this edge.
-	 */
-	inline double f_Chi_Squared_Error() const
-	{
-		Eigen::Matrix<double, 1, 1> v_error;
-
-		v_error(0) = m_v_measurement(0) - m_p_vertex0->r_v_State()(1);
-		//std::cout << "ch: " << m_v_measurement.transpose() << " <> " << m_p_vertex0->r_v_State().head<3>().transpose() << std::endl;
-
-		return (v_error.transpose() * m_t_sigma_inv).dot(v_error); // ||z_i - h_i(O_i)||^2 lambda_i
-	}
-};
-
-/**
- *	@brief pose Z edge
- */
-class CEdge3DY2 : public CBaseEdgeImpl<CEdge3DY2, MakeTypelist(CVertexPose3D), 1> {
-public:
-	typedef CBaseEdgeImpl<CEdge3DY2, MakeTypelist(CVertexPose3D), 1> _TyBase; /**< @brief base class */
-
-public:
-	__GRAPH_TYPES_ALIGN_OPERATOR_NEW // imposed by the use of eigen, just copy this
-	Eigen::Vector6d m_relative_vector;
-
-	/**
-	 *	@brief default constructor; has no effect
-	 */
-	inline CEdge3DY2()
-	{}
-
-	/**
-	 *	@brief constructor; converts parsed edge to edge representation
-	 *
-	 *	@tparam CSystem is type of system where this edge is being stored
-	 *
-	 *	@param[in] r_t_edge is parsed edge
-	 *	@param[in,out] r_system is reference to system (used to query edge vertices)
-	 */
-	template <class CSystem>
-	CEdge3DY2(size_t n_vertex0, Eigen::Vector6d rel, const Eigen::Matrix<double, 1, 1> &r_v_delta,
-		const Eigen::Matrix<double, 1, 1> &r_v_sigma, CSystem &r_system)
-		:_TyBase(n_vertex0, r_v_delta, r_v_sigma)
-	{
-		m_p_vertex0 = &r_system.template r_Get_Vertex<CVertexPose3D>(n_vertex0, CInitializeNullVertex<>());
-		m_relative_vector = rel;
-		// initialize vertex 1 manually
-	}
-
-	/**
-	 *	@brief updates the edge with a new measurement
-	 *
-	 *	@param[in] r_v_delta is new measurement vector
-	 *	@param[in] r_t_inv_sigma is new information matrix
-	 */
-	inline void Update(const Eigen::Matrix<double, 1, 1> &r_v_delta, const Eigen::Matrix<double, 1, 1> &r_t_inv_sigma)
-	{
-		_TyBase::Update(r_v_delta, r_t_inv_sigma);
-	}
-
-	/**
-	 *	@brief calculates jacobians, expectation and error
-	 *
-	 *	@param[out] r_t_jacobian0 is jacobian, associated with the first vertex
-	 *	@param[out] r_v_expectation is expecation vector
-	 *	@param[out] r_v_error is error vector
-	 */
-	inline void Calculate_Jacobian_Expectation_Error(Eigen::Matrix<double, 1, 6> &r_t_jacobian0,
-			Eigen::Matrix<double, 1, 1> &r_v_expectation, Eigen::Matrix<double, 1, 1> &r_v_error) const
-	{
-		Eigen::Vector6d pose;
-		C3DJacobians::Relative_to_Absolute(m_p_vertex0->r_v_State(), m_relative_vector, pose);
-		r_v_expectation(0) = pose(1);
-
-		const double delta = 1e-9;
-		const double scalar = 1.0 / (delta);
-
-		Eigen::Matrix<double, 6, 6> Eps;
-		Eps = Eigen::Matrix<double, 6, 6>::Identity() * delta; // faster, all memory on stack
-
-		Eigen::Matrix<double, 1, 6> &H1 = r_t_jacobian0;
-		// can actually work inplace
-
-		Eigen::Matrix<double, 6, 1> p_delta, d;
-
-		//for XYZ and RPY
-		for(int j = 0; j < 6; ++ j) {
-			C3DJacobians::Relative_to_Absolute(m_p_vertex0->r_v_State(), Eps.col(j), p_delta);
-			C3DJacobians::Relative_to_Absolute(p_delta, m_relative_vector, d);
-			H1(j) = (d(1) - r_v_expectation(0)) * scalar;
-		}
-		r_v_error(0) = m_v_measurement(0) - r_v_expectation(0);
-
-		//std::cout << "exp: " << m_v_measurement.transpose() << " <> " << r_v_expectation.transpose() <<
-		//		" : " << (r_v_error.transpose() * m_t_sigma_inv).dot(r_v_error) << std::endl;
-		//std::cout << H1 << std::endl;
-	}
-
-	/**
-	 *	@brief calculates \f$\chi^2\f$ error
-	 *	@return Returns (unweighted) \f$\chi^2\f$ error for this edge.
-	 */
-	inline double f_Chi_Squared_Error() const
-	{
-		Eigen::Matrix<double, 1, 1> v_error;
-
-		v_error(0) = m_v_measurement(0) - m_p_vertex0->r_v_State()(1);
-		//std::cout << "ch: " << m_v_measurement.transpose() << " <> " << m_p_vertex0->r_v_State().head<3>().transpose() << std::endl;
-
-		return (v_error.transpose() * m_t_sigma_inv).dot(v_error); // ||z_i - h_i(O_i)||^2 lambda_i
-	}
-};
-
-#if 0 // this is just a test, not really useful for anything
-
-/**
- *	@brief SE(3) pose-pose-pose edge (a hyperedge test)
- */
-class CEdgePose3D_Ternary : public CBaseEdgeImpl<CEdgePose3D_Ternary,
-	MakeTypelist(CVertexPose3D, CVertexPose3D, CVertexPose3D), 6> {
-public:
-	typedef CBaseEdgeImpl<CEdgePose3D_Ternary, MakeTypelist(CVertexPose3D, CVertexPose3D, CVertexPose3D), 6> _TyBase; /**< @brief base edge type */
-	typedef Eigen::Matrix<double, 6, 6> Matrix6d; /**< @brief 6x6 matrix type */
-	typedef Eigen::Matrix<double, 6, 1> Vector6d; /**< @brief 6D vector type */ // just shorter names
-
-public:
-	__GRAPH_TYPES_ALIGN_OPERATOR_NEW // imposed by the use of eigen, just copy this
-
-	/**
-	 *	@brief default constructor; has no effect
-	 */
-	inline CEdgePose3D_Ternary()
-	{}
-
-	/**
-	 *	@brief constructor; converts parsed edge to edge representation
-	 *
-	 *	@tparam CSystem is type of system where this edge is being stored
-	 *
-	 *	@param[in] r_t_edge is parsed edge
-	 *	@param[in,out] r_system is reference to system (used to query edge vertices)
-	 */
-	template <class CSystem>
-	CEdgePose3D_Ternary(const CParserBase::TEdge3D &r_t_edge, CSystem &r_system)
-		:_TyBase(typename _TyBase::_TyVertexIndexTuple(r_t_edge.m_n_node_0,
-		r_t_edge.m_n_node_1, r_t_edge.m_n_node_1/*2*/), r_t_edge.m_v_delta, r_t_edge.m_t_inv_sigma)
-	{
-		m_vertex_ptr.Get<0>() = &r_system.template r_Get_Vertex<CVertexPose3D>(r_t_edge.m_n_node_0, CInitializeNullVertex<>());
-		m_vertex_ptr.Get<1>() = &r_system.template r_Get_Vertex<CVertexPose3D>(r_t_edge.m_n_node_1,
-			CEdgePose3D::CRelative_to_Absolute_XYZ_Initializer(m_vertex_ptr.Get<0>()->v_State(), r_t_edge.m_v_delta));
-		m_vertex_ptr.Get<2>() = &r_system.template r_Get_Vertex<CVertexPose3D>(r_t_edge.m_n_node_1/*2*/,
-			CEdgePose3D::CRelative_to_Absolute_XYZ_Initializer(m_vertex_ptr.Get<0>()->v_State(), r_t_edge.m_v_delta));
-		// get vertices (initialize if required)
-
-		//_ASSERTE(r_system.r_Vertex_Pool()[r_t_edge.m_n_node_0].n_Dimension() == 6); // get the vertices from the vertex pool to ensure a correct type is used, do not use m_p_vertex0 / m_p_vertex1 for this
-		//_ASSERTE(r_system.r_Vertex_Pool()[r_t_edge.m_n_node_1].n_Dimension() == 6);
-		//_ASSERTE(r_system.r_Vertex_Pool()[r_t_edge.m_n_node_1/*2*/].n_Dimension() == 6);
-		// make sure the dimensionality is correct (might not be)
-		// this fails with const vertices, for obvious reasons. with the thunk tables this can be safely removed.
-	}
-
-	/**
-	 *	@brief updates the edge with a new measurement
-	 *
-	 *	@param[in] r_t_edge is parsed edge
-	 */
-	inline void Update(const CParserBase::TEdge3D &r_t_edge)
-	{
-		_TyBase::Update(r_t_edge.m_v_delta, r_t_edge.m_t_inv_sigma);
-	}
-
-	/**
-	 *	@brief calculates jacobians, expectation and error
-	 *
-	 *	@param[out] r_t_jacobian_tuple is tuple of jacobians, associated with the corresponding vertices
-	 *	@param[out] r_v_expectation is expecation vector
-	 *	@param[out] r_v_error is error vector
-	 */
-	inline void Calculate_Jacobians_Expectation_Error(_TyBase::_TyJacobianTuple &r_t_jacobian_tuple,
-		Vector6d &r_v_expectation, Vector6d &r_v_error) const
-	{
-		C3DJacobians::Absolute_to_Relative(m_vertex_ptr.Get<0>()->v_State(),
-			m_vertex_ptr.Get<1>()->v_State(), r_v_expectation,
-			r_t_jacobian_tuple.Get<0>(), r_t_jacobian_tuple.Get<1>());
-		r_t_jacobian_tuple.Get<2>().setIdentity(); // don't really have code that calculates this (yet)
-		// calculates the expectation and the jacobians
-
-		r_v_error.head<3>() = m_v_measurement.head<3>() - r_v_expectation.head<3>();
-
-		Eigen::Matrix3d pQ = C3DJacobians::t_AxisAngle_to_RotMatrix(m_v_measurement.tail<3>());
-		Eigen::Matrix3d dQ = C3DJacobians::t_AxisAngle_to_RotMatrix(r_v_expectation.tail<3>());
-		Eigen::Matrix3d QQ;
-		QQ.noalias() = pQ * dQ.inverse();
-		// sum the rotations
-
-		r_v_error.tail<3>() = C3DJacobians::v_RotMatrix_to_AxisAngle(QQ);
-		// calculates error (possibly re-calculates, if running A-SLAM)
-	}
-
-	/**
-	 *	@brief calculates \f$\chi^2\f$ error
-	 *	@return Returns (unweighted) \f$\chi^2\f$ error for this edge.
-	 */
-	inline double f_Chi_Squared_Error() const
-	{
-		_TyBase::_TyJacobianTuple jacobian_tuple; // note that this may not be aligned
-		Vector6d v_expectation, v_error;
-		Calculate_Jacobians_Expectation_Error(jacobian_tuple, v_expectation, v_error);
-		// calculates the expectation, error and the jacobians
-
-		// note that the jacobians are not needed here; if implementing types that will be used
-		// with Levenberg-Marquardt where the chi2 is frequently used, it is better to write
-		// a special code to calculate the error without calculating the jacobians
-
-		return (v_error.transpose() * m_t_sigma_inv).dot(v_error); // ||z_i - h_i(O_i)||^2 lambda_i
-	}
-};
-
-#endif // 0
-
-/**
- *	@brief SE(3) pose-landmark edge
- */
-class CEdgeBearingBearing3D : public CBaseEdgeImpl<CEdgeBearingBearing3D, MakeTypelist(CVertexPose3D, CVertexPose3D), 3, 6, CBaseEdge::Robust>,
-    public CRobustify_ErrorNorm_Default<CCTFraction<296, 1000>, CHuberLossd> {
-public:
-    typedef CBaseEdgeImpl<CEdgeBearingBearing3D, MakeTypelist(CVertexPose3D, CVertexPose3D), 3, 6, CBaseEdge::Robust> _TyBase; /**< @brief base edge type */
-public:
-	__GRAPH_TYPES_ALIGN_OPERATOR_NEW // imposed by the use of eigen, just copy this
-
-	/**
-	 *	@brief default constructor; has no effect
-	 */
-	inline CEdgeBearingBearing3D()
-	{}
-
-	/**
-	 *	@brief constructor; converts parsed edge to edge representation
-	 *
-	 *	@tparam CSystem is type of system where this edge is being stored
-	 *
-	 *	@param[in] n_node0 is (zero-based) index of the first (origin) node
-	 *	@param[in] n_node1 is (zero-based) index of the second (endpoint) node
-	 *	@param[in] r_v_delta is measurement vector
-	 *	@param[in] r_t_inv_sigma is the information matrix
-	 *	@param[in,out] r_system is reference to system (used to query edge vertices)
-	 */
-	template <class CSystem>
-	CEdgeBearingBearing3D(size_t n_node0, size_t n_node1, const Eigen::Matrix<double, 6, 1> &r_v_delta,
-		const Eigen::Matrix<double, 3, 3> &r_t_inv_sigma, CSystem &r_system)
-		:_TyBase(n_node0, n_node1, r_v_delta, r_t_inv_sigma)
-	{
-		//fprintf(stderr, "%f %f %f\n", r_t_edge.m_v_delta(0), r_t_edge.m_v_delta(1), r_t_edge.m_v_delta(2));
-
-		m_p_vertex0 = &r_system.template r_Get_Vertex<CVertexPose3D>(n_node0, CInitializeNullVertex<>());
-		m_p_vertex1 = &r_system.template r_Get_Vertex<CVertexPose3D>(n_node1, CInitializeNullVertex<>());
-		// get vertices (initialize if required)
-
-		//_ASSERTE(r_system.r_Vertex_Pool()[n_node0].n_Dimension() == 6); // get the vertices from the vertex pool to ensure a correct type is used, do not use m_p_vertex0 / m_p_vertex1 for this
-		//_ASSERTE(r_system.r_Vertex_Pool()[n_node1].n_Dimension() == 3);
-		// make sure the dimensionality is correct (might not be)
-		// this fails with const vertices, for obvious reasons. with the thunk tables this can be safely removed.
-	}
-
-    /**
-	 *	@brief updates the edge with a new measurement
-	 *
-	 *	@param[in] r_v_delta is new measurement vector
-	 *	@param[in] r_t_inv_sigma is new information matrix
-	 */
-	inline void Update(const Eigen::Matrix<double, 6, 1> &r_v_delta, const Eigen::Matrix<double, 3, 3> &r_t_inv_sigma)
-	{
-		_TyBase::Update(r_v_delta, r_t_inv_sigma);
-	}
-
-    /**
-	 *	@brief calculates jacobians, expectation and error
-	 *
-	 *	@param[out] r_t_jacobian0 is jacobian, associated with the first vertex
-	 *	@param[out] r_t_jacobian1 is jacobian, associated with the second vertex
-	 *	@param[out] r_v_expectation is expecation vector
-	 *	@param[out] r_v_error is error vector
-	 */
-	inline void Calculate_Jacobians_Expectation_Error(Eigen::Matrix<double, 3, 6> &r_t_jacobian0,
-		Eigen::Matrix<double, 3, 6> &r_t_jacobian1, Eigen::Matrix<double, 3, 1> &r_v_expectation,
-		Eigen::Matrix<double, 3, 1> &r_v_error) const // change dimensionality of eigen types, if required
-	{
-        Eigen::Matrix3d R0 = C3DJacobians::Operator_rot(m_p_vertex0->r_v_State().tail(3));
-        Eigen::Matrix3d R1 = C3DJacobians::Operator_rot(m_p_vertex1->r_v_State().tail(3));
-        //Eigen::Matrix3d rel = R0.inverse() * R1;
-
-        //angle = std::atan2(a.cross(b).norm(), a.dot(b));
-        Eigen::Vector3d v0 = R0 * m_v_measurement.head(3).normalized();
-        v0 = R1.inverse() * v0;
-        //Eigen::Vector3d v1 = m_v_measurement.tail(3);
-        r_v_expectation = v0;/*atan2(v0.cross(v1).norm(), v0.dot(v1))*/;
-        
-        //std::cout << m_v_measurement.head(3).transpose() << " | " << v0.transpose() << " <> " << v1.transpose() << " >>> " << r_v_error(0) << std::endl;
-
-        const double delta = 1e-9;
-		const double scalar = 1.0 / (delta);
-
-		Eigen::Matrix<double, 6, 6> Eps;
-		Eps = Eigen::Matrix<double, 6, 6>::Identity() * delta; // faster, all memory on stack
-
-		for(int j = 0; j < 6; ++ j) {
-			Eigen::Matrix<double, 6, 1> p_delta;
-            Eigen::Matrix<double, 3, 1> dst;
-			C3DJacobians::Relative_to_Absolute(m_p_vertex0->r_v_State(), Eps.col(j), p_delta);
-
-            Eigen::Matrix3d Rtmp = C3DJacobians::Operator_rot(p_delta.tail(3));
-
-            dst = Rtmp * m_v_measurement.head(3).normalized();
-            dst = R1.inverse() * dst;
-
-            //double err = atan2(v0.cross(v1).norm(), v0.dot(v1));
-            //r_t_jacobian0.col(j)(0) = (r_v_error(0) - err) * scalar;
-            r_t_jacobian0.col(j) = (dst - r_v_expectation) * scalar;
-		}
-
-        for(int j = 0; j < 6; ++ j) {
-			Eigen::Matrix<double, 6, 1> p_delta;
-            Eigen::Matrix<double, 3, 1> dst;
-			C3DJacobians::Relative_to_Absolute(m_p_vertex1->r_v_State(), Eps.col(j), p_delta);
-
-            Eigen::Matrix3d Rtmp = C3DJacobians::Operator_rot(p_delta.tail(3));
-
-            dst = R0 * m_v_measurement.head(3).normalized();
-            dst = Rtmp.inverse() * dst;
-
-            //double err = atan2(v0.cross(v1).norm(), v0.dot(v1));
-            //r_t_jacobian1.col(j)(0) = (r_v_error(0) - err) * scalar;
-            r_t_jacobian1.col(j) = (dst - r_v_expectation) * scalar;
-		}
-
-        r_v_error = m_v_measurement.tail(3).normalized() - r_v_expectation;
-        //std::cout << m_v_measurement.head(3).transpose() << " | " << v0.transpose() << " <> " << m_v_measurement.tail(3).transpose() << " >>> " << r_v_error.transpose() << std::endl;
-	}
-
-	/**
-	 *	@brief calculates \f$\chi^2\f$ error
-	 *	@return Returns (unweighted) \f$\chi^2\f$ error for this edge.
-	 */
-	inline double f_Chi_Squared_Error() const
-	{
-		Eigen::Matrix<double, 3, 6> p_jacobi0;
-		Eigen::Matrix<double, 3, 6> p_jacobi1;
-		Eigen::Matrix<double, 3, 1> v_expectation, v_error;
-		Calculate_Jacobians_Expectation_Error(p_jacobi0, p_jacobi1, v_expectation, v_error);
-		// calculates the expectation, error and the jacobians
-
-		return (v_error.transpose() * m_t_sigma_inv).dot(v_error); // ||z_i - h_i(O_i)||^2 lambda_i
-	}
-};
-
-/**
- *	@brief SE(3) pose-landmark edge
- */
-class CEdgePoseLandmark3D : public CBaseEdgeImpl<CEdgePoseLandmark3D, MakeTypelist(CVertexPose3D, CVertexLandmark3D), 3> {
-public:
-	/**
-	 *	@brief vertex initialization functor
-	 *	Calculates vertex position from the first vertex and an XYT edge.
-	 */
-	class CRelative_to_Absolute_XYZ_Initializer {
-	protected:
-		const Eigen::Matrix<double, 6, 1> &m_r_v_pose1; /**< @brief the first vertex */
-		const Eigen::Matrix<double, 3, 1> &m_r_v_delta; /**< @brief the edge, shared by r_v_vertex1 and the vertex being initialized */
-
-	public:
-		/**
-		 *	@brief default constructor
-		 *
-		 *	@param[in] r_v_vertex1 is the first vertex
-		 *	@param[in] r_v_delta is the edge, shared by r_v_vertex1 and the vertex being initialized
-		 */
-		inline CRelative_to_Absolute_XYZ_Initializer(const Eigen::Matrix<double, 6, 1> &r_v_vertex1,
-			const Eigen::Matrix<double, 3, 1> &r_v_delta) // just change the types, same as above
-			:m_r_v_pose1(r_v_vertex1), m_r_v_delta(r_v_delta)
-		{}
-
-		/**
-		 *	@brief function operator
-		 *	@return Returns the value of the vertex being initialized.
-		 */
-		inline operator CVertexLandmark3D() const // this function calculates initial prior from the state of the first vertex m_r_v_pose1 and from the edge measurement m_r_edge
-		{
-			Eigen::Matrix<double, 6, 1> v_pose2;
-			Eigen::Matrix<double, 6, 1> relative_pose;
-			relative_pose << m_r_v_delta(0), m_r_v_delta(1), m_r_v_delta(2), m_r_v_pose1(3), m_r_v_pose1(4), m_r_v_pose1(5);	//dummy rotation
-			C3DJacobians::Relative_to_Absolute(m_r_v_pose1, relative_pose, v_pose2); // implement your own equation here
-			return CVertexLandmark3D(v_pose2.segment<3>(0));
-		}
-	};
-
-public:
-	__GRAPH_TYPES_ALIGN_OPERATOR_NEW // imposed by the use of eigen, just copy this
-
-	/**
-	 *	@brief default constructor; has no effect
-	 */
-	inline CEdgePoseLandmark3D()
-	{}
-
-	/**
-	 *	@brief constructor; converts parsed edge to edge representation
-	 *
-	 *	@tparam CSystem is type of system where this edge is being stored
-	 *
-	 *	@param[in] r_t_edge is parsed edge
-	 *	@param[in,out] r_system is reference to system (used to query edge vertices)
-	 */
-	template <class CSystem>
-	CEdgePoseLandmark3D(const CParserBase::TLandmark3D_XYZ &r_t_edge, CSystem &r_system)
-		:CBaseEdgeImpl<CEdgePoseLandmark3D, MakeTypelist(CVertexPose3D, CVertexLandmark3D), 3>(r_t_edge.m_n_node_0,
-		r_t_edge.m_n_node_1, r_t_edge.m_v_delta, r_t_edge.m_t_inv_sigma)
-	{
-		//fprintf(stderr, "%f %f %f\n", r_t_edge.m_v_delta(0), r_t_edge.m_v_delta(1), r_t_edge.m_v_delta(2));
-
-		m_p_vertex0 = &r_system.template r_Get_Vertex<CVertexPose3D>(r_t_edge.m_n_node_0, CInitializeNullVertex<>());
-		m_p_vertex1 = &r_system.template r_Get_Vertex<CVertexLandmark3D>(r_t_edge.m_n_node_1,
-			CRelative_to_Absolute_XYZ_Initializer(m_p_vertex0->r_v_State(), r_t_edge.m_v_delta));
-		// get vertices (initialize if required)
-
-		//print me edge
-		//std::cout << r_t_edge.m_n_node_0 << " to " << r_t_edge.m_n_node_1 << std::endl;
-		//std::cout << r_t_edge.m_v_delta << std::endl;
-
-		//_ASSERTE(r_system.r_Vertex_Pool()[r_t_edge.m_n_node_0].n_Dimension() == 6); // get the vertices from the vertex pool to ensure a correct type is used, do not use m_p_vertex0 / m_p_vertex1 for this
-		//_ASSERTE(r_system.r_Vertex_Pool()[r_t_edge.m_n_node_1].n_Dimension() == 3);
-		// make sure the dimensionality is correct (might not be)
-		// this fails with const vertices, for obvious reasons. with the thunk tables this can be safely removed.
-	}
-
-	/**
-	 *	@brief constructor; converts parsed edge to edge representation
-	 *
-	 *	@tparam CSystem is type of system where this edge is being stored
-	 *
-	 *	@param[in] n_node0 is (zero-based) index of the first (origin) node
-	 *	@param[in] n_node1 is (zero-based) index of the second (endpoint) node
-	 *	@param[in] r_v_delta is measurement vector
-	 *	@param[in] r_t_inv_sigma is the information matrix
-	 *	@param[in,out] r_system is reference to system (used to query edge vertices)
-	 */
-	template <class CSystem>
-	CEdgePoseLandmark3D(size_t n_node0, size_t n_node1, const Eigen::Matrix<double, 3, 1> &r_v_delta,
-		const Eigen::Matrix<double, 3, 3> &r_t_inv_sigma, CSystem &r_system)
-		:CBaseEdgeImpl<CEdgePoseLandmark3D, MakeTypelist(CVertexPose3D, CVertexLandmark3D), 3>(n_node0,
-		n_node1, r_v_delta, r_t_inv_sigma)
-	{
-		//fprintf(stderr, "%f %f %f\n", r_t_edge.m_v_delta(0), r_t_edge.m_v_delta(1), r_t_edge.m_v_delta(2));
-
-		m_p_vertex0 = &r_system.template r_Get_Vertex<CVertexPose3D>(n_node0, CInitializeNullVertex<>());
-		m_p_vertex1 = &r_system.template r_Get_Vertex<CVertexLandmark3D>(n_node1,
-			CRelative_to_Absolute_XYZ_Initializer(m_p_vertex0->r_v_State(), r_v_delta));
-		// get vertices (initialize if required)
-
-		//_ASSERTE(r_system.r_Vertex_Pool()[n_node0].n_Dimension() == 6); // get the vertices from the vertex pool to ensure a correct type is used, do not use m_p_vertex0 / m_p_vertex1 for this
-		//_ASSERTE(r_system.r_Vertex_Pool()[n_node1].n_Dimension() == 3);
-		// make sure the dimensionality is correct (might not be)
-		// this fails with const vertices, for obvious reasons. with the thunk tables this can be safely removed.
-	}
-
-	/**
-	 *	@brief updates the edge with a new measurement
-	 *
-	 *	@param[in] r_t_edge is parsed edge
-	 */
-	inline void Update(const CParserBase::TLandmark3D_XYZ &r_t_edge)
-	{
-		CBaseEdgeImpl<CEdgePoseLandmark3D, MakeTypelist(CVertexPose3D, CVertexLandmark3D),
-			3>::Update(r_t_edge.m_v_delta, r_t_edge.m_t_inv_sigma);
-	}
-
-	/**
-	 *	@brief calculates jacobians, expectation and error
-	 *
-	 *	@param[out] r_t_jacobian0 is jacobian, associated with the first vertex
-	 *	@param[out] r_t_jacobian1 is jacobian, associated with the second vertex
-	 *	@param[out] r_v_expectation is expecation vector
-	 *	@param[out] r_v_error is error vector
-	 */
-	inline void Calculate_Jacobians_Expectation_Error(Eigen::Matrix<double, 3, 6> &r_t_jacobian0,
-		Eigen::Matrix<double, 3, 3> &r_t_jacobian1, Eigen::Matrix<double, 3, 1> &r_v_expectation,
-		Eigen::Matrix<double, 3, 1> &r_v_error) const // change dimensionality of eigen types, if required
-	{
-		C3DJacobians::Absolute_to_Relative_Landmark(m_p_vertex0->r_v_State(),
-			m_p_vertex1->r_v_State(), r_v_expectation, r_t_jacobian0, r_t_jacobian1);
-		// calculates the expectation and the jacobians
-
-		//std::cout << "expect: " << r_v_expectation(0) << " " << r_v_expectation(1) << " " << r_v_expectation(2) << " -- ";
-		//std::cout << m_v_measurement(0) << " " << m_v_measurement(1) << " " << m_v_measurement(2) << std::endl;
-
-		//const Eigen::Matrix<double, 6, 1> &p1 = m_v_measurement;
-		//const Eigen::Matrix<double, 6, 1> &p2 = r_v_expectation;
-
-		//r_v_error(0) = p1(0) - p2(0);
-		//r_v_error(1) = p1(1) - p2(1);
-		//r_v_error(2) = p1(2) - p2(2);
-		r_v_error = m_v_measurement - r_v_expectation;
-	}
-
-	/**
-	 *	@brief calculates \f$\chi^2\f$ error
-	 *	@return Returns (unweighted) \f$\chi^2\f$ error for this edge.
-	 */
-	inline double f_Chi_Squared_Error() const
-	{
-		Eigen::Matrix<double, 3, 6> p_jacobi0;
-		Eigen::Matrix<double, 3, 3> p_jacobi1;
-		Eigen::Matrix<double, 3, 1> v_expectation, v_error;
-		Calculate_Jacobians_Expectation_Error(p_jacobi0, p_jacobi1, v_expectation, v_error);
-		// calculates the expectation, error and the jacobians
-
-		return (v_error.transpose() * m_t_sigma_inv).dot(v_error); // ||z_i - h_i(O_i)||^2 lambda_i
-	}
-};
-
-/**
- *	@brief SE(3) edge
- */
-class CEdgePoseLandmark_Local : public CBaseEdgeImpl<CEdgePoseLandmark_Local, MakeTypelist(CVertexLandmark3D), 3/* dist, angle */, 3> {
-public:
-	typedef CBaseEdgeImpl<CEdgePoseLandmark_Local, MakeTypelist(CVertexLandmark3D), 3, 3> _TyBase; /**< @brief base class */
-public:
-	__GRAPH_TYPES_ALIGN_OPERATOR_NEW // imposed by the use of eigen, just copy this
-
-	/**
-	 *	@brief default constructor; has no effect
-	 */
-	inline CEdgePoseLandmark_Local()
-	{}
-
-	/**
-	 *	@brief constructor; converts parsed edge to edge representation
-	 *
-	 *	@tparam CSystem is type of system where this edge is being stored
-	 *
-	 *	@param[in] n_node0 is (zero-based) index of the landmark
-	 *	@param[in] r_v_delta is measurement vector
-	 *	@param[in] r_t_inv_sigma is the information matrix
-	 *	@param[in,out] r_system is reference to system (used to query edge vertices)
-	 */
-	template <class CSystem>
-	CEdgePoseLandmark_Local(size_t n_node0, const Eigen::Matrix<double, 3, 1> &r_v_delta,
-		const Eigen::Matrix<double, 3, 3> &r_t_inv_sigma, CSystem &r_system)
-		:_TyBase(n_node0, r_v_delta, r_t_inv_sigma)
-	{
-		m_p_vertex0 = &r_system.template r_Get_Vertex<CVertexLandmark3D>(n_node0, CInitializeNullVertex<CVertexLandmark3D>());
-		// get vertices (initialize if required)
-	}
-
-	/**
-	 *	@brief calculates jacobians, expectation and error
-	 *
-	 *	@param[out] r_t_jacobian0 is jacobian, associated with the first vertex
-	 *	@param[out] r_v_expectation is expecation vector
-	 *	@param[out] r_v_error is error vector
-	 */
-	inline void Calculate_Jacobian_Expectation_Error(Eigen::Matrix<double, 3, 3> &r_t_jacobian0,
-		Eigen::Matrix<double, 3, 1> &r_v_expectation,
-		Eigen::Matrix<double, 3, 1> &r_v_error) const // change dimensionality of eigen types, if required
-	{
-
-		r_v_expectation = m_p_vertex0->r_v_State();
-		r_v_error = m_v_measurement - r_v_expectation;
-		//std::cout << m_p_vertex0->r_v_State().transpose() << " >> " << r_v_error.transpose() << std::endl;
-
-		const double delta = 1e-9;
-		const double scalar = 1.0 / (delta);
-
-		Eigen::Matrix<double, 3, 3> Eps;
-		Eps = Eigen::Matrix<double, 3, 3>::Identity() * delta; // faster, all memory on stack
-
-		for(int j = 0; j < 3; ++ j) {
-			Eigen::Matrix<double, 3, 1> p_delta;
-			p_delta = m_p_vertex0->r_v_State() + Eps.col(j).head(3);
-			r_t_jacobian0.col(j) = (-r_v_expectation + m_p_vertex0->r_v_State()) * scalar;
-		}
-		// compute jacobians
-	}
-
-	/**
-	 *	@brief calculates \f$\chi^2\f$ error
-	 *	@return Returns (unweighted) \f$\chi^2\f$ error for this edge.
-	 */
-	inline double f_Chi_Squared_Error() const
-	{
-		Eigen::Matrix<double, 3, 1> v_error;
-		v_error = m_p_vertex0->r_v_State() - m_v_measurement;
-		// calculates the expectation, error and the jacobians
-
-		return (v_error.transpose() * m_t_sigma_inv).dot(v_error); // ||z_i - h_i(O_i)||^2 lambda_i
-	}
-};
-
-/**
- *	@brief SE(3) edge
- */
-class CEdgePoseLandmark_Other : public CBaseEdgeImpl<CEdgePoseLandmark_Other, MakeTypelist(CVertexLandmark3D, CVertexPose3D, CVertexPose3D), 3/* dist, angle */, 3> {
-public:
-	typedef CBaseEdgeImpl<CEdgePoseLandmark_Other, MakeTypelist(CVertexLandmark3D, CVertexPose3D, CVertexPose3D), 3, 3> _TyBase; /**< @brief base class */
-public:
-	__GRAPH_TYPES_ALIGN_OPERATOR_NEW // imposed by the use of eigen, just copy this
-
-	/**
-	 *	@brief default constructor; has no effect
-	 */
-	inline CEdgePoseLandmark_Other()
-	{}
-
-	/**
-	 *	@brief constructor; converts parsed edge to edge representation
-	 *
-	 *	@tparam CSystem is type of system where this edge is being stored
-	 *
-	 *	@param[in] n_node0 is (zero-based) index of the landmark
-	 *	@param[in] n_node1 is (zero-based) index of the observing node
-	 *	@param[in] n_node2 is (zero-based) index of the owner node
-	 *	@param[in] r_v_delta is measurement vector
-	 *	@param[in] r_t_inv_sigma is the information matrix
-	 *	@param[in,out] r_system is reference to system (used to query edge vertices)
-	 */
-	template <class CSystem>
-	CEdgePoseLandmark_Other(size_t n_node0, size_t n_node1, size_t n_node2, const Eigen::Matrix<double, 3, 1> &r_v_delta,
-		const Eigen::Matrix<double, 3, 3> &r_t_inv_sigma, CSystem &r_system)
-		:_TyBase(typename _TyBase::_TyVertexIndexTuple(n_node0, n_node1, n_node2), r_v_delta, r_t_inv_sigma)
-	{
-		m_vertex_ptr.Get<0>() = &r_system.template r_Get_Vertex<CVertexLandmark3D>(n_node0, CInitializeNullVertex<CVertexLandmark3D>());
-		m_vertex_ptr.Get<1>() = &r_system.template r_Get_Vertex<CVertexPose3D>(n_node1, CInitializeNullVertex<CVertexPose3D>());
-		m_vertex_ptr.Get<2>() = &r_system.template r_Get_Vertex<CVertexPose3D>(n_node2, CInitializeNullVertex<CVertexPose3D>());
-		// get vertices (initialize if required)
-	}
-
-	inline Eigen::Vector3d GetExpectation(const Eigen::Vector3d &landmark, const Eigen::Vector6d &observer,
-			const Eigen::Vector6d &owner) const
-	{
-		Eigen::Vector4d pt = Eigen::Vector4d::Ones();
-		pt.head(3) = landmark;
-		Eigen::Matrix<double, 4, 4, Eigen::DontAlign> RtObs = C3DJacobians::VecToPose(observer);	//c2w
-		Eigen::Matrix<double, 4, 4, Eigen::DontAlign> RtOwn = C3DJacobians::VecToPose(owner);		//c2w
-		// poses of vertices
-
-		Eigen::Vector4d pG = RtOwn * pt;
-		// transform plane owner -> global
-
-		Eigen::Vector4d pL = RtObs.inverse() * pG;
-		// transform plane global -> observer
-
-		return pL.head(3);
-	}
-
-	/**
-	 *	@brief calculates jacobians, expectation and error
-	 *
-	 *	@param[out] r_t_jacobian0 is jacobian, associated with the first vertex
-	 *	@param[out] r_t_jacobian1 is jacobian, associated with the second vertex
-	 *	@param[out] r_v_expectation is expecation vector
-	 *	@param[out] r_v_error is error vector
-	 */
-	inline void Calculate_Jacobians_Expectation_Error(_TyBase::_TyJacobianTuple &r_t_jacobian_tuple,
-		Eigen::Matrix<double, 3, 1> &r_v_expectation,
-		Eigen::Matrix<double, 3, 1> &r_v_error) const // change dimensionality of eigen types, if required
-	{
-		r_v_expectation = GetExpectation(m_vertex_ptr.Get<0>()->r_v_State(),
-				m_vertex_ptr.Get<1>()->r_v_State(), m_vertex_ptr.Get<2>()->r_v_State());
-		r_v_error = m_v_measurement - r_v_expectation;
-		// compute error
-
-		//std::cout << "errG " << r_v_error.transpose() << std::endl;
-		//std::cout << r_v_expectation.transpose() << " | " << m_v_measurement.transpose() << " << " << r_v_error.transpose() << std::endl;
-
-		const double delta = 1e-9;
-		const double scalar = 1.0 / (delta);
-
-		Eigen::Matrix<double, 3, 3> &J0 = r_t_jacobian_tuple.Get<0>();
-		Eigen::Matrix<double, 3, 6> &J1 = r_t_jacobian_tuple.Get<1>();
-		Eigen::Matrix<double, 3, 6> &J2 = r_t_jacobian_tuple.Get<2>();
-
-		Eigen::Matrix<double, 6, 6> Eps;
-		Eps = Eigen::Matrix<double, 6, 6>::Identity() * delta; // faster, all memory on stack
-
-		for(int j = 0; j < 3; ++ j) {
-			Eigen::Matrix<double, 3, 1> p_delta = m_vertex_ptr.Get<0>()->r_v_State() + Eps.col(j).head(3);
-			J0.col(j) = (-r_v_expectation + GetExpectation(p_delta, m_vertex_ptr.Get<1>()->r_v_State(),
-					m_vertex_ptr.Get<2>()->r_v_State())) * scalar;
-		}
-		// J0
-
-		for(int j = 0; j < 6; ++ j) {
-			Eigen::Matrix<double, 6, 1> p_delta;
-			C3DJacobians::Relative_to_Absolute(m_vertex_ptr.Get<1>()->r_v_State(), Eps.col(j), p_delta);
-			J1.col(j) = (-r_v_expectation + GetExpectation(m_vertex_ptr.Get<0>()->r_v_State(), p_delta,
-					m_vertex_ptr.Get<2>()->r_v_State())) * scalar;
-		}
-		// J1
-
-		for(int j = 0; j < 6; ++ j) {
-			Eigen::Matrix<double, 6, 1> p_delta;
-			C3DJacobians::Relative_to_Absolute(m_vertex_ptr.Get<2>()->r_v_State(), Eps.col(j), p_delta);
-			J2.col(j) = (-r_v_expectation + GetExpectation(m_vertex_ptr.Get<0>()->r_v_State(), 
-					m_vertex_ptr.Get<1>()->r_v_State(),	p_delta)) * scalar;
-		}
-		// J2
-
-		/*std::cout << J0 << std::endl;
-		std::cout << J1 << std::endl;
-		std::cout << J2 << std::endl;*/
-	}
-
-	/**
-	 *	@brief calculates \f$\chi^2\f$ error
-	 *	@return Returns (unweighted) \f$\chi^2\f$ error for this edge.
-	 */
-	inline double f_Chi_Squared_Error() const
-	{
-		Eigen::Matrix<double, 3, 1> v_error;
-		v_error = m_v_measurement - GetExpectation(m_vertex_ptr.Get<0>()->r_v_State(),
-				m_vertex_ptr.Get<1>()->r_v_State(), m_vertex_ptr.Get<2>()->r_v_State());
-		// calculates the expectation, error and the jacobians
-
-		return (v_error.transpose() * m_t_sigma_inv).dot(v_error); // ||z_i - h_i(O_i)||^2 lambda_i
-	}
-};
-/**
- *	@brief SE(3) edge
- */
-class CEdgePoseLandmarkBearing_Other : public CBaseEdgeImpl<CEdgePoseLandmarkBearing_Other, MakeTypelist(CVertexLandmark3D, CVertexPose3D, CVertexPose3D), 3/* dist, angle */, 3> {
-public:
-	typedef CBaseEdgeImpl<CEdgePoseLandmarkBearing_Other, MakeTypelist(CVertexLandmark3D, CVertexPose3D, CVertexPose3D), 3, 3> _TyBase; /**< @brief base class */
-public:
-	__GRAPH_TYPES_ALIGN_OPERATOR_NEW // imposed by the use of eigen, just copy this
-
-	/**
-	 *	@brief default constructor; has no effect
-	 */
-	inline CEdgePoseLandmarkBearing_Other()
-	{}
-
-	/**
-	 *	@brief constructor; converts parsed edge to edge representation
-	 *
-	 *	@tparam CSystem is type of system where this edge is being stored
-	 *
-	 *	@param[in] n_node0 is (zero-based) index of the landmark
-	 *	@param[in] n_node1 is (zero-based) index of the observing node
-	 *	@param[in] n_node2 is (zero-based) index of the owner node
-	 *	@param[in] r_v_delta is measurement vector
-	 *	@param[in] r_t_inv_sigma is the information matrix
-	 *	@param[in,out] r_system is reference to system (used to query edge vertices)
-	 */
-	template <class CSystem>
-	CEdgePoseLandmarkBearing_Other(size_t n_node0, size_t n_node1, size_t n_node2, const Eigen::Matrix<double, 3, 1> &r_v_delta,
-		const Eigen::Matrix<double, 3, 3> &r_t_inv_sigma, CSystem &r_system)
-		:_TyBase(typename _TyBase::_TyVertexIndexTuple(n_node0, n_node1, n_node2), r_v_delta, r_t_inv_sigma)
-	{
-		m_vertex_ptr.Get<0>() = &r_system.template r_Get_Vertex<CVertexLandmark3D>(n_node0, CInitializeNullVertex<CVertexLandmark3D>());
-		m_vertex_ptr.Get<1>() = &r_system.template r_Get_Vertex<CVertexPose3D>(n_node1, CInitializeNullVertex<CVertexPose3D>());
-		m_vertex_ptr.Get<2>() = &r_system.template r_Get_Vertex<CVertexPose3D>(n_node2, CInitializeNullVertex<CVertexPose3D>());
-		// get vertices (initialize if required)
-	}
-
-	inline Eigen::Vector3d GetExpectation(const Eigen::Vector3d &landmark, const Eigen::Vector6d &observer,
-			const Eigen::Vector6d &owner) const
-	{
-		Eigen::Vector4d pt = Eigen::Vector4d::Ones();
-		pt.head(3) = landmark;
-		Eigen::Matrix<double, 4, 4, Eigen::DontAlign> RtObs = C3DJacobians::VecToPose(observer);	//c2w
-		Eigen::Matrix<double, 4, 4, Eigen::DontAlign> RtOwn = C3DJacobians::VecToPose(owner);		//c2w
-		// poses of vertices
-
-		Eigen::Vector4d pG = RtOwn * pt;
-		// transform plane owner -> global
-
-		Eigen::Vector4d pL = RtObs.inverse() * pG;
-		// transform plane global -> observer
-
-		return pL.head(3);
-	}
-
-	/**
-	 *	@brief calculates jacobians, expectation and error
-	 *
-	 *	@param[out] r_t_jacobian0 is jacobian, associated with the first vertex
-	 *	@param[out] r_t_jacobian1 is jacobian, associated with the second vertex
-	 *	@param[out] r_v_expectation is expecation vector
-	 *	@param[out] r_v_error is error vector
-	 */
-	inline void Calculate_Jacobians_Expectation_Error(_TyBase::_TyJacobianTuple &r_t_jacobian_tuple,
-		Eigen::Matrix<double, 3, 1> &r_v_expectation,
-		Eigen::Matrix<double, 3, 1> &r_v_error) const // change dimensionality of eigen types, if required
-	{
-		r_v_expectation = (GetExpectation(m_vertex_ptr.Get<0>()->r_v_State(),
-				m_vertex_ptr.Get<1>()->r_v_State(), m_vertex_ptr.Get<2>()->r_v_State())).normalized();
-		r_v_error = m_v_measurement.normalized() - r_v_expectation.normalized();
-		// compute error
-
-		//std::cout << "errG " << r_v_error.transpose() << std::endl;
-
-		const double delta = 1e-9;
-		const double scalar = 1.0 / (delta);
-
-		Eigen::Matrix<double, 3, 3> &J0 = r_t_jacobian_tuple.Get<0>();
-		Eigen::Matrix<double, 3, 6> &J1 = r_t_jacobian_tuple.Get<1>();
-		Eigen::Matrix<double, 3, 6> &J2 = r_t_jacobian_tuple.Get<2>();
-
-		Eigen::Matrix<double, 6, 6> Eps;
-		Eps = Eigen::Matrix<double, 6, 6>::Identity() * delta; // faster, all memory on stack
-
-		for(int j = 0; j < 3; ++ j) {
-			Eigen::Matrix<double, 3, 1> p_delta = m_vertex_ptr.Get<0>()->r_v_State() + Eps.col(j).head(3);
-			J0.col(j) = (-r_v_expectation + GetExpectation(p_delta, m_vertex_ptr.Get<1>()->r_v_State(),
-					m_vertex_ptr.Get<2>()->r_v_State()).normalized()) * scalar;
-		}
-		// J0
-
-		for(int j = 0; j < 6; ++ j) {
-			Eigen::Matrix<double, 6, 1> p_delta;
-			C3DJacobians::Relative_to_Absolute(m_vertex_ptr.Get<1>()->r_v_State(), Eps.col(j), p_delta);
-			J1.col(j) = (-r_v_expectation + GetExpectation(m_vertex_ptr.Get<0>()->r_v_State(), p_delta,
-					m_vertex_ptr.Get<2>()->r_v_State()).normalized()) * scalar;
-		}
-		// J1
-
-		for(int j = 0; j < 6; ++ j) {
-			Eigen::Matrix<double, 6, 1> p_delta;
-			C3DJacobians::Relative_to_Absolute(m_vertex_ptr.Get<2>()->r_v_State(), Eps.col(j), p_delta);
-			J2.col(j) = (-r_v_expectation + GetExpectation(m_vertex_ptr.Get<0>()->r_v_State(), 
-					m_vertex_ptr.Get<1>()->r_v_State(),	p_delta).normalized()) * scalar;
-		}
-		// J2
-	}
-
-	/**
-	 *	@brief calculates \f$\chi^2\f$ error
-	 *	@return Returns (unweighted) \f$\chi^2\f$ error for this edge.
-	 */
-	inline double f_Chi_Squared_Error() const
-	{
-		Eigen::Matrix<double, 3, 1> v_error;
-		v_error = m_v_measurement.normalized() - GetExpectation(m_vertex_ptr.Get<0>()->r_v_State(),
-				m_vertex_ptr.Get<1>()->r_v_State(), m_vertex_ptr.Get<2>()->r_v_State()).normalized();
-		// calculates the expectation, error and the jacobians
-
-		return (v_error.transpose() * m_t_sigma_inv).dot(v_error); // ||z_i - h_i(O_i)||^2 lambda_i
-	}
-};
-
-/**
- *	@brief SE(3) pose-landmark edge
- */
-class CEdgeBearingLandmark3D : public CBaseEdgeImpl<CEdgeBearingLandmark3D, MakeTypelist(CVertexPose3D, CVertexLandmark3D), 3, 3, CBaseEdge::Robust>,
-		public CRobustify_ErrorNorm_Default<CCTFraction<148, 1000>, CHuberLossd> {
-public:
-	typedef CBaseEdgeImpl<CEdgeBearingLandmark3D, MakeTypelist(CVertexPose3D, CVertexLandmark3D), 3, 3, CBaseEdge::Robust> _TyBase; /**< @brief base edge type */
-public:
-	__GRAPH_TYPES_ALIGN_OPERATOR_NEW // imposed by the use of eigen, just copy this
-
-	/**
-	 *	@brief default constructor; has no effect
-	 */
-	inline CEdgeBearingLandmark3D()
-	{}
-
-	/**
-	 *	@brief constructor; converts parsed edge to edge representation
-	 *
-	 *	@tparam CSystem is type of system where this edge is being stored
-	 *
-	 *	@param[in] n_node0 is (zero-based) index of the first (origin) node
-	 *	@param[in] n_node1 is (zero-based) index of the second (endpoint) node
-	 *	@param[in] r_v_delta is measurement vector
-	 *	@param[in] r_t_inv_sigma is the information matrix
-	 *	@param[in,out] r_system is reference to system (used to query edge vertices)
-	 */
-	template <class CSystem>
-	CEdgeBearingLandmark3D(size_t n_node0, size_t n_node1, const Eigen::Matrix<double, 3, 1> &r_v_delta,
-		const Eigen::Matrix<double, 3, 3> &r_t_inv_sigma, CSystem &r_system)
-		:_TyBase(n_node0, n_node1, r_v_delta, r_t_inv_sigma)
-	{
-		m_p_vertex0 = &r_system.template r_Get_Vertex<CVertexPose3D>(n_node0, CInitializeNullVertex<CVertexPose3D>());
-		m_p_vertex1 = &r_system.template r_Get_Vertex<CVertexLandmark3D>(n_node1, CInitializeNullVertex<CVertexLandmark3D>());
-		// get vertices (initialize if required)
-	}
-
-	/**
-	 *	@brief updates the edge with a new measurement
-	 *
-	 *	@param[in] r_v_delta is new measurement vector
-	 *	@param[in] r_t_inv_sigma is new information matrix
-	 */
-	inline void Update(const Eigen::Vector3d &r_v_delta, const Eigen::Matrix<double, 3, 3> &r_t_inv_sigma)
-	{
-		_TyBase::Update(r_v_delta, r_t_inv_sigma);
-	}
-
-	/**
-	 *	@brief calculates jacobians, expectation and error
-	 *
-	 *	@param[out] r_t_jacobian0 is jacobian, associated with the first vertex
-	 *	@param[out] r_t_jacobian1 is jacobian, associated with the second vertex
-	 *	@param[out] r_v_expectation is expecation vector
-	 *	@param[out] r_v_error is error vector
-	 */
-	inline void Calculate_Jacobians_Expectation_Error(Eigen::Matrix<double, 3, 6> &r_t_jacobian0,
-		Eigen::Matrix<double, 3, 3> &r_t_jacobian1, Eigen::Matrix<double, 3, 1> &r_v_expectation,
-		Eigen::Matrix<double, 3, 1> &r_v_error) const // change dimensionality of eigen types, if required
-	{
-		C3DJacobians::Absolute_to_Relative_Landmark(m_p_vertex0->r_v_State(), m_p_vertex1->r_v_State(), r_v_expectation);
-		// first go to local rep
-		r_v_expectation = r_v_expectation.normalized();
-		// now get the vector
-
-		const double delta = 1e-9;
-		const double scalar = 1.0 / (delta);
-
-		Eigen::Matrix<double, 6, 6> Eps = Eigen::Matrix<double, 6, 6>::Identity() * delta; // faster
-
-		Eigen::Matrix<double, 6, 1> p_delta;
-		Eigen::Vector3d dest1, p_delta2;
-		for(size_t j = 0; j < 6; ++j)
-		{
-			C3DJacobians::Relative_to_Absolute(m_p_vertex0->r_v_State(), Eps.col(j), p_delta);
-			C3DJacobians::Absolute_to_Relative_Landmark(p_delta, m_p_vertex1->r_v_State(), dest1);
-			dest1 = dest1.normalized();
-			r_t_jacobian0.col(j) = (dest1 - r_v_expectation) * scalar;
-		}
-		// now jacobians - pose
-
-		for(size_t j = 0; j < 3; ++j)
-		{
-			p_delta2 = m_p_vertex1->r_v_State() + Eps.col(j).template head<3>();
-			C3DJacobians::Absolute_to_Relative_Landmark(m_p_vertex0->r_v_State(), p_delta2, dest1);
-			dest1 = dest1.normalized();
-			r_t_jacobian1.col(j) = (dest1 - r_v_expectation) * scalar;
-		}
-		// now jacobians - xyz
-
-		r_v_error = m_v_measurement.normalized() - r_v_expectation;
-
-		//std::cout << r_v_expectation.transpose() << " | " << m_v_measurement.transpose() << " | " <<
-		//				r_v_error.transpose() << std::endl;
-	}
-
-	/**
-	 *	@brief calculates \f$\chi^2\f$ error
-	 *	@return Returns (unweighted) \f$\chi^2\f$ error for this edge.
-	 */
-	inline double f_Chi_Squared_Error() const
-	{
-		Eigen::Matrix<double, 3, 1> v_error, v_expectation;
-		C3DJacobians::Absolute_to_Relative_Landmark(m_p_vertex0->r_v_State(), m_p_vertex1->r_v_State(), v_expectation);
-		// first go to local rep
-		v_expectation = v_expectation.normalized();
-		// now get the vector
-
-		v_error = m_v_measurement.normalized() - v_expectation;
-
-		return (v_error.transpose() * m_t_sigma_inv).dot(v_error); // ||z_i - h_i(O_i)||^2 lambda_i
-	}
-};
-
-/**
- *	@brief SE(3) pose-landmark edge
- */
-class CEdgeBearingLandmark3DInverse : public CBaseEdgeImpl<CEdgeBearingLandmark3DInverse, MakeTypelist(CVertexPose3D, CVertexLandmark3DInverse), 3, 3, CBaseEdge::Robust>,
-		public CRobustify_ErrorNorm_Default<CCTFraction<148, 1000>, CHuberLossd> {
-public:
-	typedef CBaseEdgeImpl<CEdgeBearingLandmark3DInverse, MakeTypelist(CVertexPose3D, CVertexLandmark3DInverse), 3, 3, CBaseEdge::Robust> _TyBase; /**< @brief base edge type */
-public:
-	__GRAPH_TYPES_ALIGN_OPERATOR_NEW // imposed by the use of eigen, just copy this
-
-	/**
-	 *	@brief default constructor; has no effect
-	 */
-	inline CEdgeBearingLandmark3DInverse()
-	{}
-
-	/**
-	 *	@brief constructor; converts parsed edge to edge representation
-	 *
-	 *	@tparam CSystem is type of system where this edge is being stored
-	 *
-	 *	@param[in] n_node0 is (zero-based) index of the first (origin) node
-	 *	@param[in] n_node1 is (zero-based) index of the second (endpoint) node
-	 *	@param[in] r_v_delta is measurement vector
-	 *	@param[in] r_t_inv_sigma is the information matrix
-	 *	@param[in,out] r_system is reference to system (used to query edge vertices)
-	 */
-	template <class CSystem>
-	CEdgeBearingLandmark3DInverse(size_t n_node0, size_t n_node1, const Eigen::Matrix<double, 3, 1> &r_v_delta,
-		const Eigen::Matrix<double, 3, 3> &r_t_inv_sigma, CSystem &r_system)
-		:_TyBase(n_node0, n_node1, r_v_delta, r_t_inv_sigma)
-	{
-		m_p_vertex0 = &r_system.template r_Get_Vertex<CVertexPose3D>(n_node0, CInitializeNullVertex<CVertexPose3D>());
-		m_p_vertex1 = &r_system.template r_Get_Vertex<CVertexLandmark3DInverse>(n_node1, CInitializeNullVertex<CVertexLandmark3DInverse>());
-		// get vertices (initialize if required)
-	}
-
-	/**
-	 *	@brief updates the edge with a new measurement
-	 *
-	 *	@param[in] r_v_delta is new measurement vector
-	 *	@param[in] r_t_inv_sigma is new information matrix
-	 */
-	inline void Update(const Eigen::Vector3d &r_v_delta, const Eigen::Matrix<double, 3, 3> &r_t_inv_sigma)
-	{
-		_TyBase::Update(r_v_delta, r_t_inv_sigma);
-	}
-
-	/**
-	 *	@brief calculates jacobians, expectation and error
-	 *
-	 *	@param[out] r_t_jacobian0 is jacobian, associated with the first vertex
-	 *	@param[out] r_t_jacobian1 is jacobian, associated with the second vertex
-	 *	@param[out] r_v_expectation is expecation vector
-	 *	@param[out] r_v_error is error vector
-	 */
-	inline void Calculate_Jacobians_Expectation_Error(Eigen::Matrix<double, 3, 6> &r_t_jacobian0,
-		Eigen::Matrix<double, 3, 3> &r_t_jacobian1, Eigen::Matrix<double, 3, 1> &r_v_expectation,
-		Eigen::Matrix<double, 3, 1> &r_v_error) const // change dimensionality of eigen types, if required
-	{
-		C3DJacobians::Absolute_to_Relative_Landmark(m_p_vertex0->r_v_State(),
-				CSim3Jacobians::v_InvDepth_to_XYZ(m_p_vertex1->r_v_State()), r_v_expectation);
-		// first go to local rep
-		r_v_expectation = r_v_expectation.normalized();
-		// now get the vector
-
-		const double delta = 1e-9;
-		const double scalar = 1.0 / (delta);
-
-		Eigen::Matrix<double, 6, 6> Eps = Eigen::Matrix<double, 6, 6>::Identity() * delta; // faster
-
-		Eigen::Matrix<double, 6, 1> p_delta;
-		Eigen::Vector3d dest1, p_delta2;
-		for(size_t j = 0; j < 6; ++j)
-		{
-			C3DJacobians::Relative_to_Absolute(m_p_vertex0->r_v_State(), Eps.col(j), p_delta);
-			C3DJacobians::Absolute_to_Relative_Landmark(p_delta,
-					CSim3Jacobians::v_InvDepth_to_XYZ(m_p_vertex1->r_v_State()), dest1);
-			dest1 = dest1.normalized();
-			r_t_jacobian0.col(j) = (dest1 - r_v_expectation) * scalar;
-		}
-		// now jacobians - pose
-
-		for(size_t j = 0; j < 3; ++j)
-		{
-			CSim3Jacobians::Relative_to_Absolute_InvDepth_Epsilon(m_p_vertex1->r_v_State(),
-					Eps.col(j).template head<3>(), p_delta2); // epsilon is in xyz
-			C3DJacobians::Absolute_to_Relative_Landmark(m_p_vertex0->r_v_State(),
-					CSim3Jacobians::v_InvDepth_to_XYZ(p_delta2), dest1);
-			dest1 = dest1.normalized();
-			r_t_jacobian1.col(j) = (dest1 - r_v_expectation) * scalar;
-		}
-		// now jacobians - xyz
-
-		r_v_error = m_v_measurement.normalized() - r_v_expectation;
-
-		/*std::cout << CSim3Jacobians::v_InvDepth_to_XYZ(m_p_vertex1->r_v_State()).transpose() << " ";
-		std::cout << r_v_expectation.transpose() << " | " << m_v_measurement.transpose() << " | " <<
-						r_v_error.transpose() << std::endl;*/
-	}
-
-	/**
-	 *	@brief calculates \f$\chi^2\f$ error
-	 *	@return Returns (unweighted) \f$\chi^2\f$ error for this edge.
-	 */
-	inline double f_Chi_Squared_Error() const
-	{
-		Eigen::Matrix<double, 3, 1> v_error, v_expectation;
-		C3DJacobians::Absolute_to_Relative_Landmark(m_p_vertex0->r_v_State(),
-				CSim3Jacobians::v_InvDepth_to_XYZ(m_p_vertex1->r_v_State()), v_expectation);
-		// first go to local rep
-		v_expectation = v_expectation.normalized();
-		// now get the vector
-
-		v_error = m_v_measurement.normalized() - v_expectation;
-
-		return (v_error.transpose() * m_t_sigma_inv).dot(v_error); // ||z_i - h_i(O_i)||^2 lambda_i
-	}
-};
-
-/**
- *	@brief SE(3) pose-landmark edge
- */
-class CEdgeBearingLandmark3DLocalInverse : public CBaseEdgeImpl<CEdgeBearingLandmark3DLocalInverse, MakeTypelist(CVertexLandmark3DInverse), 3, 3, CBaseEdge::Robust>,
-		public CRobustify_ErrorNorm_Default<CCTFraction<148, 1000>, CHuberLossd> {
-public:
-	typedef CBaseEdgeImpl<CEdgeBearingLandmark3DLocalInverse, MakeTypelist(CVertexLandmark3DInverse), 3, 3, CBaseEdge::Robust> _TyBase; /**< @brief base edge type */
-
-public:
-	__GRAPH_TYPES_ALIGN_OPERATOR_NEW // imposed by the use of eigen, just copy this
-
-	/**
-	 *	@brief default constructor; has no effect
-	 */
-	inline CEdgeBearingLandmark3DLocalInverse()
-	{}
-
-	/**
-	 *	@brief constructor; converts parsed edge to edge representation
-	 *
-	 *	@tparam CSystem is type of system where this edge is being stored
-	 *
-	 *	@param[in] n_node0 is (zero-based) index of the first (origin) node
-	 *	@param[in] n_node1 is (zero-based) index of the second (endpoint) node
-	 *	@param[in] r_v_delta is measurement vector
-	 *	@param[in] r_t_inv_sigma is the information matrix
-	 *	@param[in,out] r_system is reference to system (used to query edge vertices)
-	 */
-	template <class CSystem>
-	CEdgeBearingLandmark3DLocalInverse(size_t n_node0, const Eigen::Matrix<double, 3, 1> &r_v_delta,
-		const Eigen::Matrix<double, 3, 3> &r_t_inv_sigma, CSystem &r_system)
-		:_TyBase(n_node0, r_v_delta, r_t_inv_sigma)
-	{
-		m_p_vertex0 = &r_system.template r_Get_Vertex<CVertexLandmark3DInverse>(n_node0, CInitializeNullVertex<CVertexLandmark3DInverse>());
-		// get vertices (initialize if required)
-	}
-
-	/**
-	 *	@brief updates the edge with a new measurement
-	 *
-	 *	@param[in] r_v_delta is new measurement vector
-	 *	@param[in] r_t_inv_sigma is new information matrix
-	 */
-	inline void Update(const Eigen::Vector3d &r_v_delta, const Eigen::Matrix<double, 3, 3> &r_t_inv_sigma)
-	{
-		_TyBase::Update(r_v_delta, r_t_inv_sigma);
-	}
-
-	/**
-	 *	@brief calculates jacobians, expectation and error
-	 *
-	 *	@param[out] r_t_jacobian0 is jacobian, associated with the first vertex
-	 *	@param[out] r_t_jacobian1 is jacobian, associated with the second vertex
-	 *	@param[out] r_v_expectation is expecation vector
-	 *	@param[out] r_v_error is error vector
-	 */
-	inline void Calculate_Jacobian_Expectation_Error(Eigen::Matrix<double, 3, 3> &r_t_jacobian0,
-		Eigen::Matrix<double, 3, 1> &r_v_expectation, Eigen::Matrix<double, 3, 1> &r_v_error) const // change dimensionality of eigen types, if required
-	{
-		r_v_expectation = CSim3Jacobians::v_InvDepth_to_XYZ(m_p_vertex0->r_v_State()).normalized();
-		// now get the vector
-
-		const double delta = 1e-9;
-		const double scalar = 1.0 / (delta);
-
-		Eigen::Matrix<double, 6, 6> Eps = Eigen::Matrix<double, 6, 6>::Identity() * delta; // faster
-
-		Eigen::Vector3d dest1, p_delta2;
-		for(size_t j = 0; j < 3; ++j)
-		{
-			CSim3Jacobians::Relative_to_Absolute_InvDepth_Epsilon(m_p_vertex0->r_v_State(),
-					Eps.col(j).template head<3>(), p_delta2); // epsilon is in xyz
-			dest1 =  CSim3Jacobians::v_InvDepth_to_XYZ(p_delta2).normalized();
-			r_t_jacobian0.col(j) = (dest1 - r_v_expectation) * scalar;
-		}
-		// now jacobians - xyz
-
-		r_v_error = m_v_measurement.normalized() - r_v_expectation;
-
-		//std::cout << "LS " << r_v_expectation.transpose() << " | " << m_v_measurement.transpose() << " | " <<
-		//				r_v_error.transpose() << std::endl;
-	}
-
-	/**
-	 *	@brief calculates \f$\chi^2\f$ error
-	 *	@return Returns (unweighted) \f$\chi^2\f$ error for this edge.
-	 */
-	inline double f_Chi_Squared_Error() const
-	{
-		Eigen::Matrix<double, 3, 1> v_error, v_expectation;
-		v_expectation = CSim3Jacobians::v_InvDepth_to_XYZ(m_p_vertex0->r_v_State()).normalized();
-		// now get the vector
-
-		v_error = m_v_measurement.normalized() - v_expectation;
-
-		return (v_error.transpose() * m_t_sigma_inv).dot(v_error); // ||z_i - h_i(O_i)||^2 lambda_i
-	}
-};
-
-class CEdgeBearingLandmark3DOtherInverse : public CBaseEdgeImpl<CEdgeBearingLandmark3DOtherInverse, MakeTypelist_Safe((CVertexLandmark3DInverse, CVertexPose3D, CVertexPose3D)), 3, 3, CBaseEdge::Robust>,
-	public CRobustify_ErrorNorm_Default<CCTFraction<148, 1000>, CHuberLossd> { // note that this is a ternary edge
-public:
-	typedef CBaseEdgeImpl<CEdgeBearingLandmark3DOtherInverse, MakeTypelist_Safe((CVertexLandmark3DInverse, CVertexPose3D, CVertexPose3D)), 3, 3, CBaseEdge::Robust> _TyBase; /**< @brief base class */
-
-public:
-	__GRAPH_TYPES_ALIGN_OPERATOR_NEW
-
-	/**
-	 *	@brief default constructor; has no effect
-	 */
-	inline CEdgeBearingLandmark3DOtherInverse()
-	{}
-
-	/**
-	 *	@brief constructor; initializes edge with data
-	 *
-	 */
-	template <class CSystem>
-	CEdgeBearingLandmark3DOtherInverse(size_t n_landmark_id, size_t n_observing_id, size_t n_owner_id, const Eigen::Vector3d &v_observation,
-		const Eigen::Matrix3d &r_t_inv_sigma, CSystem &r_system)
-		:_TyBase(typename _TyBase::_TyVertexIndexTuple(n_landmark_id, n_observing_id, n_owner_id), v_observation, r_t_inv_sigma)
-	{
-		m_vertex_ptr.Get<0>() = &r_system.template r_Get_Vertex<CVertexLandmark3DInverse>(n_landmark_id, CInitializeNullVertex<CVertexLandmark3DInverse>());
-		m_vertex_ptr.Get<1>() = &r_system.template r_Get_Vertex<CVertexPose3D>(n_observing_id, CInitializeNullVertex<CVertexPose3D>());
-		m_vertex_ptr.Get<2>() = &r_system.template r_Get_Vertex<CVertexPose3D>(n_owner_id, CInitializeNullVertex<CVertexPose3D>());
-		// get vertices (initialize if required)
-	}
-
-	inline Eigen::Matrix<double, 3, 1> OwnerToObserver(const Eigen::Matrix<double, 3, 1> &landmark,
-			const Eigen::Matrix<double, 6, 1> &observer, const Eigen::Matrix<double, 6, 1> &owner) const
-	{
-		/*Eigen::Matrix<double, 7, 1> obs = Eigen::Matrix<double, 7, 1>::Ones();
-		obs.head(6) = observer;
-		Eigen::Matrix<double, 7, 1> own = Eigen::Matrix<double, 7, 1>::Ones();
-		own.head(6) = owner;
-		const CSim3Jacobians::TSim3 t_observer(obs, CSim3Jacobians::TSim3::from_tRs_vector);
-		const CSim3Jacobians::TSim3 t_owner(own, CSim3Jacobians::TSim3::from_tRs_vector);
-		CSim3Jacobians::TSim3 t_diff_transform = t_observer;
-		t_diff_transform.Inverse_Compose(t_owner); // calculate direct transform as inverse composition (t_observer^{-1} * t_owner)
-		// transform landmark to observer
-
-		return (t_diff_transform * CSim3Jacobians::v_InvDepth_to_XYZ(landmark));*/
-
-		Eigen::Vector4d pt = Eigen::Vector4d::Ones();
-		pt.head(3) = CSim3Jacobians::v_InvDepth_to_XYZ(landmark);
-		// 3d point in owner cf
-
-		Eigen::Matrix4d own_c2w = Eigen::Matrix4d::Identity();
-		own_c2w.block(0, 0, 3, 3) = C3DJacobians::Operator_rot(owner.tail(3));
-		own_c2w.block(0, 3, 3, 1) = owner.head(3);
-		// owner cf
-
-		Eigen::Matrix4d obs_c2w = Eigen::Matrix4d::Identity();
-		obs_c2w.block(0, 0, 3, 3) = C3DJacobians::Operator_rot(observer.tail(3));
-		obs_c2w.block(0, 3, 3, 1) = observer.head(3);
-		// observer cf
-
-		pt = own_c2w * pt;
-		// pt -> world
-
-		pt = obs_c2w.inverse() * pt;
-		// pt -> observer
-
-		return pt.head(3);
-	}
-
-	/**
-	 *	@brief calculates jacobians, expectation and error
-	 *
-	 *	@param[out] r_t_jacobian_tuple is tuple of jacobians, associated with the corresponding vertices
-	 *	@param[out] r_v_expectation is expecation vector
-	 *	@param[out] r_v_error is error vector
-	 */
-	inline void Calculate_Jacobians_Expectation_Error(_TyBase::_TyJacobianTuple &r_t_jacobian_tuple,
-		Eigen::Matrix<double, 3, 1> &r_v_expectation, Eigen::Matrix<double, 3, 1> &r_v_error) const
-	{
-		Eigen::Matrix<double, 3, 1> X = OwnerToObserver(m_vertex_ptr.Get<0>()->r_v_State(), m_vertex_ptr.Get<1>()->r_v_State(),
-				m_vertex_ptr.Get<2>()->r_v_State());
-		r_v_expectation = X.normalized();
-		// now get the vector
-
-		const double delta = 1e-9;
-		const double scalar = 1.0 / (delta);
-
-		Eigen::Matrix<double, 6, 6> Eps = Eigen::Matrix<double, 6, 6>::Identity() * delta; // faster
-
-		Eigen::Vector3d dest1, p_delta2;
-		for(size_t j = 0; j < 3; ++j)
-		{
-			CSim3Jacobians::Relative_to_Absolute_InvDepth_Epsilon(m_vertex_ptr.Get<0>()->r_v_State(),
-					Eps.col(j).template head<3>(), p_delta2); // epsilon is in xyz
-			dest1 = OwnerToObserver(p_delta2, m_vertex_ptr.Get<1>()->r_v_State(), m_vertex_ptr.Get<2>()->r_v_State()).normalized();
-
-			r_t_jacobian_tuple.Get<0>().col(j) = (dest1 - r_v_expectation) * scalar;
-		}
-		// now jacobians - xyz
-
-		Eigen::Matrix<double, 6, 1> p_delta;
-		for(size_t j = 0; j < 6; ++j)
-		{
-			C3DJacobians::Relative_to_Absolute(m_vertex_ptr.Get<1>()->r_v_State(), Eps.col(j), p_delta);
-
-			dest1 = OwnerToObserver(m_vertex_ptr.Get<0>()->r_v_State(), p_delta, m_vertex_ptr.Get<2>()->r_v_State()).normalized();
-
-			r_t_jacobian_tuple.Get<1>().col(j) = (dest1 - r_v_expectation) * scalar;
-		}
-		// now jacobians - observer
-
-		for(size_t j = 0; j < 6; ++j)
-		{
-			C3DJacobians::Relative_to_Absolute(m_vertex_ptr.Get<2>()->r_v_State(), Eps.col(j), p_delta);
-
-			dest1 = OwnerToObserver(m_vertex_ptr.Get<0>()->r_v_State(), m_vertex_ptr.Get<1>()->r_v_State(), p_delta).normalized();
-
-			r_t_jacobian_tuple.Get<2>().col(j) = (dest1 - r_v_expectation) * scalar;
-		}
-		// now jacobians - owner
-
-		r_v_error = m_v_measurement.normalized() - r_v_expectation;
-
-		//std::cout << "LO " << r_v_expectation.transpose() << " | " << m_v_measurement.transpose() << " | " <<
-		//						r_v_error.transpose() << std::endl;
-	}
-
-	/**
-	 *	@brief calculates \f$\chi^2\f$ error
-	 *	@return Returns (unweighted) \f$\chi^2\f$ error for this edge.
-	 */
-	inline double f_Chi_Squared_Error() const
-	{
-		Eigen::Matrix<double, 3, 1> v_error, v_expectation;
-		v_expectation = OwnerToObserver(m_vertex_ptr.Get<0>()->r_v_State(), m_vertex_ptr.Get<1>()->r_v_State(),
-				m_vertex_ptr.Get<2>()->r_v_State()).normalized();
-		// now get the vector
-
-		v_error = m_v_measurement.normalized() - v_expectation;
-
-		return (v_error.transpose() * m_t_sigma_inv).dot(v_error); // ||z_i - h_i(O_i)||^2 lambda_i
-	}
-};
-
-/**
- *	@brief SE(3) pose-landmark edge
- */
-class CEdgeBearingLandmark3DLocal : public CBaseEdgeImpl<CEdgeBearingLandmark3DLocal, MakeTypelist(CVertexLandmark3D), 3, 3, CBaseEdge::Robust>,
-		public CRobustify_ErrorNorm_Default<CCTFraction<148, 1000>, CHuberLossd> {
-public:
-	typedef CBaseEdgeImpl<CEdgeBearingLandmark3DLocal, MakeTypelist(CVertexLandmark3D), 3, 3, CBaseEdge::Robust> _TyBase; /**< @brief base edge type */
-
-public:
-	__GRAPH_TYPES_ALIGN_OPERATOR_NEW // imposed by the use of eigen, just copy this
-
-	/**
-	 *	@brief default constructor; has no effect
-	 */
-	inline CEdgeBearingLandmark3DLocal()
-	{}
-
-	/**
-	 *	@brief constructor; converts parsed edge to edge representation
-	 *
-	 *	@tparam CSystem is type of system where this edge is being stored
-	 *
-	 *	@param[in] n_node0 is (zero-based) index of the first (origin) node
-	 *	@param[in] n_node1 is (zero-based) index of the second (endpoint) node
-	 *	@param[in] r_v_delta is measurement vector
-	 *	@param[in] r_t_inv_sigma is the information matrix
-	 *	@param[in,out] r_system is reference to system (used to query edge vertices)
-	 */
-	template <class CSystem>
-	CEdgeBearingLandmark3DLocal(size_t n_node0, const Eigen::Matrix<double, 3, 1> &r_v_delta,
-		const Eigen::Matrix<double, 3, 3> &r_t_inv_sigma, CSystem &r_system)
-		:_TyBase(n_node0, r_v_delta, r_t_inv_sigma)
-	{
-		m_p_vertex0 = &r_system.template r_Get_Vertex<CVertexLandmark3D>(n_node0, CInitializeNullVertex<CVertexLandmark3D>());
-		// get vertices (initialize if required)
-	}
-
-	/**
-	 *	@brief updates the edge with a new measurement
-	 *
-	 *	@param[in] r_v_delta is new measurement vector
-	 *	@param[in] r_t_inv_sigma is new information matrix
-	 */
-	inline void Update(const Eigen::Vector3d &r_v_delta, const Eigen::Matrix<double, 3, 3> &r_t_inv_sigma)
-	{
-		_TyBase::Update(r_v_delta, r_t_inv_sigma);
-	}
-
-	/**
-	 *	@brief calculates jacobians, expectation and error
-	 *
-	 *	@param[out] r_t_jacobian0 is jacobian, associated with the first vertex
-	 *	@param[out] r_t_jacobian1 is jacobian, associated with the second vertex
-	 *	@param[out] r_v_expectation is expecation vector
-	 *	@param[out] r_v_error is error vector
-	 */
-	inline void Calculate_Jacobian_Expectation_Error(Eigen::Matrix<double, 3, 3> &r_t_jacobian0,
-		Eigen::Matrix<double, 3, 1> &r_v_expectation, Eigen::Matrix<double, 3, 1> &r_v_error) const // change dimensionality of eigen types, if required
-	{
-		r_v_expectation = m_p_vertex0->r_v_State().normalized();
-		// now get the vector
-
-		const double delta = 1e-9;
-		const double scalar = 1.0 / (delta);
-
-		Eigen::Matrix<double, 6, 6> Eps = Eigen::Matrix<double, 6, 6>::Identity() * delta; // faster
-
-		Eigen::Vector3d dest1, p_delta2;
-		for(size_t j = 0; j < 3; ++j)
-		{
-			p_delta2 = m_p_vertex0->r_v_State() + Eps.col(j).template head<3>();
-			dest1 =  p_delta2.normalized();
-			r_t_jacobian0.col(j) = (dest1 - r_v_expectation) * scalar;
-		}
-		// now jacobians - xyz
-
-		r_v_error = m_v_measurement.normalized() - r_v_expectation;
-
-		//std::cout << r_v_expectation.transpose() << " | " << m_v_measurement.transpose() << " | " <<
-		//				r_v_error.transpose() << std::endl;
-	}
-
-	/**
-	 *	@brief calculates \f$\chi^2\f$ error
-	 *	@return Returns (unweighted) \f$\chi^2\f$ error for this edge.
-	 */
-	inline double f_Chi_Squared_Error() const
-	{
-		Eigen::Matrix<double, 3, 1> v_error, v_expectation;
-		v_expectation = m_p_vertex0->r_v_State().normalized();
-		// now get the vector
-
-		v_error = m_v_measurement.normalized() - v_expectation;
-
-		return (v_error.transpose() * m_t_sigma_inv).dot(v_error); // ||z_i - h_i(O_i)||^2 lambda_i
-	}
-};
-
-class CEdgeBearingLandmark3DOther : public CBaseEdgeImpl<CEdgeBearingLandmark3DOther, MakeTypelist_Safe((CVertexLandmark3D, CVertexPose3D, CVertexPose3D)), 3, 3, CBaseEdge::Robust>,
-	public CRobustify_ErrorNorm_Default<CCTFraction<148, 1000>, CHuberLossd> { // note that this is a ternary edge
-public:
-	typedef CBaseEdgeImpl<CEdgeBearingLandmark3DOther, MakeTypelist_Safe((CVertexLandmark3D, CVertexPose3D, CVertexPose3D)), 3, 3, CBaseEdge::Robust> _TyBase; /**< @brief base class */
-
-public:
-	__GRAPH_TYPES_ALIGN_OPERATOR_NEW
-
-	/**
-	 *	@brief default constructor; has no effect
-	 */
-	inline CEdgeBearingLandmark3DOther()
-	{}
-
-	/**
-	 *	@brief constructor; initializes edge with data
-	 *
-	 */
-	template <class CSystem>
-	CEdgeBearingLandmark3DOther(size_t n_landmark_id, size_t n_observing_id, size_t n_owner_id, const Eigen::Vector3d &v_observation,
-		const Eigen::Matrix3d &r_t_inv_sigma, CSystem &r_system)
-		:_TyBase(typename _TyBase::_TyVertexIndexTuple(n_landmark_id, n_observing_id, n_owner_id), v_observation, r_t_inv_sigma)
-	{
-		m_vertex_ptr.Get<0>() = &r_system.template r_Get_Vertex<CVertexLandmark3D>(n_landmark_id, CInitializeNullVertex<CVertexLandmark3D>());
-		m_vertex_ptr.Get<1>() = &r_system.template r_Get_Vertex<CVertexPose3D>(n_observing_id, CInitializeNullVertex<CVertexPose3D>());
-		m_vertex_ptr.Get<2>() = &r_system.template r_Get_Vertex<CVertexPose3D>(n_owner_id, CInitializeNullVertex<CVertexPose3D>());
-		// get vertices (initialize if required)
-	}
-
-	inline Eigen::Matrix<double,3, 1> OwnerToObserver(const Eigen::Matrix<double, 3, 1> &landmark,
-			const Eigen::Matrix<double, 6, 1> &observer, const Eigen::Matrix<double, 6, 1> &owner) const
-	{
-		/*Eigen::Matrix<double, 7, 1> obs = Eigen::Matrix<double, 7, 1>::Ones();
-		obs.head(6) = observer;
-		Eigen::Matrix<double, 7, 1> own = Eigen::Matrix<double, 7, 1>::Ones();
-		own.head(6) = owner;
-		const CSim3Jacobians::TSim3 t_observer(obs, CSim3Jacobians::TSim3::from_tRs_vector);
-		const CSim3Jacobians::TSim3 t_owner(own, CSim3Jacobians::TSim3::from_tRs_vector);
-		CSim3Jacobians::TSim3 t_diff_transform = t_observer;
-		t_diff_transform.Inverse_Compose(t_owner); // calculate direct transform as inverse composition (t_observer^{-1} * t_owner)
-		// transform landmark to observer
-
-		return (t_diff_transform * landmark);*/
-
-		Eigen::Vector4d pt = Eigen::Vector4d::Ones();
-		pt.head(3) = landmark;
-		// 3d point in owner cf
-
-		Eigen::Matrix4d own_c2w = Eigen::Matrix4d::Identity();
-		own_c2w.block(0, 0, 3, 3) = C3DJacobians::Operator_rot(owner.tail(3));
-		own_c2w.block(0, 3, 3, 1) = owner.head(3);
-		// owner cf
-
-		Eigen::Matrix4d obs_c2w = Eigen::Matrix4d::Identity();
-		obs_c2w.block(0, 0, 3, 3) = C3DJacobians::Operator_rot(observer.tail(3));
-		obs_c2w.block(0, 3, 3, 1) = observer.head(3);
-		// observer cf
-
-		pt = own_c2w * pt;
-		// pt -> world
-
-		pt = obs_c2w.inverse() * pt;
-		// pt -> observer
-
-		return pt.head(3);
-	}
-
-	/**
-	 *	@brief calculates jacobians, expectation and error
-	 *
-	 *	@param[out] r_t_jacobian_tuple is tuple of jacobians, associated with the corresponding vertices
-	 *	@param[out] r_v_expectation is expecation vector
-	 *	@param[out] r_v_error is error vector
-	 */
-	inline void Calculate_Jacobians_Expectation_Error(_TyBase::_TyJacobianTuple &r_t_jacobian_tuple,
-		Eigen::Matrix<double, 3, 1> &r_v_expectation, Eigen::Matrix<double, 3, 1> &r_v_error) const
-	{
-		Eigen::Matrix<double, 3, 1> X = OwnerToObserver(m_vertex_ptr.Get<0>()->r_v_State(), m_vertex_ptr.Get<1>()->r_v_State(),
-				m_vertex_ptr.Get<2>()->r_v_State());
-		r_v_expectation = X.normalized();
-		// now get the vector
-
-		const double delta = 1e-9;
-		const double scalar = 1.0 / (delta);
-
-		Eigen::Matrix<double, 6, 6> Eps = Eigen::Matrix<double, 6, 6>::Identity() * delta; // faster
-
-		Eigen::Vector3d dest1, p_delta2;
-		for(size_t j = 0; j < 3; ++j)
-		{
-			p_delta2 = m_vertex_ptr.Get<0>()->r_v_State() + Eps.col(j).template head<3>();
-			dest1 = OwnerToObserver(p_delta2, m_vertex_ptr.Get<1>()->r_v_State(), m_vertex_ptr.Get<2>()->r_v_State()).normalized();
-
-			r_t_jacobian_tuple.Get<0>().col(j) = (dest1 - r_v_expectation) * scalar;
-		}
-		// now jacobians - xyz
-
-		Eigen::Matrix<double, 6, 1> p_delta;
-		for(size_t j = 0; j < 6; ++j)
-		{
-			C3DJacobians::Relative_to_Absolute(m_vertex_ptr.Get<1>()->r_v_State(), Eps.col(j), p_delta);
-
-			dest1 = OwnerToObserver(m_vertex_ptr.Get<0>()->r_v_State(), p_delta, m_vertex_ptr.Get<2>()->r_v_State()).normalized();
-
-			r_t_jacobian_tuple.Get<1>().col(j) = (dest1 - r_v_expectation) * scalar;
-		}
-		// now jacobians - observer
-
-		for(size_t j = 0; j < 6; ++j)
-		{
-			C3DJacobians::Relative_to_Absolute(m_vertex_ptr.Get<2>()->r_v_State(), Eps.col(j), p_delta);
-
-			dest1 = OwnerToObserver(m_vertex_ptr.Get<0>()->r_v_State(), m_vertex_ptr.Get<1>()->r_v_State(), p_delta).normalized();
-
-			r_t_jacobian_tuple.Get<2>().col(j) = (dest1 - r_v_expectation) * scalar;
-		}
-		// now jacobians - owner
-
-		r_v_error = m_v_measurement.normalized() - r_v_expectation;
-	}
-
-	/**
-	 *	@brief calculates \f$\chi^2\f$ error
-	 *	@return Returns (unweighted) \f$\chi^2\f$ error for this edge.
-	 */
-	inline double f_Chi_Squared_Error() const
-	{
-		Eigen::Matrix<double, 3, 1> v_error, v_expectation;
-		v_expectation = OwnerToObserver(m_vertex_ptr.Get<0>()->r_v_State(), m_vertex_ptr.Get<1>()->r_v_State(),
-				m_vertex_ptr.Get<2>()->r_v_State()).normalized();
-		// now get the vector
-
-		v_error = m_v_measurement.normalized() - v_expectation;
-
-		return (v_error.transpose() * m_t_sigma_inv).dot(v_error); // ||z_i - h_i(O_i)||^2 lambda_i
-	}
-};
-
-/**
- *	@brief BA vex-cam edge
- */
-class CEdgeZDist : public CBaseEdgeImpl<CEdgeZDist, MakeTypelist(CVertexPose3D, CVertexPose3D), 1> {
-public:
-	__GRAPH_TYPES_ALIGN_OPERATOR_NEW // imposed by the use of eigen, just copy this
-
-	/**
-	 *	@brief default constructor; has no effect
-	 */
-	inline CEdgeZDist()
-	{}
-
-	/**
-	 *	@brief constructor; initializes edge with data
-	 *
-	 *	@tparam CSystem is type of system where this edge is being stored
-	 *
-	 *	@param[in] n_node0 is (zero-based) index of the first (origin) node (camera)
-	 *	@param[in] n_node1 is (zero-based) index of the second (endpoint) node (vertex)
-	 *	@param[in] v_delta is vector of delta x position, delta y-position
-	 *	@param[in] r_t_inv_sigma is the information matrix
-	 *	@param[in,out] r_system is reference to system (used to query edge vertices)
-	 */
-	template <class CSystem>
-	CEdgeZDist(size_t n_node0, size_t n_node1, const Eigen::Matrix<double, 1, 1> &v_delta, // won't align non-reference arg
-		const Eigen::Matrix<double, 1, 1> &r_t_inv_sigma, CSystem &r_system) // respect const-ness!
-		:CBaseEdgeImpl<CEdgeZDist, MakeTypelist(CVertexPose3D, CVertexPose3D), 1>(n_node0,
-		n_node1, v_delta, r_t_inv_sigma, CBaseEdge::explicitly_initialized_vertices, r_system)
-	{
-		//m_p_vertex0 = &r_system.template r_Get_Vertex<CVertexCam>(n_node0, CInitializeNullVertex<>());
-		//m_p_vertex1 = &r_system.template r_Get_Vertex<CVertexXYZ>(n_node1, CInitializeNullVertex<CVertexXYZ>());
-	}
-
-	/**
-	 *	@brief updates the edge with a new measurement
-	 *
-	 *	@param[in] r_t_edge is parsed edge
-	 */
-	/*inline void Update(const CParserBase::TEdgeP2C3D &r_t_edge)
-	{
-		CBaseEdgeImpl<CEdgeP2C3D, MakeTypelist(CVertexCam, CVertexXYZ),
-			2>::Update(r_t_edge.m_v_delta, r_t_edge.m_t_inv_sigma);
-	}*/
-	/**
-	 *	@brief updates the edge with a new measurement
-	 *
-	 *	@param[in] r_v_delta is new measurement vector
-	 *	@param[in] r_t_inv_sigma is new information matrix
-	 */
-	inline void Update(const Eigen::Matrix<double, 1, 1> &r_v_delta, const Eigen::Matrix<double, 1, 1> &r_t_inv_sigma)
-	{
-		CBaseEdgeImpl<CEdgeZDist, MakeTypelist(CVertexPose3D, CVertexPose3D), 1>::Update(r_v_delta, r_t_inv_sigma);
-	}
-
-	/**
-	 *	@brief calculates jacobians, expectation and error
-	 *
-	 *	@param[out] r_t_jacobian0 is jacobian, associated with the first vertex
-	 *	@param[out] r_t_jacobian1 is jacobian, associated with the second vertex
-	 *	@param[out] r_v_expectation is expecation vector
-	 *	@param[out] r_v_error is error vector
-	 */
-	inline void Calculate_Jacobians_Expectation_Error(Eigen::Matrix<double, 1, 6> &r_t_jacobian0,
-		Eigen::Matrix<double, 1, 6> &r_t_jacobian1, Eigen::Matrix<double, 1, 1> &r_v_expectation,
-		Eigen::Matrix<double, 1, 1> &r_v_error) const // change dimensionality of eigen types, if required
-	{
-		Eigen::Matrix<double, 6, 1> pose0 = m_p_vertex0->r_v_State();
-		Eigen::Matrix<double, 6, 1> pose1 = m_p_vertex1->r_v_State();
-
-		Eigen::Matrix<double, 6, 1> rel;
-		C3DJacobians::Absolute_to_Relative(pose0, pose1, rel);
-		// calculates the expectation and the jacobians
-
-		r_v_expectation(0) = rel(2); // Z
-		r_v_error(0) = m_v_measurement(0) - r_v_expectation(0); /* */
-
-		const double delta = 1e-9;
-		const double scalar = 1.0 / (delta);
-
-		Eigen::Matrix<double, 6, 6> Eps;
-		Eps = Eigen::Matrix<double, 6, 6>::Identity() * delta; // faster, all memory on stack
-
-		for(int j = 0; j < 6; ++ j) {
-			Eigen::Matrix<double, 6, 1> d1, p_delta, p_delta_inv;
-			C3DJacobians::Relative_to_Absolute(pose0, Eps.col(j), p_delta);
-			C3DJacobians::Absolute_to_Relative(p_delta, pose1, d1);
-
-			r_t_jacobian0(j) = (d1(2) - r_v_expectation(0)) * scalar;
-
-			Eigen::Matrix<double, 6, 1> d2;
-			C3DJacobians::Relative_to_Absolute(pose1, Eps.col(j), p_delta);
-			C3DJacobians::Absolute_to_Relative(pose0, pose1, d2);
-			r_t_jacobian1(j) = (d2(2) - r_v_expectation(0)) * scalar;
-		}
-		// return jacobs
-
-		// calculates error (possibly re-calculates, if running A-SLAM)
-		//std::cout << "ln: " << r_v_expectation.transpose() << " <> " << m_v_measurement.transpose() << ": " << (r_v_error.transpose() * m_t_sigma_inv).dot(r_v_error) << std::endl;
-	}
-
-	/**
-	 *	@brief calculates \f$\chi^2\f$ error
-	 *	@return Returns (unweighted) \f$\chi^2\f$ error for this edge.
-	 */
-	inline double f_Chi_Squared_Error() const
-	{
-		Eigen::Matrix<double, 1, 6> p_jacobi[2];
-		Eigen::Matrix<double, 1, 1> v_expectation, v_error;
-		Calculate_Jacobians_Expectation_Error(p_jacobi[0], p_jacobi[1], v_expectation, v_error);
-		// calculates the expectation, error and the jacobians
-
-		return (v_error.transpose() * m_t_sigma_inv).dot(v_error); // ||z_i - h_i(O_i)||^2 lambda_i
-	}
-
-	/**
-	 *	@brief calculates reprojection error
-	 *	@return Returns reprojection error for this edge, in pixels.
-	 */
-	inline double f_Reprojection_Error() const
-	{
-		/*Eigen::Matrix<double, 2, 6> p_jacobi0;
-		Eigen::Matrix<double, 2, 3> p_jacobi1;
-		Eigen::Matrix<double, 2, 1> v_expectation, v_error;
-		Calculate_Jacobians_Expectation_Error(p_jacobi0, p_jacobi1, v_expectation, v_error);*/
-		// calculates the expectation, error and the jacobians
-		//std::cerr << v_error[0] << " " << v_error[1] << " ----  " << (v_error.transpose() * m_t_sigma_inv).dot(v_error) << std::endl;
-
-		//Eigen::Vector2d v_error;
-		//CBAJacobians::Project_P2C(m_p_vertex0->r_v_State() /* Cam */, m_p_vertex0->v_Intrinsics(),
-		//	m_p_vertex1->r_v_State() /* XYZ */, v_error);
-		//v_error -= m_v_measurement; // this is actually negative error, but we only need the norm so sign does not matter
-		// this should be faster, as it does not calculate the jacobians
-		// (in BA, this is actually timed as it is used in solver step validation)
-
-		return 0;// v_error.norm();
-		/*return sqrt( (v_error[0] - v_expectation[0])*(v_error[0] - v_expectation[0]) +
-				(v_error[1] - v_expectation[1])*(v_error[1] - v_expectation[1]) );*/
-	}
-};
-
-/** @} */ // end of group
-
-/** \addtogroup parser
- *	@{
- */
-
-/**
- *	@brief edge traits for SE(3) solver
- */
-template <class CParsedStructure>
-class CSE3OnlyPoseEdgeTraits {
-public:
-	typedef CFailOnEdgeType _TyEdge; /**< @brief it should fail on unknown edge types */
-
-	/**
-	 *	@brief gets reason for error
-	 *	@return Returns const null-terminated string, containing
-	 *		description of the error (human readable).
-	 */
-	static const char *p_s_Reason()
-	{
-		return "unknown edge type occurred";
-	}
-};
-
-/**
- *	@brief edge traits for SE(3) solver (specialized for CParser::TEdge3D)
- */
-template <>
-class CSE3OnlyPoseEdgeTraits<CParserBase::TEdge3D> {
-public:
-	typedef CEdgePose3D _TyEdge; /**< @brief the edge type to construct from the parsed type */
-};
-/**
- *	@brief edge traits for SE(3) solver (specialized for CParser::TEdge3D)
- */
-
-#if 0
-/**
- *	@brief edge traits for SE(3) solver (specialized for CParser::TEdge3D)
- */
-template <>
-class CSE3OnlyPoseEdgeTraits<CParserBase::TVertex3D> { // nonsense, CParserBase::TVertex3D is not an edge, this does not belong here
-public:
-	typedef CIgnoreEdgeType _TyEdge; /**< @brief the edge type to construct from the parsed type */
-};
-#endif // 0
-
-/**
- *	@brief edge traits for SE(3) solver
- */
-template <class CParsedStructure>
-class CSE3LandmarkPoseEdgeTraits {
-public:
-	typedef CFailOnEdgeType _TyEdge; /**< @brief it should fail on unknown edge types */
-
-	/**
-	 *	@brief gets reason for error
-	 *	@return Returns const null-terminated string, containing
-	 *		description of the error (human readable).
-	 */
-	static const char *p_s_Reason()
-	{
-		return "unknown edge type occurred";
-	}
-};
-
-/**
- *	@brief edge traits for SE(3) solver (specialized for CParser::TEdge3D)
- */
-template <>
-class CSE3LandmarkPoseEdgeTraits<CParserBase::TEdge3D> {
-public:
-	typedef CEdgePose3D _TyEdge; /**< @brief the edge type to construct from the parsed type */
-};
-
-/**
- *	@brief edge traits for SE(3) solver (specialized for CParser::TEdge3D)
- */
-template <>
-class CSE3LandmarkPoseEdgeTraits<CParserBase::TLandmark3D_XYZ> {
-public:
-	typedef CEdgePoseLandmark3D _TyEdge; /**< @brief the edge type to construct from the parsed type */
-};
-
-/**
- *	@brief edge traits for SE(3) solver (specialized for CParser::TEdge3D)
- */
-template <>
-class CSE3LandmarkPoseEdgeTraits<CParserBase::TEdge3DSelf> {
-public:
-	typedef CEdgePose3DSelf _TyEdge; /**< @brief the edge type to construct from the parsed type */
-};
-
-/**
- *	@brief edge traits for SE(3) solver (specialized for CParser::TEdge3D)
- */
-template <>
-class CSE3LandmarkPoseEdgeTraits<CParserBase::TEdge3DTernary> {
-public:
-	typedef CEdgePoseTernary3D _TyEdge; /**< @brief the edge type to construct from the parsed type */
-};
-
-/**
- *	@brief edge traits for SE(3) solver (specialized for CParser::TEdge3D)
- */
-template <>
-class CSE3LandmarkPoseEdgeTraits<CParserBase::TEdge3DNormal> {
-public:
-	typedef CEdgeNormal3D _TyEdge; /**< @brief the edge type to construct from the parsed type */
-};
-
-/**
- *	@brief edge traits for SE(3) solver (specialized for CParser::TEdge3D)
- */
-template <>
-class CSE3LandmarkPoseEdgeTraits<CParserBase::TEdgeSpline3D> {
-public:
-	typedef CBSplineEdge _TyEdge; /**< @brief the edge type to construct from the parsed type */
-};
-
-/** @} */ // end of group
-
-#endif // !__SE3_TYPES_INCLUDED
+/**
+ *	@file include/slam/SE3_Types.h
+ *	@author Soso
+ *	@date 2013
+ *	@brief projection type for SE3
+ */
+
+#pragma once
+#ifndef __SE3_TYPES_INCLUDED
+#define __SE3_TYPES_INCLUDED
+
+#include "slam/BaseTypes.h"
+#include "slam/3DSolverBase.h"
+#include "slam/Sim3SolverBase.h"
+#include "slam/Parser.h" // parsed types passed to constructors
+#include "slam/RobustUtils.h"
+
+/** \addtogroup se3
+ *	@{
+ */
+
+/**
+ *	@brief SE(3) pose vertex type
+ */
+class CVertexPose3D : public CBaseVertexImpl<CVertexPose3D, 6> {
+public:
+	__GRAPH_TYPES_ALIGN_OPERATOR_NEW
+
+	/**
+	 *	@brief default constructor; has no effect
+	 */
+	inline CVertexPose3D()
+	{}
+
+	/**
+	 *	@brief constructor; initializes state vector
+	 *	@param[in] r_v_state is state vector initializer
+	 */
+	inline CVertexPose3D(const Eigen::Matrix<double, 6, 1> &r_v_state)
+		:CBaseVertexImpl<CVertexPose3D, 6>(r_v_state)
+	{}
+
+	/**
+	 *	@copydoc base_iface::CVertexFacade::Operator_Plus()
+	 */
+	inline void Operator_Plus(const Eigen::VectorXd &r_v_delta) // "smart" plus
+	{
+		C3DJacobians::Relative_to_Absolute(m_v_state, r_v_delta.segment<6>(m_n_order), m_v_state);
+		// simply reuse existing code
+
+		/*// t_odo - use the code from 3DSolverBase.h !!! duplicates code, causes bugs !!!
+
+		//sum the rotations
+		Eigen::Matrix3d pQ = C3DJacobians::t_AxisAngle_to_RotMatrix(m_v_state.tail<3>());
+		Eigen::Matrix3d dQ = C3DJacobians::t_AxisAngle_to_RotMatrix(r_v_delta.segment<3>(m_n_order + 3));
+
+		//m_v_state(0) += r_v_delta(m_n_order); // pick part of the delta vector, belonging to this vertex, apply +
+		//m_v_state(1) += r_v_delta(m_n_order+1);
+		//m_v_state(2) += r_v_delta(m_n_order+2);
+		m_v_state.head<3>() += pQ * r_v_delta.segment<3>(m_n_order); // can select 3D segment starting at m_n_order; SSE accelerated
+
+		Eigen::Matrix3d QQ;// = pQ * dQ;
+		QQ.noalias() = pQ * dQ; // noalias says that the destination is not the same as the multiplicands and that the multiplication can be carried out without allocating intermediate storage
+		//Eigen::Vector3d axis = C3DJacobians::v_RotMatrix_to_AxisAngle(QQ);
+		//m_v_state.tail(3) = axis;
+		//m_v_state.tail<3>() = axis; // we have the information that it is 3 dimensional at compile time, if we put it in the <> brackets, the compiler will avoid allocating dynamic storage for the intermediate
+		m_v_state.tail<3>() = C3DJacobians::v_RotMatrix_to_AxisAngle(QQ); // also, no need for the intermediate object*/
+	}
+
+	/**
+	 *	@copydoc base_iface::CVertexFacade::Operator_Minus()
+	 */
+	inline void Operator_Minus(const Eigen::VectorXd &r_v_delta) // "smart" minus
+	{
+		//Operator_Plus(-r_v_delta); // call plus with negative delta, that should do the trick
+		C3DJacobians::Relative_to_Absolute(m_v_state, -r_v_delta.segment<6>(m_n_order), m_v_state); // not sure how Eigen can wrap matrix segment and negative. want to avoid the off-chance that all of v_delta is going to be negated before calling the other function
+	}
+};
+
+/**
+ *	@brief SE(3) landmark vertex type
+ */
+class CVertexLandmark3D : public CBaseVertexImpl<CVertexLandmark3D, 3> {
+public:
+	__GRAPH_TYPES_ALIGN_OPERATOR_NEW
+
+	/**
+	 *	@brief default constructor; has no effect
+	 */
+	inline CVertexLandmark3D()
+	{}
+
+	/**
+	 *	@brief constructor; initializes state vector
+	 *	@param[in] r_v_state is state vector initializer
+	 */
+	inline CVertexLandmark3D(const Eigen::Vector3d &r_v_state)
+		:CBaseVertexImpl<CVertexLandmark3D, 3>(r_v_state)
+	{}
+
+	/**
+	 *	@brief constructor; initializes state vector
+	 *	@param[in] r_vertex is parsed vertex initializer
+	 */
+	inline CVertexLandmark3D(const CParserBase::TVertexXYZ &r_vertex)
+		:CBaseVertexImpl<CVertexLandmark3D, 3>(r_vertex.m_v_position)
+	{}
+
+	/**
+	 *	@copydoc base_iface::CVertexFacade::Operator_Plus()
+	 */
+	inline void Operator_Plus(const Eigen::VectorXd &r_v_delta) // "smart" plus
+	{
+		m_v_state += r_v_delta.segment<3>(m_n_order); // pick part of the delta vector, belonging to this vertex, apply +
+	}
+
+	/**
+	 *	@copydoc base_iface::CVertexFacade::Operator_Minus()
+	 */
+	inline void Operator_Minus(const Eigen::VectorXd &r_v_delta) // "smart" minus
+	{
+		m_v_state -= r_v_delta.segment<3>(m_n_order); // pick part of the delta vector, belonging to this vertex, apply -
+	}
+};
+
+/**
+ *	@brief SE(3) plane vertex type
+ */
+class CVertexPlane3D : public CBaseVertexImpl<CVertexPlane3D, 4> {
+public:
+	__GRAPH_TYPES_ALIGN_OPERATOR_NEW
+
+	/**
+	 *	@brief default constructor; has no effect
+	 */
+	inline CVertexPlane3D()
+	{}
+
+	/**
+	 *	@brief constructor; initializes state vector
+	 *	@param[in] r_v_state is state vector initializer
+	 */
+	inline CVertexPlane3D(const Eigen::Vector4d &r_v_state)
+		:CBaseVertexImpl<CVertexPlane3D, 4>(r_v_state)
+	{}
+
+	/**
+	 *	@copydoc base_iface::CVertexFacade::Operator_Plus()
+	 */
+	inline void Operator_Plus(const Eigen::VectorXd &r_v_delta) // "smart" plus
+	{
+		//m_v_state += r_v_delta.segment<4>(m_n_order); // pick part of the delta vector, belonging to this vertex, apply +
+		//double d = r_v_delta.segment<4>(m_n_order)(3);
+		Eigen::Vector3d vec = r_v_delta.segment<4>(m_n_order).head(3);
+
+		m_v_state.head(3) = C3DJacobians::Operator_rot(vec) * m_v_state.head(3);
+		m_v_state.tail(1) += r_v_delta.segment<4>(m_n_order).tail(1);
+	}
+
+	/**
+	 *	@copydoc base_iface::CVertexFacade::Operator_Minus()
+	 */
+	inline void Operator_Minus(const Eigen::VectorXd &r_v_delta) // "smart" minus
+	{
+		Operator_Plus(-r_v_delta.segment<4>(m_n_order));
+		//m_v_state -= r_v_delta.segment<4>(m_n_order); // pick part of the delta vector, belonging to this vertex, apply -
+	}
+};
+
+/**
+ *	@brief polynomial vertex type
+ */
+class CVertexPolynomial4 : public CBaseVertexImpl<CVertexPolynomial4, 4> {
+public:
+	int n_affected_dof;
+public:
+	__GRAPH_TYPES_ALIGN_OPERATOR_NEW
+
+	/**
+	 *	@brief default constructor; has no effect
+	 */
+	inline CVertexPolynomial4():
+	n_affected_dof(0)
+	{}
+
+	/**
+	 *	@brief constructor; initializes state vector
+	 *	@param[in] r_v_state is state vector initializer
+	 */
+	inline CVertexPolynomial4(const Eigen::Vector4d &r_v_state, int n_dof = 0)
+		:CBaseVertexImpl<CVertexPolynomial4, 4>(r_v_state),
+		 n_affected_dof(n_dof)
+	{}
+
+	/**
+	 *	@copydoc base_iface::CVertexFacade::Operator_Plus()
+	 */
+	inline void Operator_Plus(const Eigen::VectorXd &r_v_delta) // "smart" plus
+	{
+		m_v_state += r_v_delta.segment<4>(m_n_order); // pick part of the delta vector, belonging to this vertex, apply +
+		m_v_state.normalize();	// at 1, we want 1
+	}
+
+	/**
+	 *	@copydoc base_iface::CVertexFacade::Operator_Minus()
+	 */
+	inline void Operator_Minus(const Eigen::VectorXd &r_v_delta) // "smart" minus
+	{
+		m_v_state -= r_v_delta.segment<4>(m_n_order); // pick part of the delta vector, belonging to this vertex, apply -
+		m_v_state.normalize();	// at 1, we want 1
+	}
+};
+
+/**
+ *	@brief polynomial vertex type
+ */
+class CVertexPolynomial4_6D : public CBaseVertexImpl<CVertexPolynomial4_6D, 24> {
+public:
+	__GRAPH_TYPES_ALIGN_OPERATOR_NEW
+
+	/**
+	 *	@brief default constructor; has no effect
+	 */
+	inline CVertexPolynomial4_6D()
+	{}
+
+	/**
+	 *	@brief constructor; initializes state vector
+	 *	@param[in] r_v_state is state vector initializer
+	 */
+	inline CVertexPolynomial4_6D(const Eigen::Matrix<double, 24, 1, Eigen::DontAlign> &r_v_state)
+		:CBaseVertexImpl<CVertexPolynomial4_6D, 24>(r_v_state)
+	{}
+
+	/**
+	 *	@copydoc base_iface::CVertexFacade::Operator_Plus()
+	 */
+	inline void Operator_Plus(const Eigen::VectorXd &r_v_delta) // "smart" plus
+	{
+		m_v_state += r_v_delta.segment<24>(m_n_order); // pick part of the delta vector, belonging to this vertex, apply +
+		for(int a = 0; a < 6; ++a)
+			m_v_state.segment<4>(a * 4) = m_v_state.segment<4>(a * 4) / m_v_state.segment<4>(a * 4).sum();
+	}
+
+	/**
+	 *	@copydoc base_iface::CVertexFacade::Operator_Minus()
+	 */
+	inline void Operator_Minus(const Eigen::VectorXd &r_v_delta) // "smart" minus
+	{
+		m_v_state -= r_v_delta.segment<24>(m_n_order); // pick part of the delta vector, belonging to this vertex, apply -
+		for(int a = 0; a < 6; ++a)
+			m_v_state.segment<4>(a * 4) = m_v_state.segment<4>(a * 4) / m_v_state.segment<4>(a * 4).sum();
+	}
+};
+
+/**
+ *	@brief polynomial vertex type
+ */
+class CVertexBezier_3D : public CBaseVertexImpl<CVertexBezier_3D, 6> {
+public:
+	__GRAPH_TYPES_ALIGN_OPERATOR_NEW
+
+	/**
+	 *	@brief default constructor; has no effect
+	 */
+	inline CVertexBezier_3D()
+	{}
+
+	/**
+	 *	@brief constructor; initializes state vector
+	 *	@param[in] r_v_state is state vector initializer
+	 */
+	inline CVertexBezier_3D(const Eigen::Matrix<double, 6, 1, Eigen::DontAlign> &r_v_state)
+		:CBaseVertexImpl<CVertexBezier_3D, 6>(r_v_state)
+	{}
+
+	/**
+	 *	@copydoc base_iface::CVertexFacade::Operator_Plus()
+	 */
+	inline void Operator_Plus(const Eigen::VectorXd &r_v_delta) // "smart" plus
+	{
+		m_v_state += r_v_delta.segment<6>(m_n_order); // pick part of the delta vector, belonging to this vertex, apply +
+	}
+
+	/**
+	 *	@copydoc base_iface::CVertexFacade::Operator_Minus()
+	 */
+	inline void Operator_Minus(const Eigen::VectorXd &r_v_delta) // "smart" minus
+	{
+		m_v_state -= r_v_delta.segment<6>(m_n_order); // pick part of the delta vector, belonging to this vertex, apply -
+	}
+};
+
+/**
+ *	@brief polynomial vertex type
+ */
+class CVertexPolynomial3_6D : public CBaseVertexImpl<CVertexPolynomial3_6D, 18> {
+public:
+	__GRAPH_TYPES_ALIGN_OPERATOR_NEW
+
+	/**
+	 *	@brief default constructor; has no effect
+	 */
+	inline CVertexPolynomial3_6D()
+	{}
+
+	/**
+	 *	@brief constructor; initializes state vector
+	 *	@param[in] r_v_state is state vector initializer
+	 */
+	inline CVertexPolynomial3_6D(const Eigen::Matrix<double, 18, 1, Eigen::DontAlign> &r_v_state)
+		:CBaseVertexImpl<CVertexPolynomial3_6D, 18>(r_v_state)
+	{}
+
+	/**
+	 *	@copydoc base_iface::CVertexFacade::Operator_Plus()
+	 */
+	inline void Operator_Plus(const Eigen::VectorXd &r_v_delta) // "smart" plus
+	{
+		m_v_state += r_v_delta.segment<18>(m_n_order); // pick part of the delta vector, belonging to this vertex, apply +
+		for(int a = 0; a < 6; ++a)
+			m_v_state.segment<3>(a * 3) = m_v_state.segment<3>(a * 3) / m_v_state.segment<3>(a * 3).sum();
+	}
+
+	/**
+	 *	@copydoc base_iface::CVertexFacade::Operator_Minus()
+	 */
+	inline void Operator_Minus(const Eigen::VectorXd &r_v_delta) // "smart" minus
+	{
+		m_v_state -= r_v_delta.segment<18>(m_n_order); // pick part of the delta vector, belonging to this vertex, apply -
+		for(int a = 0; a < 6; ++a)
+			m_v_state.segment<3>(a * 3) = m_v_state.segment<3>(a * 3) / m_v_state.segment<3>(a * 3).sum();
+	}
+};
+
+/**
+ *	@brief polynomial vertex type
+ */
+class CVertexPolynomial5_6D : public CBaseVertexImpl<CVertexPolynomial5_6D, 30> {
+public:
+	__GRAPH_TYPES_ALIGN_OPERATOR_NEW
+
+	/**
+	 *	@brief default constructor; has no effect
+	 */
+	inline CVertexPolynomial5_6D()
+	{}
+
+	/**
+	 *	@brief constructor; initializes state vector
+	 *	@param[in] r_v_state is state vector initializer
+	 */
+	inline CVertexPolynomial5_6D(const Eigen::Matrix<double, 30, 1, Eigen::DontAlign> &r_v_state)
+		:CBaseVertexImpl<CVertexPolynomial5_6D, 30>(r_v_state)
+	{}
+
+	/**
+	 *	@copydoc base_iface::CVertexFacade::Operator_Plus()
+	 */
+	inline void Operator_Plus(const Eigen::VectorXd &r_v_delta) // "smart" plus
+	{
+		m_v_state += r_v_delta.segment<30>(m_n_order); // pick part of the delta vector, belonging to this vertex, apply +
+		for(int a = 0; a < 6; ++a)
+			m_v_state.segment<5>(a * 5) = m_v_state.segment<5>(a * 5) / m_v_state.segment<5>(a * 5).sum();
+	}
+
+	/**
+	 *	@copydoc base_iface::CVertexFacade::Operator_Minus()
+	 */
+	inline void Operator_Minus(const Eigen::VectorXd &r_v_delta) // "smart" minus
+	{
+		m_v_state -= r_v_delta.segment<30>(m_n_order); // pick part of the delta vector, belonging to this vertex, apply -
+		for(int a = 0; a < 6; ++a)
+			m_v_state.segment<5>(a * 5) = m_v_state.segment<5>(a * 5) / m_v_state.segment<5>(a * 5).sum();
+	}
+};
+
+/**
+ *	@brief polynomial vertex type
+ */
+class CVertexPolynomial35_6D : public CBaseVertexImpl<CVertexPolynomial35_6D, 24> {
+public:
+	__GRAPH_TYPES_ALIGN_OPERATOR_NEW
+
+	/**
+	 *	@brief default constructor; has no effect
+	 */
+	inline CVertexPolynomial35_6D()
+	{}
+
+	/**
+	 *	@brief constructor; initializes state vector
+	 *	@param[in] r_v_state is state vector initializer
+	 */
+	inline CVertexPolynomial35_6D(const Eigen::Matrix<double, 24, 1, Eigen::DontAlign> &r_v_state)
+		:CBaseVertexImpl<CVertexPolynomial35_6D, 24>(r_v_state)
+	{}
+
+	/**
+	 *	@copydoc base_iface::CVertexFacade::Operator_Plus()
+	 */
+	inline void Operator_Plus(const Eigen::VectorXd &r_v_delta) // "smart" plus
+	{
+		m_v_state += r_v_delta.segment<24>(m_n_order); // pick part of the delta vector, belonging to this vertex, apply +
+		for(int a = 0; a < 3; ++a)
+		{
+			m_v_state.segment<3>(a * 3) = m_v_state.segment<3>(a * 3) / m_v_state.segment<3>(a * 3).sum();
+			m_v_state.segment<5>(9 + a * 5) = m_v_state.segment<5>(9 + a * 5) / m_v_state.segment<5>(9 + a * 5).sum();
+		}
+	}
+
+	/**
+	 *	@copydoc base_iface::CVertexFacade::Operator_Minus()
+	 */
+	inline void Operator_Minus(const Eigen::VectorXd &r_v_delta) // "smart" minus
+	{
+		Operator_Plus(-r_v_delta);
+	}
+};
+
+/**
+ *	@brief SE(3) landmark vertex type
+ */
+class CVertexLandmark3DInverse : public CBaseVertexImpl<CVertexLandmark3DInverse, 3> {
+public:
+	__GRAPH_TYPES_ALIGN_OPERATOR_NEW
+
+	/**
+	 *	@brief default constructor; has no effect
+	 */
+	inline CVertexLandmark3DInverse()
+	{}
+
+	/**
+	 *	@brief constructor; initializes state vector
+	 *	@param[in] r_v_state is state vector initializer
+	 */
+	inline CVertexLandmark3DInverse(const Eigen::Vector3d &r_v_state)
+		:CBaseVertexImpl<CVertexLandmark3DInverse, 3>(r_v_state)
+	{}
+
+	/**
+	 *	@copydoc base_iface::CVertexFacade::Operator_Plus()
+	 */
+	inline void Operator_Plus(const Eigen::VectorXd &r_v_delta) // "smart" plus
+	{
+		CSim3Jacobians::Relative_to_Absolute_InvDepth_Epsilon(m_v_state, r_v_delta.segment<3>(m_n_order), m_v_state); // delta is in XYZ
+	}
+
+	/**
+	 *	@copydoc base_iface::CVertexFacade::Operator_Minus()
+	 */
+	inline void Operator_Minus(const Eigen::VectorXd &r_v_delta) // "smart" minus
+	{
+		CSim3Jacobians::Relative_to_Absolute_InvDepth_Epsilon(m_v_state, -r_v_delta.segment<3>(m_n_order), m_v_state); // delta is in XYZ
+	}
+};
+
+/**
+ *	@brief SE(3) pose-pose edge
+ */
+class CEdgePose3D : public CBaseEdgeImpl<CEdgePose3D, MakeTypelist(CVertexPose3D, CVertexPose3D), 6, 6, CBaseEdge::Robust>,
+		public CRobustify_ErrorNorm_Default<CCTFraction<148, 100>, CHuberLossd>{
+public:
+	typedef CBaseEdgeImpl<CEdgePose3D, MakeTypelist(CVertexPose3D, CVertexPose3D), 6, 6, CBaseEdge::Robust> _TyBase; /**< @brief base edge type */
+public:
+	/**
+	 *	@brief vertex initialization functor
+	 *	Calculates vertex position from the first vertex and an XYT edge.
+	 */
+	class CRelative_to_Absolute_XYZ_Initializer {
+	protected:
+		const Eigen::Matrix<double, 6, 1> &m_r_v_pose1; /**< @brief the first vertex */
+		const Eigen::Matrix<double, 6, 1> &m_r_v_delta; /**< @brief the edge, shared by r_v_vertex1 and the vertex being initialized */
+
+	public:
+		/**
+		 *	@brief default constructor
+		 *
+		 *	@param[in] r_v_vertex1 is the first vertex
+		 *	@param[in] r_v_delta is the edge, shared by r_v_vertex1 and the vertex being initialized
+		 */
+		inline CRelative_to_Absolute_XYZ_Initializer(const Eigen::Matrix<double, 6, 1> &r_v_vertex1,
+			const Eigen::Matrix<double, 6, 1> &r_v_delta) // just change the types, same as above
+			:m_r_v_pose1(r_v_vertex1), m_r_v_delta(r_v_delta)
+		{}
+
+		/**
+		 *	@brief function operator
+		 *	@return Returns the value of the vertex being initialized.
+		 */
+		inline operator CVertexPose3D() const // this function calculates initial prior from the state of the first vertex m_r_v_pose1 and from the edge measurement m_r_edge
+		{
+			Eigen::Matrix<double, 6, 1> v_pose2;
+			C3DJacobians::Relative_to_Absolute(m_r_v_pose1, m_r_v_delta, v_pose2); // implement your own equation here
+			return CVertexPose3D(v_pose2);
+		}
+	};
+
+public:
+	__GRAPH_TYPES_ALIGN_OPERATOR_NEW // imposed by the use of eigen, just copy this
+
+	/**
+	 *	@brief default constructor; has no effect
+	 */
+	inline CEdgePose3D()
+	{}
+
+	/**
+	 *	@brief constructor; converts parsed edge to edge representation
+	 *
+	 *	@tparam CSystem is type of system where this edge is being stored
+	 *
+	 *	@param[in] r_t_edge is parsed edge
+	 *	@param[in,out] r_system is reference to system (used to query edge vertices)
+	 */
+	template <class CSystem>
+	CEdgePose3D(const CParserBase::TEdge3D &r_t_edge, CSystem &r_system)
+		:_TyBase(r_t_edge.m_n_node_0,
+		r_t_edge.m_n_node_1, r_t_edge.m_v_delta, r_t_edge.m_t_inv_sigma)
+	{
+		//fprintf(stderr, "%f %f %f\n", r_t_edge.m_v_delta(0), r_t_edge.m_v_delta(1), r_t_edge.m_v_delta(2));
+
+		_ASSERTE(r_t_edge.m_n_node_0 < r_t_edge.m_n_node_1 || // either the vertices are ordered
+			(r_t_edge.m_n_node_0 > r_t_edge.m_n_node_1 &&
+			r_system.n_Vertex_Num() > r_t_edge.m_n_node_0)); // or they are not, but then both need to be in the system (a reversed loop closure)
+
+		m_p_vertex0 = &r_system.template r_Get_Vertex<CVertexPose3D>(r_t_edge.m_n_node_0, CInitializeNullVertex<>());
+		m_p_vertex1 = &r_system.template r_Get_Vertex<CVertexPose3D>(r_t_edge.m_n_node_1,
+			CRelative_to_Absolute_XYZ_Initializer(m_p_vertex0->r_v_State(), r_t_edge.m_v_delta));
+		// get vertices (initialize if required)
+
+		//_ASSERTE(r_system.r_Vertex_Pool()[r_t_edge.m_n_node_0].n_Dimension() == 6); // get the vertices from the vertex pool to ensure a correct type is used, do not use m_p_vertex0 / m_p_vertex1 for this
+		//_ASSERTE(r_system.r_Vertex_Pool()[r_t_edge.m_n_node_1].n_Dimension() == 6);
+		// make sure the dimensionality is correct (might not be)
+		// this fails with const vertices, for obvious reasons. with the thunk tables this can be safely removed.
+	}
+
+	/**
+	 *	@brief constructor; converts parsed edge to edge representation
+	 *
+	 *	@tparam CSystem is type of system where this edge is being stored
+	 *
+	 *	@param[in] n_node0 is (zero-based) index of the first (origin) node
+	 *	@param[in] n_node1 is (zero-based) index of the second (endpoint) node
+	 *	@param[in] r_v_delta is measurement vector
+	 *	@param[in] r_t_inv_sigma is the information matrix
+	 *	@param[in,out] r_system is reference to system (used to query edge vertices)
+	 */
+	template <class CSystem>
+	CEdgePose3D(size_t n_node0, size_t n_node1, const Eigen::Matrix<double, 6, 1> &r_v_delta,
+		const Eigen::Matrix<double, 6, 6> &r_t_inv_sigma, CSystem &r_system)
+		:_TyBase(n_node0,
+		n_node1, r_v_delta, r_t_inv_sigma)
+	{
+		//fprintf(stderr, "%f %f %f\n", r_t_edge.m_v_delta(0), r_t_edge.m_v_delta(1), r_t_edge.m_v_delta(2));
+
+		_ASSERTE(n_node0 < n_node1 || // either the vertices are ordered
+			(n_node0 > n_node1 && r_system.n_Vertex_Num() > n_node0)); // or they are not, but then both need to be in the system (a reversed loop closure)
+
+		//std::cout << "IN " << r_v_delta.transpose() << std::endl;
+
+		m_p_vertex0 = &r_system.template r_Get_Vertex<CVertexPose3D>(n_node0, CInitializeNullVertex<>());
+		m_p_vertex1 = &r_system.template r_Get_Vertex<CVertexPose3D>(n_node1,
+			CRelative_to_Absolute_XYZ_Initializer(m_p_vertex0->r_v_State(), r_v_delta));
+		// get vertices (initialize if required)
+
+		//std::cout << "IN2 " << r_v_delta.transpose() << std::endl;
+
+		//_ASSERTE(r_system.r_Vertex_Pool()[n_node0].n_Dimension() == 6); // get the vertices from the vertex pool to ensure a correct type is used, do not use m_p_vertex0 / m_p_vertex1 for this
+		//_ASSERTE(r_system.r_Vertex_Pool()[n_node1].n_Dimension() == 6);
+		// make sure the dimensionality is correct (might not be)
+		// this fails with const vertices, for obvious reasons. with the thunk tables this can be safely removed.
+	}
+
+	/**
+	 *	@brief updates the edge with a new measurement
+	 *	@param[in] r_t_edge is parsed edge
+	 */
+	inline void Update(const CParserBase::TEdge3D &r_t_edge)
+	{
+		_TyBase::Update(r_t_edge.m_v_delta, r_t_edge.m_t_inv_sigma);
+	}
+
+	/**
+	 *	@brief updates the edge with a new measurement
+	 *
+	 *	@param[in] r_v_delta is new measurement vector
+	 *	@param[in] r_t_inv_sigma is new information matrix
+	 */
+	inline void Update(const Eigen::Matrix<double, 6, 1> &r_v_delta, const Eigen::Matrix<double, 6, 6> &r_t_inv_sigma) // for some reason this needs to be here, although the base already implements this
+	{
+		_TyBase::Update(r_v_delta, r_t_inv_sigma);
+	}
+
+	/**
+	 *	@brief calculates jacobians, expectation and error
+	 *
+	 *	@param[out] r_t_jacobian0 is jacobian, associated with the first vertex
+	 *	@param[out] r_t_jacobian1 is jacobian, associated with the second vertex
+	 *	@param[out] r_v_expectation is expecation vector
+	 *	@param[out] r_v_error is error vector
+	 */
+	inline void Calculate_Jacobians_Expectation_Error(Eigen::Matrix<double, 6, 6> &r_t_jacobian0,
+		Eigen::Matrix<double, 6, 6> &r_t_jacobian1, Eigen::Matrix<double, 6, 1> &r_v_expectation,
+		Eigen::Matrix<double, 6, 1> &r_v_error) const // change dimensionality of eigen types, if required
+	{
+		C3DJacobians::Absolute_to_Relative(m_p_vertex0->r_v_State(),
+			m_p_vertex1->r_v_State(), r_v_expectation, r_t_jacobian0, r_t_jacobian1);
+		// calculates the expectation and the jacobians
+		/*std::cout << r_v_expectation.transpose() << std::endl;
+		std::cout << r_t_jacobian0 << std::endl;
+		std::cout << r_t_jacobian1 << std::endl;*/
+#if 0
+		//C3DJacobians::Absolute_to_Relative(r_v_expectation, m_v_measurement, r_v_error); // this is slightly different, the inverse quat is on the left side, here we have it on the right.
+		C3DJacobians::Relative_to_Absolute(m_v_measurement, -r_v_expectation, r_v_error); // this allows for inverse on the right but we need to manually "conjugate" the pose by flipping the sign.
+		r_v_error.head<3>() = m_v_measurement.head<3>() - r_v_expectation.head<3>(); // somehow the positional error is not rotated in the code below, but in both Absolute_to_Relative() and Relative_to_Absolute() it is, we need to undo it.
+		// calculate error as m_v_measurement - r_v_expectation
+#else // 0
+		r_v_error.head<3>() = m_v_measurement.head<3>() - r_v_expectation.head<3>();
+		Eigen::Quaterniond pQ, dQ;
+		C3DJacobians::AxisAngle_to_Quat(m_v_measurement.tail<3>(), pQ);
+		C3DJacobians::AxisAngle_to_Quat(r_v_expectation.tail<3>(), dQ);
+		Eigen::Vector3d v_aang;
+		C3DJacobians::Quat_to_AxisAngle(pQ * dQ.conjugate(), v_aang);
+		r_v_error.tail<3>() = v_aang;
+		//std::cout << r_v_error.transpose() << std::endl;
+		//std::cout << m_v_measurement.transpose() << " | " << r_v_expectation.transpose() << " | " << ((r_v_error.transpose() * m_t_sigma_inv).dot(r_v_error)) << std::endl;
+		// same as above but saves calculation of the rotated positional difference which then gets overwritten
+#endif // 0
+		// both branches work, the first does some unnecessary work
+		// the below branch uses rotation matrices, being slightly more expensive and also
+		// different numerically than the rest of the calculus which relies on quaternions
+
+		/*
+		//const Eigen::Matrix<double, 6, 1> &p1 = m_v_measurement;
+		//const Eigen::Matrix<double, 6, 1> &p2 = r_v_expectation;
+
+		//r_v_error(0) = p1(0) - p2(0);
+		//r_v_error(1) = p1(1) - p2(1);
+		//r_v_error(2) = p1(2) - p2(2);
+		r_v_error.head<3>() = m_v_measurement.head<3>() - r_v_expectation.head<3>();
+
+		//sum the rotations
+		Eigen::Matrix3d pQ = C3DJacobians::t_AxisAngle_to_RotMatrix(m_v_measurement.tail<3>());
+		Eigen::Matrix3d dQ = C3DJacobians::t_AxisAngle_to_RotMatrix(r_v_expectation.tail<3>());
+		//Eigen::Matrix3d dQ_inv = dQ.inverse();
+
+		Eigen::Matrix3d QQ;// = pQ * dQ_inv;
+		QQ.noalias() = pQ * dQ.inverse(); // eigen likes long expressions; multiplication needs .noalias() so that eigen knows it can do it without allocating intermediate storage
+		//Eigen::Vector3d axis = C3DJacobians::v_RotMatrix_to_AxisAngle(QQ);
+
+		//r_v_error(3) = axis(0);
+		//r_v_error(4) = axis(1);
+		//r_v_error(5) = axis(2);
+		r_v_error.tail<3>() = C3DJacobians::v_RotMatrix_to_AxisAngle(QQ); // avoid copying around
+		//TODO: fix the angle somehow? this cannot be right
+		// calculates error (possibly re-calculates, if running A-SLAM)
+		*/
+		//std::cout << "ln: " << r_v_expectation.transpose() << " <> " << m_v_measurement.transpose() << ": " << (r_v_error.transpose() * m_t_sigma_inv).dot(r_v_error) << std::endl;
+	}
+
+	/**
+	 *	@brief calculates \f$\chi^2\f$ error
+	 *	@return Returns (unweighted) \f$\chi^2\f$ error for this edge.
+	 */
+	inline double f_Chi_Squared_Error() const
+	{
+		Eigen::Matrix<double, 6, 6> p_jacobi[2];
+		Eigen::Matrix<double, 6, 1> v_expectation, v_error;
+		Calculate_Jacobians_Expectation_Error(p_jacobi[0], p_jacobi[1], v_expectation, v_error);
+		// calculates the expectation, error and the jacobians
+
+		return (v_error.transpose() * m_t_sigma_inv).dot(v_error); // ||z_i - h_i(O_i)||^2 lambda_i
+	}
+};
+
+/**
+ *	@brief SE(3) pose-pose edge
+ */
+class CEdgePose3DSelf : public CBaseEdgeImpl<CEdgePose3DSelf, MakeTypelist(CVertexPose3D), 6, 6/*, CBaseEdge::Robust*/>/*,
+		public CRobustify_ErrorNorm_Default<CCTFraction<148, 100>, CHuberLossd>*/{
+public:
+	typedef CBaseEdgeImpl<CEdgePose3DSelf, MakeTypelist(CVertexPose3D), 6, 6/*, CBaseEdge::Robust*/> _TyBase; /**< @brief base edge type */
+public:
+	/**
+	 *	@brief vertex initialization functor
+	 *	Calculates vertex position from the first vertex and an XYT edge.
+	 */
+	class C_Absolute_Initializer {
+	protected:
+		const Eigen::Matrix<double, 6, 1> &m_r_v_pose1; /**< @brief the first vertex */
+
+	public:
+		/**
+		 *	@brief default constructor
+		 *
+		 *	@param[in] r_v_vertex1 is the first vertex
+		 *	@param[in] r_v_delta is the edge, shared by r_v_vertex1 and the vertex being initialized
+		 */
+		inline C_Absolute_Initializer(const Eigen::Matrix<double, 6, 1> &r_v_vertex1) // just change the types, same as above
+			:m_r_v_pose1(r_v_vertex1)
+		{}
+
+		/**
+		 *	@brief function operator
+		 *	@return Returns the value of the vertex being initialized.
+		 */
+		inline operator CVertexPose3D() const // this function calculates initial prior from the state of the first vertex m_r_v_pose1 and from the edge measurement m_r_edge
+		{
+			return CVertexPose3D(m_r_v_pose1);
+		}
+	};
+
+public:
+	__GRAPH_TYPES_ALIGN_OPERATOR_NEW // imposed by the use of eigen, just copy this
+
+	/**
+	 *	@brief default constructor; has no effect
+	 */
+	inline CEdgePose3DSelf()
+	{}
+
+	template <class CSystem>
+	CEdgePose3DSelf(const CParserBase::TEdge3DSelf &r_t_edge, CSystem &r_system)
+		:_TyBase(r_t_edge.m_n_node_0, r_t_edge.m_v_delta, r_t_edge.m_t_inv_sigma)
+	{
+		m_p_vertex0 = &r_system.template r_Get_Vertex<CVertexPose3D>(r_t_edge.m_n_node_0, C_Absolute_Initializer(r_t_edge.m_v_delta));
+		// get vertices (initialize if required)
+	}
+
+	/**
+	 *	@brief constructor; converts parsed edge to edge representation
+	 *
+	 *	@tparam CSystem is type of system where this edge is being stored
+	 *
+	 *	@param[in] n_node0 is (zero-based) index of the first (origin) node
+	 *	@param[in] n_node1 is (zero-based) index of the second (endpoint) node
+	 *	@param[in] r_v_delta is measurement vector
+	 *	@param[in] r_t_inv_sigma is the information matrix
+	 *	@param[in,out] r_system is reference to system (used to query edge vertices)
+	 */
+	template <class CSystem>
+	CEdgePose3DSelf(size_t n_node0, const Eigen::Matrix<double, 6, 1> &r_v_delta,
+		const Eigen::Matrix<double, 6, 6> &r_t_inv_sigma, CSystem &r_system)
+		:_TyBase(n_node0, r_v_delta, r_t_inv_sigma)
+	{
+		//fprintf(stderr, "%f %f %f\n", r_t_edge.m_v_delta(0), r_t_edge.m_v_delta(1), r_t_edge.m_v_delta(2));
+
+		m_p_vertex0 = &r_system.template r_Get_Vertex<CVertexPose3D>(n_node0, C_Absolute_Initializer(r_v_delta));
+		// get vertices (initialize if required)
+
+		//_ASSERTE(r_system.r_Vertex_Pool()[n_node0].n_Dimension() == 6); // get the vertices from the vertex pool to ensure a correct type is used, do not use m_p_vertex0 / m_p_vertex1 for this
+		//_ASSERTE(r_system.r_Vertex_Pool()[n_node1].n_Dimension() == 6);
+		// make sure the dimensionality is correct (might not be)
+		// this fails with const vertices, for obvious reasons. with the thunk tables this can be safely removed.
+	}
+
+	/**
+	 *	@brief updates the edge with a new measurement
+	 *
+	 *	@param[in] r_v_delta is new measurement vector
+	 *	@param[in] r_t_inv_sigma is new information matrix
+	 */
+	inline void Update(const Eigen::Matrix<double, 6, 1> &r_v_delta, const Eigen::Matrix<double, 6, 6> &r_t_inv_sigma) // for some reason this needs to be here, although the base already implements this
+	{
+		_TyBase::Update(r_v_delta, r_t_inv_sigma);
+	}
+
+	/**
+	 *	@brief calculates jacobians, expectation and error
+	 *
+	 *	@param[out] r_t_jacobian0 is jacobian, associated with the first vertex
+	 *	@param[out] r_t_jacobian1 is jacobian, associated with the second vertex
+	 *	@param[out] r_v_expectation is expecation vector
+	 *	@param[out] r_v_error is error vector
+	 */
+	inline void Calculate_Jacobian_Expectation_Error(Eigen::Matrix<double, 6, 6> &r_t_jacobian0,
+		Eigen::Matrix<double, 6, 1> &r_v_expectation, Eigen::Matrix<double, 6, 1> &r_v_error) const // change dimensionality of eigen types, if required
+	{
+		C3DJacobians::Absolute_to_Relative(m_p_vertex0->r_v_State(), m_v_measurement, r_v_expectation);
+		r_v_error = r_v_expectation;
+		// calculates the expectation
+
+		//std::cout << "SELF: " << m_p_vertex0->r_v_State().transpose() << " | " << m_v_measurement.transpose() << " >> " <<
+		//		r_v_error.transpose() << std::endl;
+
+		const double delta = 1e-9;
+		const double scalar = 1.0 / (delta);
+
+		Eigen::Matrix<double, 6, 6> Eps;
+		Eps = Eigen::Matrix<double, 6, 6>::Identity() * delta; // faster, all memory on stack
+
+		for(int j = 0; j < 6; ++ j) {
+			Eigen::Matrix<double, 6, 1> p_delta, d1;
+			C3DJacobians::Relative_to_Absolute(m_p_vertex0->r_v_State(), Eps.col(j), p_delta);
+			C3DJacobians::Absolute_to_Relative(p_delta, m_v_measurement, d1);
+			r_t_jacobian0.col(j) = -(d1 - r_v_expectation) * scalar;
+			// we expect zero
+		}
+		// compute jacobians
+
+		//std::cout << r_t_jacobian0 << std::endl << std::endl;
+	}
+
+	/**
+	 *	@brief calculates \f$\chi^2\f$ error
+	 *	@return Returns (unweighted) \f$\chi^2\f$ error for this edge.
+	 */
+	inline double f_Chi_Squared_Error() const
+	{
+		Eigen::Matrix<double, 6, 6> p_jacobi[2];
+		Eigen::Matrix<double, 6, 1> v_expectation, v_error;
+		Calculate_Jacobian_Expectation_Error(p_jacobi[0], v_expectation, v_error);
+		// calculates the expectation, error and the jacobians
+
+		return (v_error.transpose() * m_t_sigma_inv).dot(v_error); // ||z_i - h_i(O_i)||^2 lambda_i
+	}
+};
+
+class CEdgePoseTernary3D : public CBaseEdgeImpl<CEdgePoseTernary3D, MakeTypelist(CVertexPose3D, CVertexPose3D, CVertexPose3D), 6, 6/*, CBaseEdge::Robust*/>/*,
+		public CRobustify_ErrorNorm_Default<CCTFraction<148, 100>, CHuberLossd>*/{
+public:
+	typedef CBaseEdgeImpl<CEdgePoseTernary3D, MakeTypelist(CVertexPose3D, CVertexPose3D, CVertexPose3D), 6, 6/*, CBaseEdge::Robust*/> _TyBase; /**< @brief base edge type */
+
+public:
+	__GRAPH_TYPES_ALIGN_OPERATOR_NEW // imposed by the use of eigen, just copy this
+
+	/**
+	 *	@brief default constructor; has no effect
+	 */
+	inline CEdgePoseTernary3D()
+	{}
+
+	template <class CSystem>
+	CEdgePoseTernary3D(const CParserBase::TEdge3DTernary &r_t_edge, CSystem &r_system)
+		:_TyBase(typename _TyBase::_TyVertexIndexTuple(r_t_edge.m_n_node_0, r_t_edge.m_n_node_1, r_t_edge.m_n_node_2),
+				r_t_edge.m_v_delta, r_t_edge.m_t_inv_sigma)
+	{
+		m_vertex_ptr.Get<0>() = &r_system.template r_Get_Vertex<CVertexPose3D>(r_t_edge.m_n_node_0, CInitializeNullVertex<CVertexPose3D>());
+		m_vertex_ptr.Get<1>() = &r_system.template r_Get_Vertex<CVertexPose3D>(r_t_edge.m_n_node_1, CInitializeNullVertex<CVertexPose3D>());
+		m_vertex_ptr.Get<2>() = &r_system.template r_Get_Vertex<CVertexPose3D>(r_t_edge.m_n_node_2, CInitializeNullVertex<CVertexPose3D>());
+		// get vertices (initialize if required)
+	}
+
+	/**
+	 *	@brief constructor; converts parsed edge to edge representation
+	 *
+	 *	@tparam CSystem is type of system where this edge is being stored
+	 *
+	 *	@param[in] n_node0 is (zero-based) index of the first (origin) node
+	 *	@param[in] n_node1 is (zero-based) index of the second (endpoint) node
+	 *	@param[in] r_v_delta is measurement vector
+	 *	@param[in] r_t_inv_sigma is the information matrix
+	 *	@param[in,out] r_system is reference to system (used to query edge vertices)
+	 */
+	template <class CSystem>
+	CEdgePoseTernary3D(size_t n_node0, size_t n_node1, size_t n_node2, const Eigen::Matrix<double, 6, 1> &r_v_delta,
+		const Eigen::Matrix<double, 6, 6> &r_t_inv_sigma, CSystem &r_system)
+		:_TyBase(typename _TyBase::_TyVertexIndexTuple(n_node0, n_node1, n_node2), r_v_delta, r_t_inv_sigma)
+	{
+		//fprintf(stderr, "%f %f %f\n", r_t_edge.m_v_delta(0), r_t_edge.m_v_delta(1), r_t_edge.m_v_delta(2));
+
+		m_vertex_ptr.Get<0>() = &r_system.template r_Get_Vertex<CVertexPose3D>(n_node0, CInitializeNullVertex<CVertexPose3D>());
+		m_vertex_ptr.Get<1>() = &r_system.template r_Get_Vertex<CVertexPose3D>(n_node1, CInitializeNullVertex<CVertexPose3D>());
+		m_vertex_ptr.Get<2>() = &r_system.template r_Get_Vertex<CVertexPose3D>(n_node2, CInitializeNullVertex<CVertexPose3D>());
+		// get vertices (initialize if required)
+
+		//_ASSERTE(r_system.r_Vertex_Pool()[n_node0].n_Dimension() == 6); // get the vertices from the vertex pool to ensure a correct type is used, do not use m_p_vertex0 / m_p_vertex1 for this
+		//_ASSERTE(r_system.r_Vertex_Pool()[n_node1].n_Dimension() == 6);
+		// make sure the dimensionality is correct (might not be)
+		// this fails with const vertices, for obvious reasons. with the thunk tables this can be safely removed.
+	}
+
+	/**
+	 *	@brief updates the edge with a new measurement
+	 *
+	 *	@param[in] r_v_delta is new measurement vector
+	 *	@param[in] r_t_inv_sigma is new information matrix
+	 */
+	inline void Update(const Eigen::Matrix<double, 6, 1> &r_v_delta, const Eigen::Matrix<double, 6, 6> &r_t_inv_sigma) // for some reason this needs to be here, although the base already implements this
+	{
+		_TyBase::Update(r_v_delta, r_t_inv_sigma);
+	}
+
+	/**
+	 *	@brief calculates jacobians, expectation and error
+	 *
+	 *	@param[out] r_t_jacobian0 is jacobian, associated with the first vertex
+	 *	@param[out] r_t_jacobian1 is jacobian, associated with the second vertex
+	 *	@param[out] r_v_expectation is expecation vector
+	 *	@param[out] r_v_error is error vector
+	 */
+	inline void Calculate_Jacobians_Expectation_Error(_TyBase::_TyJacobianTuple &r_t_jacobian_tuple,
+			Eigen::Matrix<double, 6, 1> &r_v_expectation,
+			Eigen::Matrix<double, 6, 1> &r_v_error) const // change dimensionality of eigen types, if required
+	{
+		C3DJacobians::Absolute_to_Relative(m_vertex_ptr.Get<0>()->r_v_State(), m_vertex_ptr.Get<1>()->r_v_State(), r_v_expectation);
+		C3DJacobians::Absolute_to_Relative(r_v_expectation, m_vertex_ptr.Get<2>()->r_v_State(), r_v_error);
+		// calculates the expectation and error
+
+		//std::cout << "TERN: " << r_v_expectation.transpose() << " | " << m_vertex_ptr.Get<2>()->r_v_State().transpose() << " >> " <<
+		//				r_v_error.transpose() << std::endl;
+
+		const double delta = 1e-9;
+		const double scalar = 1.0 / (delta);
+
+		Eigen::Matrix<double, 6, 6> &J0 = r_t_jacobian_tuple.Get<0>();
+		Eigen::Matrix<double, 6, 6> &J1 = r_t_jacobian_tuple.Get<1>();
+		Eigen::Matrix<double, 6, 6> &J2 = r_t_jacobian_tuple.Get<2>();
+
+		Eigen::Matrix<double, 6, 6> Eps;
+		Eps = Eigen::Matrix<double, 6, 6>::Identity() * delta; // faster, all memory on stack
+
+		for(int j = 0; j < 6; ++ j) {
+			Eigen::Matrix<double, 6, 1> p_delta, d1, d2;
+			C3DJacobians::Relative_to_Absolute(m_vertex_ptr.Get<0>()->r_v_State(), Eps.col(j), p_delta);
+			C3DJacobians::Absolute_to_Relative(p_delta, m_vertex_ptr.Get<1>()->r_v_State(), d1);
+			C3DJacobians::Absolute_to_Relative(d1, m_vertex_ptr.Get<2>()->r_v_State(), d2);
+			J0.col(j) = -(d2 - r_v_error) * scalar;
+			// we expect zero
+		}
+		for(int j = 0; j < 6; ++ j) {
+			Eigen::Matrix<double, 6, 1> p_delta, d1, d2;
+			C3DJacobians::Relative_to_Absolute(m_vertex_ptr.Get<1>()->r_v_State(), Eps.col(j), p_delta);
+			C3DJacobians::Absolute_to_Relative(m_vertex_ptr.Get<0>()->r_v_State(), p_delta, d1);
+			C3DJacobians::Absolute_to_Relative(d1, m_vertex_ptr.Get<2>()->r_v_State(), d2);
+			J1.col(j) = -(d2 - r_v_error) * scalar;
+			// we expect zero
+		}
+		for(int j = 0; j < 6; ++ j) {
+			Eigen::Matrix<double, 6, 1> p_delta, d1, d2;
+			C3DJacobians::Relative_to_Absolute(m_vertex_ptr.Get<2>()->r_v_State(), Eps.col(j), p_delta);
+			C3DJacobians::Absolute_to_Relative(m_vertex_ptr.Get<0>()->r_v_State(), m_vertex_ptr.Get<1>()->r_v_State(), d1);
+			C3DJacobians::Absolute_to_Relative(d1, p_delta, d2);
+			J2.col(j) = -(d2 - r_v_error) * scalar;
+			// we expect zero
+		}
+		// compute jacobians
+
+		/*std::cout << J0 << std::endl << std::endl;
+		std::cout << J1 << std::endl << std::endl;
+		std::cout << J2 << std::endl << std::endl;*/
+	}
+
+	/**
+	 *	@brief calculates \f$\chi^2\f$ error
+	 *	@return Returns (unweighted) \f$\chi^2\f$ error for this edge.
+	 */
+	inline double f_Chi_Squared_Error() const
+	{
+		Eigen::Matrix<double, 6, 1> v_expectation, v_error;
+		C3DJacobians::Absolute_to_Relative(m_vertex_ptr.Get<0>()->r_v_State(), m_vertex_ptr.Get<1>()->r_v_State(), v_expectation);
+		C3DJacobians::Absolute_to_Relative(v_expectation, m_vertex_ptr.Get<2>()->r_v_State(), v_error);
+
+		return (v_error.transpose() * m_t_sigma_inv).dot(v_error); // ||z_i - h_i(O_i)||^2 lambda_i
+	}
+};
+
+/**
+ *	@brief SE(3) pose-pose edge
+ */
+class CEdgeNormal3D : public CBaseEdgeImpl<CEdgeNormal3D, MakeTypelist(CVertexPose3D), 1, 3/*, CBaseEdge::Robust*/>/*,
+		public CRobustify_ErrorNorm_Default<CCTFraction<148, 100>, CHuberLossd>*/{
+public:
+	typedef CBaseEdgeImpl<CEdgeNormal3D, MakeTypelist(CVertexPose3D), 1, 3/*, CBaseEdge::Robust*/> _TyBase; /**< @brief base edge type */
+
+public:
+	__GRAPH_TYPES_ALIGN_OPERATOR_NEW // imposed by the use of eigen, just copy this
+
+	/**
+	 *	@brief default constructor; has no effect
+	 */
+	inline CEdgeNormal3D()
+	{}
+
+	template <class CSystem>
+	CEdgeNormal3D(const CParserBase::TEdge3DNormal &r_t_edge, CSystem &r_system)
+		:_TyBase(r_t_edge.m_n_node_0, r_t_edge.m_v_delta, r_t_edge.m_t_inv_sigma)
+	{
+		m_p_vertex0 = &r_system.template r_Get_Vertex<CVertexPose3D>(r_t_edge.m_n_node_0, CInitializeNullVertex<CVertexPose3D>());
+		// get vertices (initialize if required)
+	}
+
+	/*template <class CSystem>
+	CEdgeNormal3D(const CParserBase::TEdge3DSelf &r_t_edge, CSystem &r_system)
+		:_TyBase(r_t_edge.m_n_node_0, r_t_edge.m_v_delta, r_t_edge.m_t_inv_sigma)
+	{
+		m_p_vertex0 = &r_system.template r_Get_Vertex<CVertexPose3D>(r_t_edge.m_n_node_0, C_Absolute_Initializer(r_t_edge.m_v_delta));
+		// get vertices (initialize if required)
+	}*/
+
+	/**
+	 *	@brief constructor; converts parsed edge to edge representation
+	 *
+	 *	@tparam CSystem is type of system where this edge is being stored
+	 *
+	 *	@param[in] n_node0 is (zero-based) index of the first (origin) node
+	 *	@param[in] n_node1 is (zero-based) index of the second (endpoint) node
+	 *	@param[in] r_v_delta is measurement vector
+	 *	@param[in] r_t_inv_sigma is the information matrix
+	 *	@param[in,out] r_system is reference to system (used to query edge vertices)
+	 */
+	template <class CSystem>
+	CEdgeNormal3D(size_t n_node0, const Eigen::Matrix<double, 3, 1> &r_v_delta,
+		const Eigen::Matrix<double, 1, 1> &r_t_inv_sigma, CSystem &r_system)
+		:_TyBase(n_node0, r_v_delta, r_t_inv_sigma)
+	{
+		m_p_vertex0 = &r_system.template r_Get_Vertex<CVertexPose3D>(n_node0, CInitializeNullVertex<CVertexPose3D>());
+		// get vertices (initialize if required)
+
+		//_ASSERTE(r_system.r_Vertex_Pool()[n_node0].n_Dimension() == 6); // get the vertices from the vertex pool to ensure a correct type is used, do not use m_p_vertex0 / m_p_vertex1 for this
+		//_ASSERTE(r_system.r_Vertex_Pool()[n_node1].n_Dimension() == 6);
+		// make sure the dimensionality is correct (might not be)
+		// this fails with const vertices, for obvious reasons. with the thunk tables this can be safely removed.
+	}
+
+	/**
+	 *	@brief updates the edge with a new measurement
+	 *
+	 *	@param[in] r_v_delta is new measurement vector
+	 *	@param[in] r_t_inv_sigma is new information matrix
+	 */
+	inline void Update(const Eigen::Matrix<double, 3, 1> &r_v_delta, const Eigen::Matrix<double, 1, 1> &r_t_inv_sigma) // for some reason this needs to be here, although the base already implements this
+	{
+		_TyBase::Update(r_v_delta, r_t_inv_sigma);
+	}
+
+	/**
+	 *	@brief calculates jacobians, expectation and error
+	 *
+	 *	@param[out] r_t_jacobian0 is jacobian, associated with the first vertex
+	 *	@param[out] r_t_jacobian1 is jacobian, associated with the second vertex
+	 *	@param[out] r_v_expectation is expecation vector
+	 *	@param[out] r_v_error is error vector
+	 */
+	inline void Calculate_Jacobian_Expectation_Error(Eigen::Matrix<double, 1, 6> &r_t_jacobian0,
+		Eigen::Matrix<double, 1, 1> &r_v_expectation, Eigen::Matrix<double, 1, 1> &r_v_error) const // change dimensionality of eigen types, if required
+	{
+		Eigen::Matrix3d R = C3DJacobians::Operator_rot(m_p_vertex0->r_v_State().tail(3));
+		Eigen::Vector3d v = R * m_v_measurement.normalized(); // this should be close to [0, 1, 0]
+		//r_v_error(0) = 1.0 - v.transpose() * Eigen::Vector3d(0, 1, 0);
+		r_v_error(0) = acos( (v.normalized().transpose() * Eigen::Vector3d(0, 1, 0))(0) );
+		// transform measrement vector to world
+
+		/*
+		std::cout << R << std::endl;
+		std::cout << m_v_measurement.normalized().transpose() << std::endl;
+		std::cout << v.transpose() << " | " << ((v.transpose() * Eigen::Vector3d(0, 1, 0))(0)) << " | " <<  r_v_error(0) << std::endl;
+		 */
+
+		const double delta = 1e-9;
+		const double scalar = 1.0 / (delta);
+
+		Eigen::Matrix<double, 6, 6> Eps;
+		Eps = Eigen::Matrix<double, 6, 6>::Identity() * delta; // faster, all memory on stack
+
+		for(int j = 0; j < 6; ++ j) {
+			Eigen::Matrix<double, 6, 1> p_delta, d1;
+			C3DJacobians::Relative_to_Absolute(m_p_vertex0->r_v_State(), Eps.col(j), p_delta);
+
+			R = C3DJacobians::Operator_rot(p_delta.tail(3));
+			v = R * m_v_measurement.normalized(); // this should be close to [0, 1, 0]
+			Eigen::Matrix<double, 1, 1> err;
+			//err(0) = 1.0 - v.transpose() * Eigen::Vector3d(0, 1, 0);
+			err(0) = acos( (v.transpose() * Eigen::Vector3d(0, 1, 0))(0) );
+
+			r_t_jacobian0.col(j) = -(err - r_v_error) * scalar;
+			// we expect zero
+		}
+		// compute jacobians
+
+		//std::cout << r_t_jacobian0 << std::endl << std::endl;
+	}
+
+	/**
+	 *	@brief calculates \f$\chi^2\f$ error
+	 *	@return Returns (unweighted) \f$\chi^2\f$ error for this edge.
+	 */
+	inline double f_Chi_Squared_Error() const
+	{
+		Eigen::Matrix<double, 1, 6> p_jacobi[1];
+		Eigen::Matrix<double, 1, 1> v_expectation, v_error;
+		Calculate_Jacobian_Expectation_Error(p_jacobi[0], v_expectation, v_error);
+		// calculates the expectation, error and the jacobians
+
+		return (v_error.transpose() * m_t_sigma_inv).dot(v_error); // ||z_i - h_i(O_i)||^2 lambda_i
+	}
+};
+
+/**
+ *	@brief SE(3) pose-pose edge
+ */
+class CEdgeNormal3D_Z : public CBaseEdgeImpl<CEdgeNormal3D_Z, MakeTypelist(CVertexPose3D), 1, 3/*, CBaseEdge::Robust*/>/*,
+		public CRobustify_ErrorNorm_Default<CCTFraction<148, 100>, CHuberLossd>*/{
+public:
+	typedef CBaseEdgeImpl<CEdgeNormal3D_Z, MakeTypelist(CVertexPose3D), 1, 3/*, CBaseEdge::Robust*/> _TyBase; /**< @brief base edge type */
+
+public:
+	__GRAPH_TYPES_ALIGN_OPERATOR_NEW // imposed by the use of eigen, just copy this
+
+	/**
+	 *	@brief default constructor; has no effect
+	 */
+	inline CEdgeNormal3D_Z()
+	{}
+
+	/*template <class CSystem>
+	CEdgeNormal3D(const CParserBase::TEdge3DNormal &r_t_edge, CSystem &r_system)
+		:_TyBase(r_t_edge.m_n_node_0, r_t_edge.m_v_delta, r_t_edge.m_t_inv_sigma)
+	{
+		m_p_vertex0 = &r_system.template r_Get_Vertex<CVertexPose3D>(r_t_edge.m_n_node_0, CInitializeNullVertex<CVertexPose3D>());
+		// get vertices (initialize if required)
+	}*/
+
+	/*template <class CSystem>
+	CEdgeNormal3D(const CParserBase::TEdge3DSelf &r_t_edge, CSystem &r_system)
+		:_TyBase(r_t_edge.m_n_node_0, r_t_edge.m_v_delta, r_t_edge.m_t_inv_sigma)
+	{
+		m_p_vertex0 = &r_system.template r_Get_Vertex<CVertexPose3D>(r_t_edge.m_n_node_0, C_Absolute_Initializer(r_t_edge.m_v_delta));
+		// get vertices (initialize if required)
+	}*/
+
+	/**
+	 *	@brief constructor; converts parsed edge to edge representation
+	 *
+	 *	@tparam CSystem is type of system where this edge is being stored
+	 *
+	 *	@param[in] n_node0 is (zero-based) index of the first (origin) node
+	 *	@param[in] n_node1 is (zero-based) index of the second (endpoint) node
+	 *	@param[in] r_v_delta is measurement vector
+	 *	@param[in] r_t_inv_sigma is the information matrix
+	 *	@param[in,out] r_system is reference to system (used to query edge vertices)
+	 */
+	template <class CSystem>
+	CEdgeNormal3D_Z(size_t n_node0, const Eigen::Matrix<double, 3, 1> &r_v_delta,
+		const Eigen::Matrix<double, 1, 1> &r_t_inv_sigma, CSystem &r_system)
+		:_TyBase(n_node0, r_v_delta, r_t_inv_sigma)
+	{
+		m_p_vertex0 = &r_system.template r_Get_Vertex<CVertexPose3D>(n_node0, CInitializeNullVertex<CVertexPose3D>());
+		// get vertices (initialize if required)
+
+		//_ASSERTE(r_system.r_Vertex_Pool()[n_node0].n_Dimension() == 6); // get the vertices from the vertex pool to ensure a correct type is used, do not use m_p_vertex0 / m_p_vertex1 for this
+		//_ASSERTE(r_system.r_Vertex_Pool()[n_node1].n_Dimension() == 6);
+		// make sure the dimensionality is correct (might not be)
+		// this fails with const vertices, for obvious reasons. with the thunk tables this can be safely removed.
+	}
+
+	/**
+	 *	@brief updates the edge with a new measurement
+	 *
+	 *	@param[in] r_v_delta is new measurement vector
+	 *	@param[in] r_t_inv_sigma is new information matrix
+	 */
+	inline void Update(const Eigen::Matrix<double, 3, 1> &r_v_delta, const Eigen::Matrix<double, 1, 1> &r_t_inv_sigma) // for some reason this needs to be here, although the base already implements this
+	{
+		_TyBase::Update(r_v_delta, r_t_inv_sigma);
+	}
+
+	/**
+	 *	@brief calculates jacobians, expectation and error
+	 *
+	 *	@param[out] r_t_jacobian0 is jacobian, associated with the first vertex
+	 *	@param[out] r_t_jacobian1 is jacobian, associated with the second vertex
+	 *	@param[out] r_v_expectation is expecation vector
+	 *	@param[out] r_v_error is error vector
+	 */
+	inline void Calculate_Jacobian_Expectation_Error(Eigen::Matrix<double, 1, 6> &r_t_jacobian0,
+		Eigen::Matrix<double, 1, 1> &r_v_expectation, Eigen::Matrix<double, 1, 1> &r_v_error) const // change dimensionality of eigen types, if required
+	{
+		Eigen::Matrix3d R = C3DJacobians::Operator_rot(m_p_vertex0->r_v_State().tail(3));
+		Eigen::Vector3d v = R * m_v_measurement.normalized(); // this should be close to [0, 0, 1]
+		//r_v_error(0) = 1.0 - v.transpose() * Eigen::Vector3d(0, 0, 1);
+		r_v_error(0) = acos( (v.normalized().transpose() * Eigen::Vector3d(0, 0, 1))(0) );
+		// transform measrement vector to world
+
+		/*std::cout << R << std::endl;
+		std::cout << m_v_measurement.normalized().transpose() << std::endl;
+		std::cout << v.transpose() << " | " << ((v.transpose() * Eigen::Vector3d(0, 0, 1))(0)) << " | " <<  r_v_error(0) << std::endl;*/
+
+		const double delta = 1e-9;
+		const double scalar = 1.0 / (delta);
+
+		Eigen::Matrix<double, 6, 6> Eps;
+		Eps = Eigen::Matrix<double, 6, 6>::Identity() * delta; // faster, all memory on stack
+
+		for(int j = 0; j < 6; ++ j) {
+			Eigen::Matrix<double, 6, 1> p_delta, d1;
+			C3DJacobians::Relative_to_Absolute(m_p_vertex0->r_v_State(), Eps.col(j), p_delta);
+
+			R = C3DJacobians::Operator_rot(p_delta.tail(3));
+			v = R * m_v_measurement.normalized(); // this should be close to [0, 1, 0]
+			Eigen::Matrix<double, 1, 1> err;
+			//err(0) = 1.0 - v.transpose() * Eigen::Vector3d(0, 1, 0);
+			err(0) = acos( (v.transpose() * Eigen::Vector3d(0, 0, 1))(0) );
+
+			r_t_jacobian0.col(j) = -(err - r_v_error) * scalar;
+			// we expect zero
+		}
+		// compute jacobians
+
+		//std::cout << r_t_jacobian0 << std::endl << std::endl;
+	}
+
+	/**
+	 *	@brief calculates \f$\chi^2\f$ error
+	 *	@return Returns (unweighted) \f$\chi^2\f$ error for this edge.
+	 */
+	inline double f_Chi_Squared_Error() const
+	{
+		Eigen::Matrix<double, 1, 6> p_jacobi[1];
+		Eigen::Matrix<double, 1, 1> v_expectation, v_error;
+		Calculate_Jacobian_Expectation_Error(p_jacobi[0], v_expectation, v_error);
+		// calculates the expectation, error and the jacobians
+
+		return (v_error.transpose() * m_t_sigma_inv).dot(v_error); // ||z_i - h_i(O_i)||^2 lambda_i
+	}
+};
+
+/**
+ *	@brief SE(3) pose-pose edge
+ */
+class CEdgeNormal23D : public CBaseEdgeImpl<CEdgeNormal23D, MakeTypelist(CVertexPose3D, CVertexPose3D), 1, 3/*, CBaseEdge::Robust*/>/*,
+		public CRobustify_ErrorNorm_Default<CCTFraction<148, 100>, CHuberLossd>*/{
+public:
+	typedef CBaseEdgeImpl<CEdgeNormal23D, MakeTypelist(CVertexPose3D, CVertexPose3D), 1, 3/*, CBaseEdge::Robust*/> _TyBase; /**< @brief base edge type */
+
+public:
+	__GRAPH_TYPES_ALIGN_OPERATOR_NEW // imposed by the use of eigen, just copy this
+
+	/**
+	 *	@brief default constructor; has no effect
+	 */
+	inline CEdgeNormal23D()
+	{}
+
+	/*template <class CSystem>
+	CEdgeNormal3D(const CParserBase::TEdge3DNormal &r_t_edge, CSystem &r_system)
+		:_TyBase(r_t_edge.m_n_node_0, r_t_edge.m_v_delta, r_t_edge.m_t_inv_sigma)
+	{
+		m_p_vertex0 = &r_system.template r_Get_Vertex<CVertexPose3D>(r_t_edge.m_n_node_0, CInitializeNullVertex<CVertexPose3D>());
+		// get vertices (initialize if required)
+	}*/
+
+	/*template <class CSystem>
+	CEdgeNormal3D(const CParserBase::TEdge3DSelf &r_t_edge, CSystem &r_system)
+		:_TyBase(r_t_edge.m_n_node_0, r_t_edge.m_v_delta, r_t_edge.m_t_inv_sigma)
+	{
+		m_p_vertex0 = &r_system.template r_Get_Vertex<CVertexPose3D>(r_t_edge.m_n_node_0, C_Absolute_Initializer(r_t_edge.m_v_delta));
+		// get vertices (initialize if required)
+	}*/
+
+	/**
+	 *	@brief constructor; converts parsed edge to edge representation
+	 *
+	 *	@tparam CSystem is type of system where this edge is being stored
+	 *
+	 *	@param[in] n_node0 is (zero-based) index of the first (origin) node
+	 *	@param[in] n_node1 is (zero-based) index of the second (endpoint) node
+	 *	@param[in] r_v_delta is measurement vector
+	 *	@param[in] r_t_inv_sigma is the information matrix
+	 *	@param[in,out] r_system is reference to system (used to query edge vertices)
+	 */
+	template <class CSystem>
+	CEdgeNormal23D(size_t n_node0, size_t n_node1, const Eigen::Matrix<double, 3, 1> &r_v_delta,
+		const Eigen::Matrix<double, 1, 1> &r_t_inv_sigma, CSystem &r_system)
+		:_TyBase(n_node0, n_node1, r_v_delta, r_t_inv_sigma)
+	{
+		m_p_vertex0 = &r_system.template r_Get_Vertex<CVertexPose3D>(n_node0, CInitializeNullVertex<CVertexPose3D>());
+		m_p_vertex1 = &r_system.template r_Get_Vertex<CVertexPose3D>(n_node1, CInitializeNullVertex<CVertexPose3D>());
+		// get vertices (initialize if required)
+
+		//_ASSERTE(r_system.r_Vertex_Pool()[n_node0].n_Dimension() == 6); // get the vertices from the vertex pool to ensure a correct type is used, do not use m_p_vertex0 / m_p_vertex1 for this
+		//_ASSERTE(r_system.r_Vertex_Pool()[n_node1].n_Dimension() == 6);
+		// make sure the dimensionality is correct (might not be)
+		// this fails with const vertices, for obvious reasons. with the thunk tables this can be safely removed.
+	}
+
+	/**
+	 *	@brief updates the edge with a new measurement
+	 *
+	 *	@param[in] r_v_delta is new measurement vector
+	 *	@param[in] r_t_inv_sigma is new information matrix
+	 */
+	inline void Update(const Eigen::Matrix<double, 3, 1> &r_v_delta, const Eigen::Matrix<double, 1, 1> &r_t_inv_sigma) // for some reason this needs to be here, although the base already implements this
+	{
+		_TyBase::Update(r_v_delta, r_t_inv_sigma);
+	}
+
+	/**
+	 *	@brief calculates jacobians, expectation and error
+	 *
+	 *	@param[out] r_t_jacobian0 is jacobian, associated with the first vertex
+	 *	@param[out] r_t_jacobian1 is jacobian, associated with the second vertex
+	 *	@param[out] r_v_expectation is expecation vector
+	 *	@param[out] r_v_error is error vector
+	 */
+	inline void Calculate_Jacobians_Expectation_Error(Eigen::Matrix<double, 1, 6> &r_t_jacobian0,
+		Eigen::Matrix<double, 1, 6> &r_t_jacobian1, Eigen::Matrix<double, 1, 1> &r_v_expectation,
+		Eigen::Matrix<double, 1, 1> &r_v_error) const // change dimensionality of eigen types, if required
+	{
+		Eigen::Matrix4d Rt0 = Eigen::Matrix4d::Identity();
+		Rt0.block(0, 0, 3, 3) = C3DJacobians::Operator_rot(m_p_vertex0->r_v_State().tail(3));
+		Rt0.block(0, 3, 3, 1) = m_p_vertex0->r_v_State().head(3);
+
+		Eigen::Matrix4d Rt1 = Eigen::Matrix4d::Identity();
+		Rt1.block(0, 0, 3, 3) = C3DJacobians::Operator_rot(m_p_vertex1->r_v_State().tail(3));
+		Rt1.block(0, 3, 3, 1) = m_p_vertex1->r_v_State().head(3);
+
+		Eigen::Matrix4d R1w = Rt0.inverse() * Rt1;
+
+		Eigen::Vector3d v = R1w.block(0, 0, 3, 3) * m_v_measurement.normalized(); // this should be close to [0, 1, 0]
+		//r_v_error(0) = 1.0 - v.transpose() * Eigen::Vector3d(0, 1, 0);
+		r_v_error(0) = acos( (v.normalized().transpose() * Eigen::Vector3d(0, 1, 0))(0) );
+		// transform measrement vector to world
+
+		//std::cout << v.transpose() << " | " << ((v.transpose() * Eigen::Vector3d(0, 1, 0))(0)) << " | " <<  r_v_error(0) << std::endl;
+
+		const double delta = 1e-9;
+		const double scalar = 1.0 / (delta);
+
+		Eigen::Matrix<double, 6, 6> Eps;
+		Eps = Eigen::Matrix<double, 6, 6>::Identity() * delta; // faster, all memory on stack
+
+		for(int j = 0; j < 6; ++ j) {
+			Eigen::Matrix<double, 6, 1> p_delta, d1;
+			C3DJacobians::Relative_to_Absolute(m_p_vertex0->r_v_State(), Eps.col(j), p_delta);
+
+			Eigen::Matrix4d Rt = Eigen::Matrix4d::Identity();
+			Rt.block(0, 0, 3, 3) = C3DJacobians::Operator_rot(p_delta.tail(3));
+			Rt.block(0, 3, 3, 1) = p_delta.head(3);
+
+			R1w = Rt.inverse() * Rt1;
+
+			v = R1w.block(0, 0, 3, 3) * m_v_measurement.normalized(); // this should be close to [0, 1, 0]
+			Eigen::Matrix<double, 1, 1> err;
+			//err(0) = 1.0 - v.transpose() * Eigen::Vector3d(0, 1, 0);
+			err(0) = acos( (v.normalized().transpose() * Eigen::Vector3d(0, 1, 0))(0) );
+
+			r_t_jacobian0.col(j) = -(err - r_v_error) * scalar;
+			// we expect zero
+		}
+
+		for(int j = 0; j < 6; ++ j) {
+			Eigen::Matrix<double, 6, 1> p_delta, d1;
+			C3DJacobians::Relative_to_Absolute(m_p_vertex1->r_v_State(), Eps.col(j), p_delta);
+
+			Eigen::Matrix4d Rt = Eigen::Matrix4d::Identity();
+			Rt.block(0, 0, 3, 3) = C3DJacobians::Operator_rot(p_delta.tail(3));
+			Rt.block(0, 3, 3, 1) = p_delta.head(3);
+
+			R1w = Rt0.inverse() * Rt;
+
+			v = R1w.block(0, 0, 3, 3) * m_v_measurement.normalized(); // this should be close to [0, 1, 0]
+			Eigen::Matrix<double, 1, 1> err;
+			//err(0) = 1.0 - v.transpose() * Eigen::Vector3d(0, 1, 0);
+			err(0) = acos( (v.normalized().transpose() * Eigen::Vector3d(0, 1, 0))(0) );
+
+			r_t_jacobian1.col(j) = -(err - r_v_error) * scalar;
+			// we expect zero
+		}
+		// compute jacobians
+
+		//std::cout << r_t_jacobian0 << std::endl << std::endl;
+	}
+
+	/**
+	 *	@brief calculates \f$\chi^2\f$ error
+	 *	@return Returns (unweighted) \f$\chi^2\f$ error for this edge.
+	 */
+	inline double f_Chi_Squared_Error() const
+	{
+		Eigen::Matrix<double, 1, 6> p_jacobi[2];
+		Eigen::Matrix<double, 1, 1> v_expectation, v_error;
+		Calculate_Jacobians_Expectation_Error(p_jacobi[0], p_jacobi[1], v_expectation, v_error);
+		// calculates the expectation, error and the jacobians
+
+		return (v_error.transpose() * m_t_sigma_inv).dot(v_error); // ||z_i - h_i(O_i)||^2 lambda_i
+	}
+};
+
+/**
+ *	@brief SE(3) pose-pose edge
+ */
+class CEdgePosePoseNormal3D : public CBaseEdgeImpl<CEdgePosePoseNormal3D, MakeTypelist(CVertexPose3D, CVertexPose3D), 8, 12/*, CBaseEdge::Robust*/>/*,
+		public CRobustify_ErrorNorm_Default<CCTFraction<148, 100>, CHuberLossd>*/{
+public:
+	typedef CBaseEdgeImpl<CEdgePosePoseNormal3D, MakeTypelist(CVertexPose3D, CVertexPose3D), 8, 12/*, CBaseEdge::Robust*/> _TyBase; /**< @brief base edge type */
+
+public:
+	__GRAPH_TYPES_ALIGN_OPERATOR_NEW // imposed by the use of eigen, just copy this
+
+	/**
+	 *	@brief default constructor; has no effect
+	 */
+	inline CEdgePosePoseNormal3D()
+	{}
+
+	/*template <class CSystem>
+	CEdgeNormal3D(const CParserBase::TEdge3DNormal &r_t_edge, CSystem &r_system)
+		:_TyBase(r_t_edge.m_n_node_0, r_t_edge.m_v_delta, r_t_edge.m_t_inv_sigma)
+	{
+		m_p_vertex0 = &r_system.template r_Get_Vertex<CVertexPose3D>(r_t_edge.m_n_node_0, CInitializeNullVertex<CVertexPose3D>());
+		// get vertices (initialize if required)
+	}*/
+
+	/*template <class CSystem>
+	CEdgeNormal3D(const CParserBase::TEdge3DSelf &r_t_edge, CSystem &r_system)
+		:_TyBase(r_t_edge.m_n_node_0, r_t_edge.m_v_delta, r_t_edge.m_t_inv_sigma)
+	{
+		m_p_vertex0 = &r_system.template r_Get_Vertex<CVertexPose3D>(r_t_edge.m_n_node_0, C_Absolute_Initializer(r_t_edge.m_v_delta));
+		// get vertices (initialize if required)
+	}*/
+
+	/**
+	 *	@brief constructor; converts parsed edge to edge representation
+	 *
+	 *	@tparam CSystem is type of system where this edge is being stored
+	 *
+	 *	@param[in] n_node0 is (zero-based) index of the first (origin) node
+	 *	@param[in] n_node1 is (zero-based) index of the second (endpoint) node
+	 *	@param[in] r_v_delta is measurement vector
+	 *	@param[in] r_t_inv_sigma is the information matrix
+	 *	@param[in,out] r_system is reference to system (used to query edge vertices)
+	 */
+	template <class CSystem>
+	CEdgePosePoseNormal3D(size_t n_node0, size_t n_node1, const Eigen::Matrix<double, 12, 1> &r_v_delta,
+		const Eigen::Matrix<double, 8, 8> &r_t_inv_sigma, CSystem &r_system)
+		:_TyBase(n_node0, n_node1, r_v_delta, r_t_inv_sigma)
+	{
+		m_p_vertex0 = &r_system.template r_Get_Vertex<CVertexPose3D>(n_node0, CInitializeNullVertex<CVertexPose3D>());
+		m_p_vertex1 = &r_system.template r_Get_Vertex<CVertexPose3D>(n_node1, CInitializeNullVertex<CVertexPose3D>());
+		// get vertices (initialize if required)
+
+		//_ASSERTE(r_system.r_Vertex_Pool()[n_node0].n_Dimension() == 6); // get the vertices from the vertex pool to ensure a correct type is used, do not use m_p_vertex0 / m_p_vertex1 for this
+		//_ASSERTE(r_system.r_Vertex_Pool()[n_node1].n_Dimension() == 6);
+		// make sure the dimensionality is correct (might not be)
+		// this fails with const vertices, for obvious reasons. with the thunk tables this can be safely removed.
+	}
+
+	/**
+	 *	@brief updates the edge with a new measurement
+	 *
+	 *	@param[in] r_v_delta is new measurement vector
+	 *	@param[in] r_t_inv_sigma is new information matrix
+	 */
+	inline void Update(const Eigen::Matrix<double, 12, 1> &r_v_delta, const Eigen::Matrix<double, 8, 8> &r_t_inv_sigma) // for some reason this needs to be here, although the base already implements this
+	{
+		_TyBase::Update(r_v_delta, r_t_inv_sigma);
+	}
+
+	/**
+	 *	@brief calculates jacobians, expectation and error
+	 *
+	 *	@param[out] r_t_jacobian0 is jacobian, associated with the first vertex
+	 *	@param[out] r_t_jacobian1 is jacobian, associated with the second vertex
+	 *	@param[out] r_v_expectation is expecation vector
+	 *	@param[out] r_v_error is error vector
+	 */
+	inline void Calculate_Jacobians_Expectation_Error(Eigen::Matrix<double, 8, 6> &r_t_jacobian0,
+		Eigen::Matrix<double, 8, 6> &r_t_jacobian1, Eigen::Matrix<double, 8, 1> &r_v_expectation,
+		Eigen::Matrix<double, 8, 1> &r_v_error) const // change dimensionality of eigen types, if required
+	{
+		Eigen::Matrix<double, 6, 1> tmp_expectation;
+		Eigen::Matrix<double, 6, 1> tmp_error;
+		C3DJacobians::Absolute_to_Relative(m_p_vertex0->r_v_State(), m_p_vertex1->r_v_State(), tmp_expectation);
+		C3DJacobians::Absolute_to_Relative(m_v_measurement.head(6), tmp_expectation, tmp_error);
+		r_v_error.head(6) = tmp_error;
+
+		Eigen::Matrix3d R0 = C3DJacobians::Operator_rot(m_p_vertex0->r_v_State().tail(3));
+		Eigen::Vector3d v0 = R0 * m_v_measurement.tail(6).head(3).normalized(); // this should be close to [0, 1, 0]
+		r_v_error(6) = -acos( (v0.normalized().transpose() * Eigen::Vector3d(0, 1, 0))(0) );
+		// compute normal error V0
+
+		Eigen::Matrix3d R1 = C3DJacobians::Operator_rot(m_p_vertex1->r_v_State().tail(3));
+		Eigen::Vector3d v1 = R1 * m_v_measurement.tail(3).normalized(); // this should be close to [0, 1, 0]
+		r_v_error(7) = -acos( (v1.normalized().transpose() * Eigen::Vector3d(0, 1, 0))(0) );
+		// compute normal error V1
+
+		const double delta = 1e-9;
+		const double scalar = 1.0 / (delta);
+
+		Eigen::Matrix<double, 6, 6> Eps;
+		Eps = Eigen::Matrix<double, 6, 6>::Identity() * delta; // faster, all memory on stack
+
+		for(int j = 0; j < 6; ++ j) {
+			Eigen::Matrix<double, 6, 1> p_delta, d1;
+			Eigen::Matrix<double, 8, 1> error8;
+			C3DJacobians::Relative_to_Absolute(m_p_vertex0->r_v_State(), Eps.col(j), p_delta);
+
+			C3DJacobians::Absolute_to_Relative(p_delta, m_p_vertex1->r_v_State(), tmp_expectation);
+			C3DJacobians::Absolute_to_Relative(m_v_measurement.head(6), tmp_expectation, tmp_error);
+			error8.head(6) = tmp_error;
+			// pos
+
+			R0 = C3DJacobians::Operator_rot(p_delta.tail(3));
+			Eigen::Vector3d v0 = R0 * m_v_measurement.tail(6).head(3).normalized(); // this should be close to [0, 1, 0]
+			error8(6) = -acos( (v0.normalized().transpose() * Eigen::Vector3d(0, 1, 0))(0) );
+			// nor0
+
+			R1 = C3DJacobians::Operator_rot(m_p_vertex1->r_v_State().tail(3));
+			v1 = R1 * m_v_measurement.tail(3).normalized(); // this should be close to [0, 1, 0]
+			error8(7) = -acos( (v1.normalized().transpose() * Eigen::Vector3d(0, 1, 0))(0) );
+			// nor1
+
+			r_t_jacobian0.col(j) = -(error8 - r_v_error) * scalar;
+		}
+		// compute normal jacobian0
+
+		for(int j = 0; j < 6; ++ j) {
+			Eigen::Matrix<double, 6, 1> p_delta, d1;
+			Eigen::Matrix<double, 8, 1> error8;
+			C3DJacobians::Relative_to_Absolute(m_p_vertex1->r_v_State(), Eps.col(j), p_delta);
+
+			C3DJacobians::Absolute_to_Relative(m_p_vertex0->r_v_State(), p_delta, tmp_expectation);
+			C3DJacobians::Absolute_to_Relative(m_v_measurement.head(6), tmp_expectation, tmp_error);
+			error8.head(6) = tmp_error;
+			// pos
+
+			R0 = C3DJacobians::Operator_rot(m_p_vertex0->r_v_State().tail(3));
+			v0 = R0 * m_v_measurement.tail(6).head(3).normalized(); // this should be close to [0, 1, 0]
+			error8(6) = -acos( (v0.normalized().transpose() * Eigen::Vector3d(0, 1, 0))(0) );
+			// nor0
+
+			R1 = C3DJacobians::Operator_rot(p_delta.tail(3));
+			v1 = R1 * m_v_measurement.tail(3).normalized(); // this should be close to [0, 1, 0]
+			error8(7) = -acos( (v1.normalized().transpose() * Eigen::Vector3d(0, 1, 0))(0) );
+			// nor1
+
+			r_t_jacobian1.col(j) = -(error8 - r_v_error) * scalar;
+		}
+		// compute normal jacobian0
+	}
+
+	/**
+	 *	@brief calculates \f$\chi^2\f$ error
+	 *	@return Returns (unweighted) \f$\chi^2\f$ error for this edge.
+	 */
+	inline double f_Chi_Squared_Error() const
+	{
+		Eigen::Matrix<double, 6, 1> tmp_expectation;
+		Eigen::Matrix<double, 6, 1> tmp_error;
+		Eigen::Matrix<double, 8, 1> v_error;
+		C3DJacobians::Absolute_to_Relative(m_p_vertex0->r_v_State(), m_p_vertex1->r_v_State(), tmp_expectation);
+		C3DJacobians::Absolute_to_Relative(tmp_expectation, m_v_measurement.head(6), tmp_error);
+		v_error.head(6) = tmp_error;
+
+		Eigen::Matrix3d R0 = C3DJacobians::Operator_rot(m_p_vertex0->r_v_State().tail(3));
+		Eigen::Vector3d v0 = R0 * m_v_measurement.tail(6).head(3).normalized(); // this should be close to [0, 1, 0]
+		v_error(6) = acos( (v0.normalized().transpose() * Eigen::Vector3d(0, 1, 0))(0) );
+		// compute normal error V0
+
+		Eigen::Matrix3d R1 = C3DJacobians::Operator_rot(m_p_vertex1->r_v_State().tail(3));
+		Eigen::Vector3d v1 = R1 * m_v_measurement.tail(3).normalized(); // this should be close to [0, 1, 0]
+		v_error(7) = acos( (v1.normalized().transpose() * Eigen::Vector3d(0, 1, 0))(0) );
+		// compute normal error V1
+
+		return (v_error.transpose() * m_t_sigma_inv).dot(v_error); // ||z_i - h_i(O_i)||^2 lambda_i
+	}
+};
+
+/**
+ *	@brief SE(3) pose-pose edge
+ */
+//class CBSplineEdge : public CBaseEdgeImpl<CBSplineEdge, MakeTypelist(CVertexPose3D, CVertexPose3D, CVertexPose3D, CVertexPose3D, CVertexPose3D), 1, 1> {
+//
+//public:
+//	typedef CBaseEdgeImpl<CBSplineEdge, MakeTypelist(CVertexPose3D, CVertexPose3D, CVertexPose3D, CVertexPose3D, CVertexPose3D), 1, 1> _TyBase; /**< @brief base class */
+//
+//public:
+//	__GRAPH_TYPES_ALIGN_OPERATOR_NEW // imposed by the use of eigen, just copy this
+//
+//	/**
+//	 *	@brief default constructor; has no effect
+//	 */
+//	inline CBSplineEdge()
+//	{}
+//
+//	template <class CSystem>
+//	CBSplineEdge(const CParserBase::TEdgeSpline3D &r_t_edge, CSystem &r_system)
+//		:_TyBase(typename _TyBase::_TyVertexIndexTuple(r_t_edge.m_n_node_0, r_t_edge.m_n_node_1,
+//				r_t_edge.m_n_node_2, r_t_edge.m_n_node_3, r_t_edge.m_n_node_4),
+//		r_t_edge.m_v_delta, r_t_edge.m_t_inv_sigma)
+//	{
+//		m_vertex_ptr.Get<0>() = &r_system.template r_Get_Vertex<CVertexPose3D>(r_t_edge.m_n_node_0, CInitializeNullVertex<CVertexPose3D>());
+//		m_vertex_ptr.Get<1>() = &r_system.template r_Get_Vertex<CVertexPose3D>(r_t_edge.m_n_node_1, CInitializeNullVertex<CVertexPose3D>());
+//		m_vertex_ptr.Get<2>() = &r_system.template r_Get_Vertex<CVertexPose3D>(r_t_edge.m_n_node_2, CInitializeNullVertex<CVertexPose3D>());
+//		m_vertex_ptr.Get<3>() = &r_system.template r_Get_Vertex<CVertexPose3D>(r_t_edge.m_n_node_3, CInitializeNullVertex<CVertexPose3D>());
+//		m_vertex_ptr.Get<4>() = &r_system.template r_Get_Vertex<CVertexPose3D>(r_t_edge.m_n_node_4, CInitializeNullVertex<CVertexPose3D>());
+//		// get vertices (initialize if required)
+//
+//		//std::cout << r_t_edge.m_n_node_0 << " " << r_t_edge.m_n_node_1 << " " << r_t_edge.m_n_node_2 << " " <<
+//		//		r_t_edge.m_n_node_3 << " " << r_t_edge.m_v_delta.transpose() << " " << r_t_edge.m_t_inv_sigma << std::endl;
+//
+//		/*std::cout << "? " << m_vertex_ptr.Get<0>()->r_v_State().transpose() << std::endl;
+//		std::cout << "? " << m_vertex_ptr.Get<1>()->r_v_State().transpose() << std::endl;
+//		std::cout << "? " << m_vertex_ptr.Get<2>()->r_v_State().transpose() << std::endl;
+//		std::cout << "? " << m_vertex_ptr.Get<3>()->r_v_State().transpose() << std::endl;*/
+//	}
+//
+//	/**
+//	 *	@brief constructor; converts parsed edge to edge representation
+//	 *
+//	 *	@tparam CSystem is type of system where this edge is being stored
+//	 *
+//	 *	@param[in] n_node0 is (zero-based) index of the first (origin) node
+//	 *	@param[in] n_node1 is (zero-based) index of the second (endpoint) node
+//	 *	@param[in] r_v_delta is measurement vector
+//	 *	@param[in] r_t_inv_sigma is the information matrix
+//	 *	@param[in,out] r_system is reference to system (used to query edge vertices)
+//	 */
+//	template <class CSystem>
+//	CBSplineEdge(size_t n_node0, size_t n_node1, size_t n_node2, size_t n_node3, size_t n_node4,
+//			const Eigen::Matrix<double, 1, 1> &r_v_delta, const Eigen::Matrix<double, 1, 1> &r_t_inv_sigma, CSystem &r_system)
+//		:_TyBase(typename _TyBase::_TyVertexIndexTuple(n_node0, n_node1, n_node2, n_node3, n_node4), r_v_delta, r_t_inv_sigma)
+//	{
+//		m_vertex_ptr.Get<0>() = &r_system.template r_Get_Vertex<CVertexPose3D>(n_node0, CInitializeNullVertex<CVertexPose3D>());
+//		m_vertex_ptr.Get<1>() = &r_system.template r_Get_Vertex<CVertexPose3D>(n_node1, CInitializeNullVertex<CVertexPose3D>());
+//		m_vertex_ptr.Get<2>() = &r_system.template r_Get_Vertex<CVertexPose3D>(n_node2, CInitializeNullVertex<CVertexPose3D>());
+//		m_vertex_ptr.Get<3>() = &r_system.template r_Get_Vertex<CVertexPose3D>(n_node3, CInitializeNullVertex<CVertexPose3D>());
+//		m_vertex_ptr.Get<4>() = &r_system.template r_Get_Vertex<CVertexPose3D>(n_node4, CInitializeNullVertex<CVertexPose3D>());
+//		// get vertices (initialize if required)
+//	}
+//
+//	/**
+//	 *	@brief updates the edge with a new measurement
+//	 *
+//	 *	@param[in] r_v_delta is new measurement vector
+//	 *	@param[in] r_t_inv_sigma is new information matrix
+//	 */
+//	inline void Update(const Eigen::Matrix<double, 1, 1> &r_v_delta, const Eigen::Matrix<double, 1, 1> &r_t_inv_sigma) // for some reason this needs to be here, although the base already implements this
+//	{
+//		_TyBase::Update(r_v_delta, r_t_inv_sigma);
+//	}
+//
+//	/**
+//	 *	@brief calculates jacobians, expectation and error
+//	 *
+//	 *	@param[out] r_t_jacobian0 is jacobian, associated with the first vertex
+//	 *	@param[out] r_t_jacobian1 is jacobian, associated with the second vertex
+//	 *	@param[out] r_v_expectation is expecation vector
+//	 *	@param[out] r_v_error is error vector
+//	 */
+//	inline void Calculate_Jacobians_Expectation_Error(_TyBase::_TyJacobianTuple &r_t_jacobian_tuple,
+//			Eigen::Matrix<double, 1, 1> &r_v_expectation, Eigen::Matrix<double, 1, 1> &r_v_error) const // change dimensionality of eigen types, if required
+//	{
+//		// calculates the expectation and the jacobians
+//		/*std::cout << m_vertex_ptr.Get<0>()->r_v_State().transpose() << std::endl;
+//		std::cout << m_vertex_ptr.Get<1>()->r_v_State().transpose() << std::endl;
+//		std::cout << m_vertex_ptr.Get<2>()->r_v_State().transpose() << std::endl;
+//		std::cout << m_vertex_ptr.Get<3>()->r_v_State().transpose() << std::endl;*/
+//
+//		BSplineSE3 spline(m_vertex_ptr.Get<0>()->r_v_State(), m_vertex_ptr.Get<1>()->r_v_State(),
+//				m_vertex_ptr.Get<2>()->r_v_State(), m_vertex_ptr.Get<3>()->r_v_State());
+//		r_v_expectation = spline.bspline_error2(m_v_measurement(0), m_vertex_ptr.Get<4>()->r_v_State());
+//		// expectation error
+//
+//		/*std::cout << "V0: " << m_vertex_ptr.Get<0>()->r_v_State().transpose() << std::endl;
+//		std::cout << "V1: " << m_vertex_ptr.Get<1>()->r_v_State().transpose() << std::endl;
+//		std::cout << "V2: " << m_vertex_ptr.Get<2>()->r_v_State().transpose() << std::endl;
+//		std::cout << "V3: " << m_vertex_ptr.Get<3>()->r_v_State().transpose() << std::endl;
+//		std::cout << "V4: " << m_vertex_ptr.Get<4>()->r_v_State().transpose() << std::endl;
+//		std::cout << "033: " << spline.estimate(0.33).matrix() << std::endl;
+//		std::cout << "066: " << spline.estimate(0.66).matrix() << std::endl;*/
+//
+//		//std::cout << "EXP: " << r_v_expectation << std::endl;
+//
+//		const double delta = 1e-3;	// smaller delta wont work ?? why? is the error function too ??
+//		const double scalar = 1.0 / (delta);
+//		Eigen::Matrix<double, 6, 6> Eps = Eigen::Matrix<double, 6, 6>::Identity() * delta; // faster, all memory on stack
+//		Eigen::Matrix<double, 6, 1> p_delta;
+//
+//		for(size_t j = 0; j < 6; ++j) // four 1x6 jacobians
+//		{
+//			C3DJacobians::Relative_to_Absolute(m_vertex_ptr.Get<0>()->r_v_State(), Eps.col(j), p_delta);
+//			BSplineSE3 spline0(p_delta, m_vertex_ptr.Get<1>()->r_v_State(),
+//					m_vertex_ptr.Get<2>()->r_v_State(), m_vertex_ptr.Get<3>()->r_v_State());
+//			r_t_jacobian_tuple.Get<0>().col(j) = (spline0.bspline_error2(m_v_measurement(0), m_vertex_ptr.Get<4>()->r_v_State()) - r_v_expectation) * scalar;
+//			// J0
+//
+//			C3DJacobians::Relative_to_Absolute(m_vertex_ptr.Get<1>()->r_v_State(), Eps.col(j), p_delta);
+//			BSplineSE3 spline1(m_vertex_ptr.Get<0>()->r_v_State(), p_delta,
+//					m_vertex_ptr.Get<2>()->r_v_State(), m_vertex_ptr.Get<3>()->r_v_State());
+//			r_t_jacobian_tuple.Get<1>().col(j) = (spline1.bspline_error2(m_v_measurement(0), m_vertex_ptr.Get<4>()->r_v_State()) - r_v_expectation) * scalar;
+//			// J1
+//
+//			C3DJacobians::Relative_to_Absolute(m_vertex_ptr.Get<2>()->r_v_State(), Eps.col(j), p_delta);
+//			BSplineSE3 spline2(m_vertex_ptr.Get<0>()->r_v_State(), m_vertex_ptr.Get<1>()->r_v_State(),
+//					p_delta, m_vertex_ptr.Get<3>()->r_v_State());
+//			r_t_jacobian_tuple.Get<2>().col(j) = (spline2.bspline_error2(m_v_measurement(0), m_vertex_ptr.Get<4>()->r_v_State()) - r_v_expectation) * scalar;
+//			// J2
+//
+//			C3DJacobians::Relative_to_Absolute(m_vertex_ptr.Get<3>()->r_v_State(), Eps.col(j), p_delta);
+//			BSplineSE3 spline3(m_vertex_ptr.Get<0>()->r_v_State(), m_vertex_ptr.Get<1>()->r_v_State(),
+//					m_vertex_ptr.Get<2>()->r_v_State(), p_delta);
+//			r_t_jacobian_tuple.Get<3>().col(j) = (spline3.bspline_error2(m_v_measurement(0), m_vertex_ptr.Get<4>()->r_v_State()) - r_v_expectation) * scalar;
+//			// J3
+//
+//			C3DJacobians::Relative_to_Absolute(m_vertex_ptr.Get<4>()->r_v_State(), Eps.col(j), p_delta);
+//			BSplineSE3 spline4(m_vertex_ptr.Get<0>()->r_v_State(), m_vertex_ptr.Get<1>()->r_v_State(),
+//					m_vertex_ptr.Get<2>()->r_v_State(), m_vertex_ptr.Get<3>()->r_v_State());
+//			r_t_jacobian_tuple.Get<4>().col(j) = (spline4.bspline_error2(m_v_measurement(0), p_delta) - r_v_expectation) * scalar;
+//			// J4
+//		}
+//		// error is given by spline function
+//		/*std::cout << "J0: " << r_t_jacobian_tuple.Get<0>() << std::endl << std::endl;
+//		std::cout << "J1: " << r_t_jacobian_tuple.Get<1>() << std::endl << std::endl;
+//		std::cout << "J2: " << r_t_jacobian_tuple.Get<2>() << std::endl << std::endl;
+//		std::cout << "J3: " << r_t_jacobian_tuple.Get<3>() << std::endl << std::endl;
+//		std::cout << "J4: " << r_t_jacobian_tuple.Get<4>() << std::endl << std::endl;*/
+//
+//		r_v_error = -r_v_expectation;	// measurement should be zero
+//		// calculates error (possibly re-calculates, if running A-SLAM)
+//	}
+//
+//	/**
+//	 *	@brief calculates \f$\chi^2\f$ error
+//	 *	@return Returns (unweighted) \f$\chi^2\f$ error for this edge.
+//	 */
+//	inline double f_Chi_Squared_Error() const
+//	{
+//		/*std::cout << "er " <<  m_vertex_ptr.Get<0>()->r_v_State().transpose() << std::endl;
+//		std::cout << "er " <<  m_vertex_ptr.Get<1>()->r_v_State().transpose() << std::endl;
+//		std::cout << "er " <<  m_vertex_ptr.Get<2>()->r_v_State().transpose() << std::endl;
+//		std::cout << "er " <<  m_vertex_ptr.Get<3>()->r_v_State().transpose() << std::endl;*/
+//
+//		BSplineSE3 spline(m_vertex_ptr.Get<0>()->r_v_State(), m_vertex_ptr.Get<1>()->r_v_State(),
+//			m_vertex_ptr.Get<2>()->r_v_State(), m_vertex_ptr.Get<3>()->r_v_State());
+//		Eigen::Matrix<double, 1, 1> v_error = -spline.bspline_error2(m_v_measurement(0), m_vertex_ptr.Get<4>()->r_v_State());
+//		// calculates the expectation, error and the jacobians
+//
+//		return (v_error.transpose() * m_t_sigma_inv).dot(v_error); // ||z_i - h_i(O_i)||^2 lambda_i
+//	}
+//};
+
+/**
+ *	@brief BSpline 5xpose edge
+ */
+class CBSplineEdge : public CBaseEdgeImpl<CBSplineEdge, MakeTypelist(CVertexPose3D, CVertexPose3D, CVertexPose3D, CVertexPose3D, CVertexPose3D), 6, 6> {
+
+public:
+	typedef CBaseEdgeImpl<CBSplineEdge, MakeTypelist(CVertexPose3D, CVertexPose3D, CVertexPose3D, CVertexPose3D, CVertexPose3D), 6, 6> _TyBase; /**< @brief base class */
+
+public:
+	__GRAPH_TYPES_ALIGN_OPERATOR_NEW // imposed by the use of eigen, just copy this
+
+	/**
+	 *	@brief default constructor; has no effect
+	 */
+	inline CBSplineEdge()
+	{}
+
+	template <class CSystem>
+	CBSplineEdge(const CParserBase::TEdgeSpline3D &r_t_edge, CSystem &r_system)
+		:_TyBase(typename _TyBase::_TyVertexIndexTuple(r_t_edge.m_n_node_0, r_t_edge.m_n_node_1,
+				r_t_edge.m_n_node_2, r_t_edge.m_n_node_3, r_t_edge.m_n_node_4),
+		r_t_edge.m_v_delta, r_t_edge.m_t_inv_sigma)
+	{
+		m_vertex_ptr.Get<0>() = &r_system.template r_Get_Vertex<CVertexPose3D>(r_t_edge.m_n_node_0, CInitializeNullVertex<CVertexPose3D>());
+		m_vertex_ptr.Get<1>() = &r_system.template r_Get_Vertex<CVertexPose3D>(r_t_edge.m_n_node_1, CInitializeNullVertex<CVertexPose3D>());
+		m_vertex_ptr.Get<2>() = &r_system.template r_Get_Vertex<CVertexPose3D>(r_t_edge.m_n_node_2, CInitializeNullVertex<CVertexPose3D>());
+		m_vertex_ptr.Get<3>() = &r_system.template r_Get_Vertex<CVertexPose3D>(r_t_edge.m_n_node_3, CInitializeNullVertex<CVertexPose3D>());
+		m_vertex_ptr.Get<4>() = &r_system.template r_Get_Vertex<CVertexPose3D>(r_t_edge.m_n_node_4, CInitializeNullVertex<CVertexPose3D>());
+		// get vertices (initialize if required)
+	}
+
+	/**
+	 *	@brief constructor; converts parsed edge to edge representation
+	 *
+	 *	@tparam CSystem is type of system where this edge is being stored
+	 *
+	 *	@param[in] n_node0 is (zero-based) index of the first (origin) node
+	 *	@param[in] n_node1 is (zero-based) index of the second (endpoint) node
+	 *	@param[in] r_v_delta is measurement vector
+	 *	@param[in] r_t_inv_sigma is the information matrix
+	 *	@param[in,out] r_system is reference to system (used to query edge vertices)
+	 */
+	template <class CSystem>
+	CBSplineEdge(size_t n_node0, size_t n_node1, size_t n_node2, size_t n_node3, size_t n_node4,
+			const Eigen::Matrix<double, 6, 1> &r_v_delta, const Eigen::Matrix<double, 6, 6> &r_t_inv_sigma, CSystem &r_system)
+		:_TyBase(typename _TyBase::_TyVertexIndexTuple(n_node0, n_node1, n_node2, n_node3, n_node4), r_v_delta, r_t_inv_sigma)
+	{
+		m_vertex_ptr.Get<0>() = &r_system.template r_Get_Vertex<CVertexPose3D>(n_node0, CInitializeNullVertex<CVertexPose3D>());
+		m_vertex_ptr.Get<1>() = &r_system.template r_Get_Vertex<CVertexPose3D>(n_node1, CInitializeNullVertex<CVertexPose3D>());
+		m_vertex_ptr.Get<2>() = &r_system.template r_Get_Vertex<CVertexPose3D>(n_node2, CInitializeNullVertex<CVertexPose3D>());
+		m_vertex_ptr.Get<3>() = &r_system.template r_Get_Vertex<CVertexPose3D>(n_node3, CInitializeNullVertex<CVertexPose3D>());
+		m_vertex_ptr.Get<4>() = &r_system.template r_Get_Vertex<CVertexPose3D>(n_node4, CInitializeNullVertex<CVertexPose3D>());
+		// get vertices (initialize if required)
+	}
+
+	/**
+	 *	@brief updates the edge with a new measurement
+	 *
+	 *	@param[in] r_v_delta is new measurement vector
+	 *	@param[in] r_t_inv_sigma is new information matrix
+	 */
+	/*inline void Update(const Eigen::Matrix<double, 1, 1> &r_v_delta, const Eigen::Matrix<double, 1, 1> &r_t_inv_sigma) // for some reason this needs to be here, although the base already implements this
+	{
+		_TyBase::Update(r_v_delta, r_t_inv_sigma);
+	}*/
+
+	/**
+	 *	@brief calculates jacobians, expectation and error
+	 *
+	 *	@param[out] r_t_jacobian0 is jacobian, associated with the first vertex
+	 *	@param[out] r_t_jacobian1 is jacobian, associated with the second vertex
+	 *	@param[out] r_v_expectation is expecation vector
+	 *	@param[out] r_v_error is error vector
+	 */
+	inline void Calculate_Jacobians_Expectation_Error(_TyBase::_TyJacobianTuple &r_t_jacobian_tuple,
+			Eigen::Matrix<double, 6, 1> &r_v_expectation, Eigen::Matrix<double, 6, 1> &r_v_error) const // change dimensionality of eigen types, if required
+	{
+		// calculates the expectation and the jacobians
+		/*std::cout << m_vertex_ptr.Get<0>()->r_v_State().transpose() << std::endl;
+		std::cout << m_vertex_ptr.Get<1>()->r_v_State().transpose() << std::endl;
+		std::cout << m_vertex_ptr.Get<2>()->r_v_State().transpose() << std::endl;
+		std::cout << m_vertex_ptr.Get<3>()->r_v_State().transpose() << std::endl;*/
+
+		BSplineSE3 spline(m_vertex_ptr.Get<0>()->r_v_State(), m_vertex_ptr.Get<1>()->r_v_State(),
+				m_vertex_ptr.Get<2>()->r_v_State(), m_vertex_ptr.Get<3>()->r_v_State());
+		r_v_expectation = spline.bspline_error6D(m_v_measurement(0), m_vertex_ptr.Get<4>()->r_v_State());
+		// expectation error
+
+		/*std::cout << "V0: " << m_vertex_ptr.Get<0>()->r_v_State().transpose() << std::endl;
+		std::cout << "V1: " << m_vertex_ptr.Get<1>()->r_v_State().transpose() << std::endl;
+		std::cout << "V2: " << m_vertex_ptr.Get<2>()->r_v_State().transpose() << std::endl;
+		std::cout << "V3: " << m_vertex_ptr.Get<3>()->r_v_State().transpose() << std::endl;
+		std::cout << "V4: " << m_vertex_ptr.Get<4>()->r_v_State().transpose() << std::endl;
+		std::cout << "033: " << spline.estimate(0.33).matrix() << std::endl;
+		std::cout << "066: " << spline.estimate(0.66).matrix() << std::endl;*/
+
+		//std::cout << "EXP: " << r_v_expectation << std::endl;
+
+		const double delta = 1e-3;	// smaller delta wont work ?? why? is the error function too ??
+		const double scalar = 1.0 / (delta);
+		Eigen::Matrix<double, 6, 6> Eps = Eigen::Matrix<double, 6, 6>::Identity() * delta; // faster, all memory on stack
+		Eigen::Matrix<double, 6, 1> p_delta;
+
+		for(size_t j = 0; j < 6; ++j) // four 1x6 jacobians
+		{
+			C3DJacobians::Relative_to_Absolute(m_vertex_ptr.Get<0>()->r_v_State(), Eps.col(j), p_delta);
+			BSplineSE3 spline0(p_delta, m_vertex_ptr.Get<1>()->r_v_State(),
+					m_vertex_ptr.Get<2>()->r_v_State(), m_vertex_ptr.Get<3>()->r_v_State());
+			r_t_jacobian_tuple.Get<0>().col(j) = (spline0.bspline_error6D(m_v_measurement(0), m_vertex_ptr.Get<4>()->r_v_State()) - r_v_expectation) * scalar;
+			// J0
+
+			C3DJacobians::Relative_to_Absolute(m_vertex_ptr.Get<1>()->r_v_State(), Eps.col(j), p_delta);
+			BSplineSE3 spline1(m_vertex_ptr.Get<0>()->r_v_State(), p_delta,
+					m_vertex_ptr.Get<2>()->r_v_State(), m_vertex_ptr.Get<3>()->r_v_State());
+			r_t_jacobian_tuple.Get<1>().col(j) = (spline1.bspline_error6D(m_v_measurement(0), m_vertex_ptr.Get<4>()->r_v_State()) - r_v_expectation) * scalar;
+			// J1
+
+			C3DJacobians::Relative_to_Absolute(m_vertex_ptr.Get<2>()->r_v_State(), Eps.col(j), p_delta);
+			BSplineSE3 spline2(m_vertex_ptr.Get<0>()->r_v_State(), m_vertex_ptr.Get<1>()->r_v_State(),
+					p_delta, m_vertex_ptr.Get<3>()->r_v_State());
+			r_t_jacobian_tuple.Get<2>().col(j) = (spline2.bspline_error6D(m_v_measurement(0), m_vertex_ptr.Get<4>()->r_v_State()) - r_v_expectation) * scalar;
+			// J2
+
+			C3DJacobians::Relative_to_Absolute(m_vertex_ptr.Get<3>()->r_v_State(), Eps.col(j), p_delta);
+			BSplineSE3 spline3(m_vertex_ptr.Get<0>()->r_v_State(), m_vertex_ptr.Get<1>()->r_v_State(),
+					m_vertex_ptr.Get<2>()->r_v_State(), p_delta);
+			r_t_jacobian_tuple.Get<3>().col(j) = (spline3.bspline_error6D(m_v_measurement(0), m_vertex_ptr.Get<4>()->r_v_State()) - r_v_expectation) * scalar;
+			// J3
+
+			C3DJacobians::Relative_to_Absolute(m_vertex_ptr.Get<4>()->r_v_State(), Eps.col(j), p_delta);
+			BSplineSE3 spline4(m_vertex_ptr.Get<0>()->r_v_State(), m_vertex_ptr.Get<1>()->r_v_State(),
+					m_vertex_ptr.Get<2>()->r_v_State(), m_vertex_ptr.Get<3>()->r_v_State());
+			r_t_jacobian_tuple.Get<4>().col(j) = (spline4.bspline_error6D(m_v_measurement(0), p_delta) - r_v_expectation) * scalar;
+			// J4
+		}
+		// error is given by spline function
+		/*std::cout << "J0: " << r_t_jacobian_tuple.Get<0>() << std::endl << std::endl;
+		std::cout << "J1: " << r_t_jacobian_tuple.Get<1>() << std::endl << std::endl;
+		std::cout << "J2: " << r_t_jacobian_tuple.Get<2>() << std::endl << std::endl;
+		std::cout << "J3: " << r_t_jacobian_tuple.Get<3>() << std::endl << std::endl;
+		std::cout << "J4: " << r_t_jacobian_tuple.Get<4>() << std::endl << std::endl;*/
+
+		r_v_error = - r_v_expectation;	// measurement should be zero
+		// calculates error (possibly re-calculates, if running A-SLAM)
+	}
+
+	/**
+	 *	@brief calculates \f$\chi^2\f$ error
+	 *	@return Returns (unweighted) \f$\chi^2\f$ error for this edge.
+	 */
+	inline double f_Chi_Squared_Error() const
+	{
+		/*std::cout << "er " <<  m_vertex_ptr.Get<0>()->r_v_State().transpose() << std::endl;
+		std::cout << "er " <<  m_vertex_ptr.Get<1>()->r_v_State().transpose() << std::endl;
+		std::cout << "er " <<  m_vertex_ptr.Get<2>()->r_v_State().transpose() << std::endl;
+		std::cout << "er " <<  m_vertex_ptr.Get<3>()->r_v_State().transpose() << std::endl;*/
+
+		BSplineSE3 spline(m_vertex_ptr.Get<0>()->r_v_State(), m_vertex_ptr.Get<1>()->r_v_State(),
+			m_vertex_ptr.Get<2>()->r_v_State(), m_vertex_ptr.Get<3>()->r_v_State());
+		Eigen::Matrix<double, 6, 1> v_error = - spline.bspline_error6D(m_v_measurement(0), m_vertex_ptr.Get<4>()->r_v_State());
+		// calculates the expectation, error and the jacobians
+
+		return (v_error.transpose() * m_t_sigma_inv).dot(v_error); // ||z_i - h_i(O_i)||^2 lambda_i
+	}
+};
+
+/**
+ *	@brief SE(3) edge
+ */
+class CCollarLineEdge : public CBaseEdgeImpl<CCollarLineEdge, MakeTypelist(CVertexPose3D, CVertexPose3D), 1/* we expect 0 */, 12> {
+public:
+	typedef CBaseEdgeImpl<CCollarLineEdge, MakeTypelist(CVertexPose3D, CVertexPose3D), 1/* we expect 0 */, 12> _TyBase; /**< @brief base class */
+public:
+	__GRAPH_TYPES_ALIGN_OPERATOR_NEW // imposed by the use of eigen, just copy this
+
+	/**
+	 *	@brief default constructor; has no effect
+	 */
+	inline CCollarLineEdge()
+	{}
+
+	/**
+	 *	@brief constructor; converts parsed edge to edge representation
+	 *
+	 *	@tparam CSystem is type of system where this edge is being stored
+	 *
+	 *	@param[in] n_node0 is (zero-based) index of the first (origin) node
+	 *	@param[in] n_node1 is (zero-based) index of the second (endpoint) node
+	 *	@param[in] r_v_delta is measurement vector
+	 *	@param[in] r_t_inv_sigma is the information matrix
+	 *	@param[in,out] r_system is reference to system (used to query edge vertices)
+	 */
+	template <class CSystem>
+	CCollarLineEdge(size_t n_node0, size_t n_node1, const Eigen::Matrix<double, 12, 1> &r_v_delta,
+		const Eigen::Matrix<double, 1, 1> &r_t_inv_sigma, CSystem &r_system)
+		:_TyBase(n_node0, n_node1, r_v_delta, r_t_inv_sigma)
+	{
+		m_p_vertex0 = &r_system.template r_Get_Vertex<CVertexPose3D>(n_node0, CInitializeNullVertex<CVertexPose3D>());
+		m_p_vertex1 = &r_system.template r_Get_Vertex<CVertexPose3D>(n_node1, CInitializeNullVertex<CVertexPose3D>());
+		// get vertices (initialize if required)
+	}
+
+	inline double CollarError(const Eigen::Vector6d &p0, const Eigen::Vector6d &p1) const
+	{
+		Eigen::Matrix<double, 4, 4, Eigen::DontAlign> Rt0 = C3DJacobians::VecToPose(p0);
+		Eigen::Matrix<double, 4, 4, Eigen::DontAlign> Rt1 = C3DJacobians::VecToPose(p1);
+		// poses of vertices
+
+		Eigen::Vector4d tmp = Eigen::Vector4d::Ones();
+		tmp.head(3) = m_v_measurement.segment(0, 3);
+		Eigen::Vector3d X0 = (Rt0 * tmp).head(3);
+		tmp.head(3) = m_v_measurement.segment(6, 3);
+		Eigen::Vector3d X1 = (Rt1 * tmp).head(3);
+		// positions to global
+
+		Eigen::Vector3d O0 = Rt0.block(0, 0, 3, 3) * m_v_measurement.segment(3, 3);
+		Eigen::Vector3d O1 = Rt1.block(0, 0, 3, 3) * m_v_measurement.segment(9, 3);
+		// measurements to global
+
+		// copmute nearest point on line segments
+		Eigen::Vector3d w0 = X0 - X1;
+
+		double a = (O0.transpose() * O0)(0);
+		double b = (O0.transpose() * O1)(0);
+		double c = (O1.transpose() * O1)(0);
+		double d = (O0.transpose() * w0)(0);
+		double e = (O1.transpose() * w0)(0);
+
+		double denominator = a*c - b*b;
+		double sc = (b*e - c*d) / denominator;
+		double tc = (a*e - b*d) / denominator;
+
+		Eigen::Vector3d vect = w0 + sc*O0 - tc*O1;
+
+		// todo: penalize vectors outside of the line segment
+
+		return vect.norm();
+	}
+
+	/**
+	 *	@brief calculates jacobians, expectation and error
+	 *
+	 *	@param[out] r_t_jacobian0 is jacobian, associated with the first vertex
+	 *	@param[out] r_t_jacobian1 is jacobian, associated with the second vertex
+	 *	@param[out] r_v_expectation is expecation vector
+	 *	@param[out] r_v_error is error vector
+	 */
+	inline void Calculate_Jacobians_Expectation_Error(Eigen::Matrix<double, 1, 6> &r_t_jacobian0,
+		Eigen::Matrix<double, 1, 6> &r_t_jacobian1, Eigen::Matrix<double, 1, 1> &r_v_expectation,
+		Eigen::Matrix<double, 1, 1> &r_v_error) const // change dimensionality of eigen types, if required
+	{
+		r_v_expectation(0) = CollarError(m_p_vertex0->r_v_State(), m_p_vertex1->r_v_State());
+		r_v_error(0) = r_v_expectation(0);
+		// compute error
+
+		//std::cout << "err " << r_v_error(0) << std::endl;
+
+		const double delta = 1e-9;
+		const double scalar = 1.0 / (delta);
+
+		Eigen::Matrix<double, 6, 6> Eps;
+		Eps = Eigen::Matrix<double, 6, 6>::Identity() * delta; // faster, all memory on stack
+
+		for(int j = 0; j < 6; ++ j) {
+			Eigen::Matrix<double, 6, 1> d1, p_delta;
+			C3DJacobians::Relative_to_Absolute(m_p_vertex0->r_v_State(), Eps.col(j), p_delta);
+			r_t_jacobian0(j) = (r_v_expectation(0) - CollarError(p_delta, m_p_vertex1->r_v_State())) * scalar;
+
+			C3DJacobians::Relative_to_Absolute(m_p_vertex1->r_v_State(), Eps.col(j), p_delta);
+			r_t_jacobian1(j) = (r_v_expectation(0) - CollarError(m_p_vertex0->r_v_State(), p_delta)) * scalar;
+		}
+		// compute jacobians
+
+		/*std::cout << r_t_jacobian0 << std::endl;
+		std::cout << r_t_jacobian1 << std::endl;*/
+	}
+
+	/**
+	 *	@brief calculates \f$\chi^2\f$ error
+	 *	@return Returns (unweighted) \f$\chi^2\f$ error for this edge.
+	 */
+	inline double f_Chi_Squared_Error() const
+	{
+		Eigen::Matrix<double, 1, 1> v_error;
+		v_error(0) = CollarError(m_p_vertex0->r_v_State(), m_p_vertex1->r_v_State());
+		// calculates the expectation, error and the jacobians
+
+		return (v_error.transpose() * m_t_sigma_inv).dot(v_error); // ||z_i - h_i(O_i)||^2 lambda_i
+	}
+};
+
+/**
+ *	@brief SE(3) edge
+ */
+class CPlaneEdge_Local : public CBaseEdgeImpl<CPlaneEdge_Local, MakeTypelist(CVertexPlane3D), 2/* dist, angle */, 6, CBaseEdge::Robust>,
+		public CRobustify_ErrorNorm_Default<CCTFraction<148, 1000>, CHuberLossd> {
+public:
+	typedef CBaseEdgeImpl<CPlaneEdge_Local, MakeTypelist(CVertexPlane3D), 2, 6, CBaseEdge::Robust> _TyBase; /**< @brief base class */
+public:
+	__GRAPH_TYPES_ALIGN_OPERATOR_NEW // imposed by the use of eigen, just copy this
+
+	/**
+	 *	@brief default constructor; has no effect
+	 */
+	inline CPlaneEdge_Local()
+	{}
+
+	/**
+	 *	@brief constructor; converts parsed edge to edge representation
+	 *
+	 *	@tparam CSystem is type of system where this edge is being stored
+	 *
+	 *	@param[in] n_node0 is (zero-based) index of the first (origin) node
+	 *	@param[in] n_node1 is (zero-based) index of the second (endpoint) node
+	 *	@param[in] r_v_delta is measurement vector
+	 *	@param[in] r_t_inv_sigma is the information matrix
+	 *	@param[in,out] r_system is reference to system (used to query edge vertices)
+	 */
+	template <class CSystem>
+	CPlaneEdge_Local(size_t n_node0, const Eigen::Matrix<double, 6, 1> &r_v_delta,
+		const Eigen::Matrix<double, 2, 2> &r_t_inv_sigma, CSystem &r_system)
+		:_TyBase(n_node0, r_v_delta, r_t_inv_sigma)
+	{
+		m_p_vertex0 = &r_system.template r_Get_Vertex<CVertexPlane3D>(n_node0, CInitializeNullVertex<CVertexPlane3D>());
+		// get vertices (initialize if required)
+	}
+
+	inline Eigen::Vector2d PlaneError(const Eigen::Vector4d &plane, const Eigen::Vector6d &line) const
+	{
+		// plane is normal and distance
+		// plane is local, c2w
+		// line is Point + Vector
+		// line is local
+
+		Eigen::Vector2d error = Eigen::Vector2d::Zero();
+		error(0) = /*abs*/(plane.head(3).transpose() * line.head(3) + plane(3)) / plane.head(3).norm();
+		// distance error, abs should not matter
+
+		Eigen::Vector3d dir = line.tail(3)/* - line.head(3)*/;
+		error(1) = /*asin(*/ ((plane.head(3).transpose() * dir) / (plane.head(3).norm() * dir.norm()))(0) /*)*/;
+		// angle error
+
+		// todo: penalize vectors outside of the line segment
+
+		return error;
+	}
+
+	/**
+	 *	@brief calculates jacobians, expectation and error
+	 *
+	 *	@param[out] r_t_jacobian0 is jacobian, associated with the first vertex
+	 *	@param[out] r_t_jacobian1 is jacobian, associated with the second vertex
+	 *	@param[out] r_v_expectation is expecation vector
+	 *	@param[out] r_v_error is error vector
+	 */
+	inline void Calculate_Jacobian_Expectation_Error(Eigen::Matrix<double, 2, 4> &r_t_jacobian0,
+		Eigen::Matrix<double, 2, 1> &r_v_expectation,
+		Eigen::Matrix<double, 2, 1> &r_v_error) const // change dimensionality of eigen types, if required
+	{
+		r_v_expectation = PlaneError(m_p_vertex0->r_v_State(), m_v_measurement);
+		r_v_error = r_v_expectation;
+		// compute error
+
+		//std::cout << "err " << r_v_error.transpose() << std::endl;
+
+		const double delta = 1e-9;
+		const double scalar = 1.0 / (delta);
+
+		Eigen::Matrix<double, 6, 6> Eps;
+		Eps = Eigen::Matrix<double, 6, 6>::Identity() * delta; // faster, all memory on stack
+
+		for(int j = 0; j < 4; ++ j) {
+			Eigen::Matrix<double, 4, 1> p_delta;
+			p_delta = m_p_vertex0->r_v_State() + Eps.col(j).head(4);
+			r_t_jacobian0.col(j) = (r_v_expectation - PlaneError(p_delta, m_v_measurement)) * scalar;
+		}
+		// compute jacobians
+
+		//std::cout << r_t_jacobian0 << std::endl;
+		/*std::cout << r_t_jacobian1 << std::endl;*/
+	}
+
+	/**
+	 *	@brief calculates \f$\chi^2\f$ error
+	 *	@return Returns (unweighted) \f$\chi^2\f$ error for this edge.
+	 */
+	inline double f_Chi_Squared_Error() const
+	{
+		Eigen::Matrix<double, 2, 1> v_error;
+		v_error = PlaneError(m_p_vertex0->r_v_State(), m_v_measurement);
+		// calculates the expectation, error and the jacobians
+
+		return (v_error.transpose() * m_t_sigma_inv).dot(v_error); // ||z_i - h_i(O_i)||^2 lambda_i
+	}
+};
+
+/**
+ *	@brief SE(3) edge
+ */
+class CPlaneEdge_Global : public CBaseEdgeImpl<CPlaneEdge_Global, MakeTypelist(CVertexPlane3D, CVertexPose3D, CVertexPose3D), 2/* dist, angle */, 6, CBaseEdge::Robust>,
+		public CRobustify_ErrorNorm_Default<CCTFraction<148, 1000>, CHuberLossd> {
+public:
+	typedef CBaseEdgeImpl<CPlaneEdge_Global, MakeTypelist(CVertexPlane3D, CVertexPose3D, CVertexPose3D), 2, 6, CBaseEdge::Robust> _TyBase; /**< @brief base class */
+public:
+	__GRAPH_TYPES_ALIGN_OPERATOR_NEW // imposed by the use of eigen, just copy this
+
+	/**
+	 *	@brief default constructor; has no effect
+	 */
+	inline CPlaneEdge_Global()
+	{}
+
+	/**
+	 *	@brief constructor; converts parsed edge to edge representation
+	 *
+	 *	@tparam CSystem is type of system where this edge is being stored
+	 *
+	 *	@param[in] n_node0 is (zero-based) index of the plane node
+	 *	@param[in] n_node1 is (zero-based) index of the observing node
+	 *	@param[in] n_node2 is (zero-based) index of the owner node
+	 *	@param[in] r_v_delta is measurement vector
+	 *	@param[in] r_t_inv_sigma is the information matrix
+	 *	@param[in,out] r_system is reference to system (used to query edge vertices)
+	 */
+	template <class CSystem>
+	CPlaneEdge_Global(size_t n_node0, size_t n_node1, size_t n_node2, const Eigen::Matrix<double, 6, 1> &r_v_delta,
+		const Eigen::Matrix<double, 2, 2> &r_t_inv_sigma, CSystem &r_system)
+		:_TyBase(typename _TyBase::_TyVertexIndexTuple(n_node0, n_node1, n_node2), r_v_delta, r_t_inv_sigma)
+	{
+		m_vertex_ptr.Get<0>() = &r_system.template r_Get_Vertex<CVertexPlane3D>(n_node0, CInitializeNullVertex<CVertexPlane3D>());
+		m_vertex_ptr.Get<1>() = &r_system.template r_Get_Vertex<CVertexPose3D>(n_node1, CInitializeNullVertex<CVertexPose3D>());
+		m_vertex_ptr.Get<2>() = &r_system.template r_Get_Vertex<CVertexPose3D>(n_node2, CInitializeNullVertex<CVertexPose3D>());
+		// get vertices (initialize if required)
+	}
+
+	inline Eigen::Vector2d PlaneError(const Eigen::Vector4d &plane, const Eigen::Vector6d &line,
+			const Eigen::Vector6d &observer, const Eigen::Vector6d &owner) const
+	{
+		// plane is normal and distance
+		// plane is local in owner, c2w
+		// line is Point + Vector
+		// line is local in observer
+
+		Eigen::Matrix<double, 4, 4, Eigen::DontAlign> RtObs = C3DJacobians::VecToPose(observer);	//c2w
+		Eigen::Matrix<double, 4, 4, Eigen::DontAlign> RtOwn = C3DJacobians::VecToPose(owner);		//c2w
+		// poses of vertices
+
+		Eigen::Vector4d pG = RtOwn.inverse().transpose() * plane;
+		// transform plane owner -> global
+
+		Eigen::Vector4d pL = RtObs.transpose() * pG;
+		// transform plane global -> observer
+
+		Eigen::Vector2d error = Eigen::Vector2d::Zero();
+		error(0) = /*abs*/(pL.head(3).transpose() * line.head(3) + pL(3)) / pL.head(3).norm();
+		// distance error, abs should not matter
+
+		Eigen::Vector3d dir = line.tail(3)/* - line.head(3)*/;
+		error(1) = /*asin(*/ ((pL.head(3).transpose() * dir) / (pL.head(3).norm() * dir.norm()))(0) /*)*/;
+		// angle error
+
+		// todo: penalize vectors outside of the line segment
+
+		return error;
+	}
+
+	/**
+	 *	@brief calculates jacobians, expectation and error
+	 *
+	 *	@param[out] r_t_jacobian0 is jacobian, associated with the first vertex
+	 *	@param[out] r_t_jacobian1 is jacobian, associated with the second vertex
+	 *	@param[out] r_v_expectation is expecation vector
+	 *	@param[out] r_v_error is error vector
+	 */
+	inline void Calculate_Jacobians_Expectation_Error(_TyBase::_TyJacobianTuple &r_t_jacobian_tuple,
+		Eigen::Matrix<double, 2, 1> &r_v_expectation,
+		Eigen::Matrix<double, 2, 1> &r_v_error) const // change dimensionality of eigen types, if required
+	{
+		r_v_expectation = PlaneError(m_vertex_ptr.Get<0>()->r_v_State(),
+				m_v_measurement, m_vertex_ptr.Get<1>()->r_v_State(), m_vertex_ptr.Get<2>()->r_v_State());
+		r_v_error = r_v_expectation;
+		// compute error
+
+		//std::cout << "err " << r_v_error.transpose() << std::endl;
+
+		const double delta = 1e-9;
+		const double scalar = 1.0 / (delta);
+
+		Eigen::Matrix<double, 2, 4> &J0 = r_t_jacobian_tuple.Get<0>();
+		Eigen::Matrix<double, 2, 6> &J1 = r_t_jacobian_tuple.Get<1>();
+		Eigen::Matrix<double, 2, 6> &J2 = r_t_jacobian_tuple.Get<2>();
+
+		Eigen::Matrix<double, 6, 6> Eps;
+		Eps = Eigen::Matrix<double, 6, 6>::Identity() * delta; // faster, all memory on stack
+
+		for(int j = 0; j < 4; ++ j) {
+			Eigen::Matrix<double, 4, 1> p_delta;
+			p_delta = m_vertex_ptr.Get<0>()->r_v_State() + Eps.col(j).head(4);
+			J0.col(j) = (r_v_expectation - PlaneError(p_delta, m_v_measurement, m_vertex_ptr.Get<1>()->r_v_State(),
+					m_vertex_ptr.Get<2>()->r_v_State())) * scalar;
+		}
+		// J0
+
+		for(int j = 0; j < 6; ++ j) {
+			Eigen::Matrix<double, 6, 1> p_delta;
+			C3DJacobians::Relative_to_Absolute(m_vertex_ptr.Get<1>()->r_v_State(), Eps.col(j), p_delta);
+			J1.col(j) = (r_v_expectation - PlaneError(m_vertex_ptr.Get<0>()->r_v_State(), m_v_measurement, p_delta,
+					m_vertex_ptr.Get<2>()->r_v_State())) * scalar;
+		}
+		// J1
+
+		for(int j = 0; j < 6; ++ j) {
+			Eigen::Matrix<double, 6, 1> p_delta;
+			C3DJacobians::Relative_to_Absolute(m_vertex_ptr.Get<2>()->r_v_State(), Eps.col(j), p_delta);
+			J2.col(j) = (r_v_expectation - PlaneError(m_vertex_ptr.Get<0>()->r_v_State(), m_v_measurement,
+					m_vertex_ptr.Get<1>()->r_v_State(),	p_delta)) * scalar;
+		}
+		// J2
+
+		/*std::cout << J0 << std::endl << std::endl;
+		std::cout << J1 << std::endl << std::endl;
+		std::cout << J2 << std::endl << std::endl;*/
+	}
+
+	/**
+	 *	@brief calculates \f$\chi^2\f$ error
+	 *	@return Returns (unweighted) \f$\chi^2\f$ error for this edge.
+	 */
+	inline double f_Chi_Squared_Error() const
+	{
+		Eigen::Matrix<double, 2, 1> v_error;
+		v_error = PlaneError(m_vertex_ptr.Get<0>()->r_v_State(),
+				m_v_measurement, m_vertex_ptr.Get<1>()->r_v_State(), m_vertex_ptr.Get<2>()->r_v_State());
+		// calculates the expectation, error and the jacobians
+
+		return (v_error.transpose() * m_t_sigma_inv).dot(v_error); // ||z_i - h_i(O_i)||^2 lambda_i
+	}
+};
+
+/**
+ *	@brief SE(3) edge
+ */
+class CPlanePolynomialEdge_Local : public CBaseEdgeImpl<CPlanePolynomialEdge_Local, MakeTypelist(CVertexPlane3D, CVertexPolynomial4), 2/* dist, angle */, 10, CBaseEdge::Robust>,
+		public CRobustify_ErrorNorm_Default<CCTFraction<148, 1000>, CHuberLossd> {
+public:
+	typedef CBaseEdgeImpl<CPlanePolynomialEdge_Local, MakeTypelist(CVertexPlane3D, CVertexPolynomial4), 2, 10, CBaseEdge::Robust> _TyBase; /**< @brief base class */
+public:
+	__GRAPH_TYPES_ALIGN_OPERATOR_NEW // imposed by the use of eigen, just copy this
+
+	/**
+	 *	@brief default constructor; has no effect
+	 */
+	inline CPlanePolynomialEdge_Local()
+	{}
+
+	/**
+	 *	@brief constructor; converts parsed edge to edge representation
+	 *
+	 *	@tparam CSystem is type of system where this edge is being stored
+	 *
+	 *	@param[in] n_node0 is (zero-based) index of the first (origin) node
+	 *	@param[in] n_node1 is (zero-based) index of the second (endpoint) node
+	 *	@param[in] r_v_delta is measurement vector
+	 *	@param[in] r_t_inv_sigma is the information matrix
+	 *	@param[in,out] r_system is reference to system (used to query edge vertices)
+	 */
+	template <class CSystem>
+	CPlanePolynomialEdge_Local(size_t n_node0, size_t n_node1, const Eigen::Matrix<double, 10, 1> &r_v_delta,
+		const Eigen::Matrix<double, 2, 2> &r_t_inv_sigma, CSystem &r_system)
+		:_TyBase(n_node0, n_node1, r_v_delta, r_t_inv_sigma)
+	{
+		m_p_vertex0 = &r_system.template r_Get_Vertex<CVertexPlane3D>(n_node0, CInitializeNullVertex<CVertexPlane3D>());
+		m_p_vertex1 = &r_system.template r_Get_Vertex<CVertexPolynomial4>(n_node1, CInitializeNullVertex<CVertexPolynomial4>());
+		// get vertices (initialize if required)
+	}
+
+	inline Eigen::Vector2d PlaneError(const Eigen::Vector4d &plane, const Eigen::Vector4d &poly,
+			const Eigen::Matrix<double, 10, 1> &line) const
+	{
+		// plane is normal and distance
+		// plane is local, c2w
+		// line is Point + Vector + phase
+		// line is local
+		// measurement depends on polynomial function
+
+		double t = line(6);
+		double t2 = t*t;
+		double t3 = t2*t;
+		double t4 = t2*t2;
+		double time = poly(0) * t + poly(1) * t2 + poly(2) * t3 + poly(3) * t4;
+		double dt = time - t;
+		double angle = (1 / (2 * M_PI)) * dt;
+		Eigen::Matrix3d RG = C3DJacobians::Operator_rot(line.tail(3));
+		// rotation to global space
+		Eigen::Matrix3d R;
+		R = Eigen::AngleAxisd(0, Eigen::Vector3d::UnitX())
+		  * Eigen::AngleAxisd(angle, Eigen::Vector3d::UnitY())
+		  * Eigen::AngleAxisd(0, Eigen::Vector3d::UnitZ());
+		// rotate measurement in local space
+		// around Y
+		Eigen::Vector3d p = RG * line.head(3);
+		p = R * p;
+		p = RG.inverse() * p;
+
+		Eigen::Vector3d o = RG * line.segment(3, 3);
+		o = R * o;
+		o = RG.inverse() * o;
+
+		Eigen::Vector2d error = Eigen::Vector2d::Zero();
+		error(0) = /*abs*/(plane.head(3).transpose() * p/*line.head(3)*/ + plane(3)) / plane.head(3).norm();
+		// distance error, abs should not matter
+
+		Eigen::Vector3d dir = o;/*line.tail(3) - line.head(3)*/;
+		error(1) = /*asin(*/ ((plane.head(3).transpose() * dir) / (plane.head(3).norm() * dir.norm()))(0) /*)*/;
+		// angle error
+
+		// todo: penalize vectors outside of the line segment
+
+		return error;
+	}
+
+	/**
+	 *	@brief calculates jacobians, expectation and error
+	 *
+	 *	@param[out] r_t_jacobian0 is jacobian, associated with the first vertex
+	 *	@param[out] r_t_jacobian1 is jacobian, associated with the second vertex
+	 *	@param[out] r_v_expectation is expecation vector
+	 *	@param[out] r_v_error is error vector
+	 */
+	inline void Calculate_Jacobians_Expectation_Error(Eigen::Matrix<double, 2, 4> &r_t_jacobian0,
+		Eigen::Matrix<double, 2, 4> &r_t_jacobian1,
+		Eigen::Matrix<double, 2, 1> &r_v_expectation,
+		Eigen::Matrix<double, 2, 1> &r_v_error) const // change dimensionality of eigen types, if required
+	{
+		r_v_expectation = PlaneError(m_p_vertex0->r_v_State(), m_p_vertex1->r_v_State(), m_v_measurement);
+		r_v_error = r_v_expectation;
+		// compute error
+
+		//std::cout << "err " << r_v_error(0) << std::endl;
+
+		const double delta = 1e-9;
+		const double scalar = 1.0 / (delta);
+
+		Eigen::Matrix<double, 6, 6> Eps;
+		Eps = Eigen::Matrix<double, 6, 6>::Identity() * delta; // faster, all memory on stack
+
+		for(int j = 0; j < 4; ++ j) {
+			Eigen::Matrix<double, 4, 1> p_delta;
+			p_delta = m_p_vertex0->r_v_State() + Eps.col(j).head(4);
+			r_t_jacobian0.col(j) = (r_v_expectation - PlaneError(p_delta, m_p_vertex1->r_v_State(), m_v_measurement)) * scalar;
+
+			p_delta = m_p_vertex1->r_v_State() + Eps.col(j).head(4);
+			r_t_jacobian1.col(j) = (r_v_expectation - PlaneError(m_p_vertex0->r_v_State(), p_delta, m_v_measurement)) * scalar;
+		}
+		// compute jacobians
+
+		/*std::cout << r_t_jacobian0 << std::endl;
+		std::cout << r_t_jacobian1 << std::endl;*/
+	}
+
+	/**
+	 *	@brief calculates \f$\chi^2\f$ error
+	 *	@return Returns (unweighted) \f$\chi^2\f$ error for this edge.
+	 */
+	inline double f_Chi_Squared_Error() const
+	{
+		Eigen::Matrix<double, 2, 1> v_error;
+		v_error = PlaneError(m_p_vertex0->r_v_State(), m_p_vertex1->r_v_State(), m_v_measurement);
+		// calculates the expectation, error and the jacobians
+
+		return (v_error.transpose() * m_t_sigma_inv).dot(v_error); // ||z_i - h_i(O_i)||^2 lambda_i
+	}
+};
+
+/**
+ *	@brief SE(3) edge
+ */
+class CPlanePolynomialEdge_Global : public CBaseEdgeImpl<CPlanePolynomialEdge_Global, MakeTypelist(CVertexPlane3D, CVertexPolynomial4, CVertexPose3D, CVertexPose3D), 2/* dist, angle */, 10, CBaseEdge::Robust>,
+		public CRobustify_ErrorNorm_Default<CCTFraction<148, 1000>, CHuberLossd> {
+public:
+	typedef CBaseEdgeImpl<CPlanePolynomialEdge_Global, MakeTypelist(CVertexPlane3D, CVertexPolynomial4, CVertexPose3D, CVertexPose3D), 2, 10, CBaseEdge::Robust> _TyBase; /**< @brief base class */
+public:
+	__GRAPH_TYPES_ALIGN_OPERATOR_NEW // imposed by the use of eigen, just copy this
+
+	/**
+	 *	@brief default constructor; has no effect
+	 */
+	inline CPlanePolynomialEdge_Global()
+	{}
+
+	/**
+	 *	@brief constructor; converts parsed edge to edge representation
+	 *
+	 *	@tparam CSystem is type of system where this edge is being stored
+	 *
+	 *	@param[in] n_node0 is (zero-based) index of the plane node
+	 *	@param[in] n_node1 is (zero-based) index of the polynom
+	 *	@param[in] n_node2 is (zero-based) index of the observing node
+	 *	@param[in] n_node3 is (zero-based) index of the owner node
+	 *	@param[in] r_v_delta is measurement vector
+	 *	@param[in] r_t_inv_sigma is the information matrix
+	 *	@param[in,out] r_system is reference to system (used to query edge vertices)
+	 */
+	template <class CSystem>
+	CPlanePolynomialEdge_Global(size_t n_node0, size_t n_node1, size_t n_node2, size_t n_node3, const Eigen::Matrix<double, 10, 1> &r_v_delta,
+		const Eigen::Matrix<double, 2, 2> &r_t_inv_sigma, CSystem &r_system)
+		:_TyBase(typename _TyBase::_TyVertexIndexTuple(n_node0, n_node1, n_node2, n_node3), r_v_delta, r_t_inv_sigma)
+	{
+		m_vertex_ptr.Get<0>() = &r_system.template r_Get_Vertex<CVertexPlane3D>(n_node0, CInitializeNullVertex<CVertexPlane3D>());
+		m_vertex_ptr.Get<1>() = &r_system.template r_Get_Vertex<CVertexPolynomial4>(n_node1, CInitializeNullVertex<CVertexPolynomial4>());
+		m_vertex_ptr.Get<2>() = &r_system.template r_Get_Vertex<CVertexPose3D>(n_node2, CInitializeNullVertex<CVertexPose3D>());
+		m_vertex_ptr.Get<3>() = &r_system.template r_Get_Vertex<CVertexPose3D>(n_node3, CInitializeNullVertex<CVertexPose3D>());
+		// get vertices (initialize if required)
+	}
+
+	inline Eigen::Vector2d PlaneError(const Eigen::Vector4d &plane, const Eigen::Vector4d &poly, const Eigen::Matrix<double, 10, 1> &line,
+			const Eigen::Vector6d &observer, const Eigen::Vector6d &owner) const
+	{
+		// plane is normal and distance
+		// plane is local in owner, c2w
+		// line is Point + Vector
+		// line is local in observer
+
+		double t = line(6);
+		double t2 = t*t;
+		double t3 = t2*t;
+		double t4 = t2*t2;
+		double time = poly(0) * t + poly(1) * t2 + poly(2) * t3 + poly(3) * t4;
+		double dt = time - t;
+		double angle = (1 / (2 * M_PI)) * dt;
+
+		Eigen::Matrix3d RG = C3DJacobians::Operator_rot(line.tail(3));
+		// rotation to global
+		Eigen::Matrix3d R;
+		R = Eigen::AngleAxisd(0, Eigen::Vector3d::UnitX())
+		  * Eigen::AngleAxisd(angle, Eigen::Vector3d::UnitY())
+		  * Eigen::AngleAxisd(0, Eigen::Vector3d::UnitZ());
+		// rotate measurement in local space
+		// around Y
+		Eigen::Vector3d p = RG * line.head(3);
+		p = R * p;
+		p = RG.inverse() * p;
+
+		Eigen::Vector3d o = RG * line.segment(3, 3);
+		o = R * o;
+		o = RG.inverse() * o;
+
+		Eigen::Matrix<double, 4, 4, Eigen::DontAlign> RtObs = C3DJacobians::VecToPose(observer);	//c2w
+		Eigen::Matrix<double, 4, 4, Eigen::DontAlign> RtOwn = C3DJacobians::VecToPose(owner);		//c2w
+		// poses of vertices
+
+		Eigen::Vector4d pG = RtOwn.inverse().transpose() * plane;
+		// transform plane owner -> global
+
+		Eigen::Vector4d pL = RtObs.transpose() * pG;
+		// transform plane global -> observer
+
+		Eigen::Vector2d error = Eigen::Vector2d::Zero();
+		error(0) = /*abs*/(pL.head(3).transpose() * p/*line.head(3)*/ + pL(3)) / pL.head(3).norm();
+		// distance error, abs should not matter
+
+		Eigen::Vector3d dir = o/*line.tail(3) - line.head(3)*/;
+		error(1) = /*asin(*/ ((pL.head(3).transpose() * dir) / (pL.head(3).norm() * dir.norm()))(0) /*)*/;
+		// angle error
+
+		// todo: penalize vectors outside of the line segment
+
+		return error;
+	}
+
+	/**
+	 *	@brief calculates jacobians, expectation and error
+	 *
+	 *	@param[out] r_t_jacobian0 is jacobian, associated with the first vertex
+	 *	@param[out] r_t_jacobian1 is jacobian, associated with the second vertex
+	 *	@param[out] r_v_expectation is expecation vector
+	 *	@param[out] r_v_error is error vector
+	 */
+	inline void Calculate_Jacobians_Expectation_Error(_TyBase::_TyJacobianTuple &r_t_jacobian_tuple,
+		Eigen::Matrix<double, 2, 1> &r_v_expectation,
+		Eigen::Matrix<double, 2, 1> &r_v_error) const // change dimensionality of eigen types, if required
+	{
+		r_v_expectation = PlaneError(m_vertex_ptr.Get<0>()->r_v_State(), m_vertex_ptr.Get<1>()->r_v_State(),
+				m_v_measurement, m_vertex_ptr.Get<2>()->r_v_State(), m_vertex_ptr.Get<3>()->r_v_State());
+		r_v_error = r_v_expectation;
+		// compute error
+
+		//std::cout << "err " << r_v_error(0) << std::endl;
+
+		const double delta = 1e-9;
+		const double scalar = 1.0 / (delta);
+
+		Eigen::Matrix<double, 2, 4> &J0 = r_t_jacobian_tuple.Get<0>();
+		Eigen::Matrix<double, 2, 4> &J1 = r_t_jacobian_tuple.Get<1>();
+		Eigen::Matrix<double, 2, 6> &J2 = r_t_jacobian_tuple.Get<2>();
+		Eigen::Matrix<double, 2, 6> &J3 = r_t_jacobian_tuple.Get<3>();
+
+		Eigen::Matrix<double, 6, 6> Eps;
+		Eps = Eigen::Matrix<double, 6, 6>::Identity() * delta; // faster, all memory on stack
+
+		for(int j = 0; j < 4; ++ j) {
+			Eigen::Matrix<double, 4, 1> p_delta;
+			p_delta = m_vertex_ptr.Get<0>()->r_v_State() + Eps.col(j).head(4);
+			J0.col(j) = (r_v_expectation - PlaneError(p_delta, m_vertex_ptr.Get<1>()->r_v_State(), m_v_measurement,
+					m_vertex_ptr.Get<2>()->r_v_State(),	m_vertex_ptr.Get<3>()->r_v_State())) * scalar;
+		}
+		// J0
+
+		for(int j = 0; j < 4; ++ j) {
+			Eigen::Matrix<double, 4, 1> p_delta;
+			p_delta = m_vertex_ptr.Get<1>()->r_v_State() + Eps.col(j).head(4);
+			J1.col(j) = (r_v_expectation - PlaneError(m_vertex_ptr.Get<0>()->r_v_State(), p_delta, m_v_measurement,
+					m_vertex_ptr.Get<2>()->r_v_State(),	m_vertex_ptr.Get<3>()->r_v_State())) * scalar;
+		}
+		// J1
+
+		for(int j = 0; j < 6; ++ j) {
+			Eigen::Matrix<double, 6, 1> p_delta;
+			C3DJacobians::Relative_to_Absolute(m_vertex_ptr.Get<2>()->r_v_State(), Eps.col(j), p_delta);
+			J2.col(j) = (r_v_expectation - PlaneError(m_vertex_ptr.Get<0>()->r_v_State(), m_vertex_ptr.Get<1>()->r_v_State(),
+					m_v_measurement, p_delta, m_vertex_ptr.Get<3>()->r_v_State())) * scalar;
+		}
+		// J2
+
+		for(int j = 0; j < 6; ++ j) {
+			Eigen::Matrix<double, 6, 1> p_delta;
+			C3DJacobians::Relative_to_Absolute(m_vertex_ptr.Get<3>()->r_v_State(), Eps.col(j), p_delta);
+			J3.col(j) = (r_v_expectation - PlaneError(m_vertex_ptr.Get<0>()->r_v_State(), m_vertex_ptr.Get<1>()->r_v_State(),
+					m_v_measurement, m_vertex_ptr.Get<2>()->r_v_State(), p_delta)) * scalar;
+		}
+		// J3
+
+		/*std::cout << r_t_jacobian0 << std::endl;
+		std::cout << r_t_jacobian1 << std::endl;*/
+	}
+
+	/**
+	 *	@brief calculates \f$\chi^2\f$ error
+	 *	@return Returns (unweighted) \f$\chi^2\f$ error for this edge.
+	 */
+	inline double f_Chi_Squared_Error() const
+	{
+		Eigen::Matrix<double, 2, 1> v_error;
+		v_error = PlaneError(m_vertex_ptr.Get<0>()->r_v_State(), m_vertex_ptr.Get<1>()->r_v_State(),
+				m_v_measurement, m_vertex_ptr.Get<2>()->r_v_State(), m_vertex_ptr.Get<3>()->r_v_State());
+		// calculates the expectation, error and the jacobians
+
+		return (v_error.transpose() * m_t_sigma_inv).dot(v_error); // ||z_i - h_i(O_i)||^2 lambda_i
+	}
+};
+
+/**
+ *	@brief SE(3) edge
+ */
+class CPlaneOffsetBezier3DEdge_Local : public CBaseEdgeImpl<CPlaneOffsetBezier3DEdge_Local, MakeTypelist(CVertexPlane3D, CVertexPose3D, CVertexPose3D, CVertexPose3D, CVertexBezier_3D), 2/* dist, angle */, 7/*, CBaseEdge::Robust*/>/*,
+		public CRobustify_ErrorNorm_Default<CCTFraction<148, 1000>, CHuberLossd>*/ {
+public:
+	typedef CBaseEdgeImpl<CPlaneOffsetBezier3DEdge_Local, MakeTypelist(CVertexPlane3D, CVertexPose3D, CVertexPose3D, CVertexPose3D, CVertexBezier_3D), 2, 7/*, CBaseEdge::Robust*/> _TyBase; /**< @brief base class */
+public:
+	__GRAPH_TYPES_ALIGN_OPERATOR_NEW // imposed by the use of eigen, just copy this
+
+	/**
+	 *	@brief default constructor; has no effect
+	 */
+	inline CPlaneOffsetBezier3DEdge_Local()
+	{}
+
+	/**
+	 *	@brief constructor; converts parsed edge to edge representation
+	 *
+	 *	@tparam CSystem is type of system where this edge is being stored
+	 *
+	 *	@param[in] n_node0 is (zero-based) index of the plane
+	 *	@param[in] n_node1 is (zero-based) index of the from
+	 *	@param[in] n_node2 is (zero-based) index of the to
+	 *	@param[in] n_node3 is (zero-based) index of the offset
+	 *	@param[in] n_node4 is (zero-based) index of the polynome
+	 *	@param[in] r_v_delta is measurement vector
+	 *	@param[in] r_t_inv_sigma is the information matrix
+	 *	@param[in,out] r_system is reference to system (used to query edge vertices)
+	 */
+	template <class CSystem>
+	CPlaneOffsetBezier3DEdge_Local(size_t n_node0, size_t n_node1, size_t n_node2, size_t n_node3, size_t n_node4,
+			const Eigen::Matrix<double, 7, 1> &r_v_delta, const Eigen::Matrix<double, 2, 2> &r_t_inv_sigma, CSystem &r_system)
+		:_TyBase(typename _TyBase::_TyVertexIndexTuple(n_node0, n_node1, n_node2, n_node3, n_node4), r_v_delta, r_t_inv_sigma)
+	{
+		m_vertex_ptr.Get<0>() = &r_system.template r_Get_Vertex<CVertexPlane3D>(n_node0, CInitializeNullVertex<CVertexPlane3D>());
+		m_vertex_ptr.Get<1>() = &r_system.template r_Get_Vertex<CVertexPose3D>(n_node1, CInitializeNullVertex<CVertexPose3D>());
+		m_vertex_ptr.Get<2>() = &r_system.template r_Get_Vertex<CVertexPose3D>(n_node2, CInitializeNullVertex<CVertexPose3D>());
+		m_vertex_ptr.Get<3>() = &r_system.template r_Get_Vertex<CVertexPose3D>(n_node3, CInitializeNullVertex<CVertexPose3D>());
+		m_vertex_ptr.Get<4>() = &r_system.template r_Get_Vertex<CVertexBezier_3D>(n_node4, CInitializeNullVertex<CVertexBezier_3D>());
+		// get vertices (initialize if required)
+	}
+
+	inline void PlanePlus(const Eigen::Vector4d &plane, const Eigen::Vector4d &delta, Eigen::Vector4d &out) const // "smart" plus
+	{
+		Eigen::Vector3d vec = delta.head(3);
+
+		out.head(3) = C3DJacobians::Operator_rot(vec) * plane.head(3);
+		out.tail(1) = plane.tail(1) + delta.tail(1);
+	}
+
+	inline void BezierPlus(const Eigen::VectorXd &poly, const Eigen::VectorXd &delta,
+			Eigen::Matrix<double, 6, 1, Eigen::DontAlign> &out) const // "smart" plus
+	{
+		out = poly + delta; // pick part of the delta vector, belonging to this vertex, apply +
+	}
+
+	inline double lerp(const double a, const double b, const double t) const
+	{
+		return a + t * (b - a);
+	}
+
+	inline Eigen::Vector2d PlaneError(const Eigen::Vector4d &plane, const Eigen::Vector6d &from, const Eigen::Vector6d &to,
+			const Eigen::Vector6d &offset, const Eigen::VectorXd &poly,
+			const Eigen::Matrix<double, 7, 1> &line) const
+	{
+		// plane is normal and distance
+		// plane is local baseline, c2w
+		// line is Point + Vector + phase
+		// line is local
+		// measurement depends on bezier function
+
+		double t = line(6);
+		double mt = 1 - t;
+		double t2 = t * t;
+		double mt2 = mt * mt;
+
+		Eigen::Vector4d A;
+		A << mt2 * mt, 3 * mt2 * t, 3 * mt * t2, t2 * t; // bernstein
+		Eigen::Vector3d Bs;
+
+		Eigen::Vector6d imm = Eigen::Vector6d::Zero();
+		for(size_t i = 0; i < imm.rows(); ++i)
+		{
+			if(i < 3)	// pos only interpolate
+			{
+				imm(i) = lerp(from(i), to(i), t);
+			}
+			else		// rotation poly interpolate
+			{
+				Eigen::Vector4d P;
+				P << 0, poly(2*(i - 3)), poly(2*(i - 3) + 1), 0;
+
+				double Bt = A.transpose() * P;	// extra angle to linear run
+				Bs(i - 3) = Bt;
+
+				imm(i) = lerp(from(i), to(i), t) + Bt;
+			}
+		}
+		// compute the immediate pose
+
+		/*std::cout << "time: " << t << " | " << Bs.transpose() << std::endl;
+		std::cout << "from: " << from.transpose() << std::endl;
+		std::cout << "to: " << to.transpose() << std::endl;
+		std::cout << "imm: " << imm.transpose() << std::endl;*/
+
+		Eigen::Matrix<double, 4, 4, Eigen::DontAlign> RtFrom = C3DJacobians::VecToPose(from);	//c2w
+		Eigen::Matrix<double, 4, 4, Eigen::DontAlign> RtImm = C3DJacobians::VecToPose(imm);		//c2w
+		Eigen::Matrix<double, 4, 4, Eigen::DontAlign> RtOff = C3DJacobians::VecToPose(offset);	//c2w
+		// poses of measurement
+
+		Eigen::Vector4d pG = RtFrom.inverse().transpose() * plane;
+		// transform plane owner -> global
+
+		Eigen::Vector4d pL = RtImm.transpose() * pG;
+		// transform plane global -> observer
+
+		Eigen::Vector4d pOff = RtOff.transpose() * pL;
+		// transform plane observer -> offset
+
+		Eigen::Vector2d error = Eigen::Vector2d::Zero();
+		error(0) = /*abs*/(pOff.head(3).transpose() * line.head(3) + pOff(3)) / pOff.head(3).norm();
+		// distance error, abs should not matter
+
+		Eigen::Vector3d dir = line.segment<3>(3)/* - line.head(3)*/;
+		error(1) = /*asin(*/ ((pOff.head(3).transpose() * dir) / (pOff.head(3).norm() * dir.norm()))(0) /*)*/;
+		// angle error
+
+		return error;
+	}
+
+	/**
+	 *	@brief calculates jacobians, expectation and error
+	 *
+	 *	@param[out] r_t_jacobian0 is jacobian, associated with the first vertex
+	 *	@param[out] r_t_jacobian1 is jacobian, associated with the second vertex
+	 *	@param[out] r_v_expectation is expecation vector
+	 *	@param[out] r_v_error is error vector
+	 */
+	inline void Calculate_Jacobians_Expectation_Error(_TyBase::_TyJacobianTuple &r_t_jacobian_tuple,
+		Eigen::Matrix<double, 2, 1> &r_v_expectation,
+		Eigen::Matrix<double, 2, 1> &r_v_error) const // change dimensionality of eigen types, if required
+	{
+		r_v_expectation = PlaneError(m_vertex_ptr.Get<0>()->r_v_State(), m_vertex_ptr.Get<1>()->r_v_State(),
+				m_vertex_ptr.Get<2>()->r_v_State(), m_vertex_ptr.Get<3>()->r_v_State(), m_vertex_ptr.Get<4>()->r_v_State(),
+				m_v_measurement);
+		r_v_error = r_v_expectation;
+		// compute error
+
+		//std::cout << "exp: " << r_v_error.transpose() << std::endl;
+
+		const int polyn = 6;
+
+		Eigen::Matrix<double, 2, 4> &J0 = r_t_jacobian_tuple.Get<0>();	// plane
+		Eigen::Matrix<double, 2, 6> &J1 = r_t_jacobian_tuple.Get<1>();  // from
+		Eigen::Matrix<double, 2, 6> &J2 = r_t_jacobian_tuple.Get<2>();  // to
+		Eigen::Matrix<double, 2, 6> &J3 = r_t_jacobian_tuple.Get<3>();  // offset
+		Eigen::Matrix<double, 2, polyn> &J4 = r_t_jacobian_tuple.Get<4>();  // polynome
+
+		//std::cout << "err " << r_v_error(0) << std::endl;
+
+		const double delta = 1e-9;
+		const double scalar = 1.0 / (delta);
+
+		Eigen::Matrix<double, polyn, polyn> Eps;
+		Eps = Eigen::Matrix<double, polyn, polyn>::Identity() * delta; // faster, all memory on stack
+
+		for(int j = 0; j < 4; ++ j) {
+			Eigen::Matrix<double, 4, 1> p_delta;
+			PlanePlus(m_vertex_ptr.Get<0>()->r_v_State(), Eps.col(j).head(4), p_delta);
+
+			J0.col(j) = (r_v_expectation - PlaneError(p_delta, m_vertex_ptr.Get<1>()->r_v_State(),
+					m_vertex_ptr.Get<2>()->r_v_State(), m_vertex_ptr.Get<3>()->r_v_State(),
+					m_vertex_ptr.Get<4>()->r_v_State(), m_v_measurement)) * scalar;
+		}
+		// plane
+		for(int j = 0; j < 6; ++ j) {
+			Eigen::Matrix<double, 6, 1> p_delta;
+			C3DJacobians::Relative_to_Absolute(m_vertex_ptr.Get<1>()->r_v_State(), Eps.col(j).head(6), p_delta);
+
+			J1.col(j) = (r_v_expectation - PlaneError(m_vertex_ptr.Get<0>()->r_v_State(), p_delta,
+					m_vertex_ptr.Get<2>()->r_v_State(), m_vertex_ptr.Get<3>()->r_v_State(),
+					m_vertex_ptr.Get<4>()->r_v_State(), m_v_measurement)) * scalar;
+		}
+		// from
+		for(int j = 0; j < 6; ++ j) {
+			Eigen::Matrix<double, 6, 1> p_delta;
+			C3DJacobians::Relative_to_Absolute(m_vertex_ptr.Get<2>()->r_v_State(), Eps.col(j).head(6), p_delta);
+
+			J2.col(j) = (r_v_expectation - PlaneError(m_vertex_ptr.Get<0>()->r_v_State(), m_vertex_ptr.Get<1>()->r_v_State(),
+					p_delta, m_vertex_ptr.Get<3>()->r_v_State(),
+					m_vertex_ptr.Get<4>()->r_v_State(), m_v_measurement)) * scalar;
+		}
+		// to
+		for(int j = 0; j < 6; ++ j) {
+			Eigen::Matrix<double, 6, 1> p_delta;
+			C3DJacobians::Relative_to_Absolute(m_vertex_ptr.Get<3>()->r_v_State(), Eps.col(j).head(6), p_delta);
+
+			J3.col(j) = (r_v_expectation - PlaneError(m_vertex_ptr.Get<0>()->r_v_State(), m_vertex_ptr.Get<1>()->r_v_State(),
+					m_vertex_ptr.Get<2>()->r_v_State(), p_delta,
+					m_vertex_ptr.Get<4>()->r_v_State(), m_v_measurement)) * scalar;
+		}
+		// offset
+
+		for(int j = 0; j < polyn; ++ j) {
+			Eigen::Matrix<double, polyn, 1, Eigen::DontAlign> p_delta;
+			BezierPlus(m_vertex_ptr.Get<4>()->r_v_State(), Eps.col(j), p_delta);
+
+			J4.col(j) = (r_v_expectation - PlaneError(m_vertex_ptr.Get<0>()->r_v_State(), m_vertex_ptr.Get<1>()->r_v_State(),
+					m_vertex_ptr.Get<2>()->r_v_State(), m_vertex_ptr.Get<3>()->r_v_State(),
+					p_delta, m_v_measurement)) * scalar;
+		}
+		// poly
+		// compute jacobians
+
+		/*std::cout << J0 << std::endl << std::endl;
+		std::cout << J1 << std::endl << std::endl;
+		std::cout << J2 << std::endl << std::endl;
+		std::cout << J3 << std::endl << std::endl;
+		std::cout << J4 << std::endl << std::endl;*/
+
+		/*std::cout << r_t_jacobian0 << std::endl;
+		std::cout << r_t_jacobian1 << std::endl;*/
+	}
+
+	/**
+	 *	@brief calculates \f$\chi^2\f$ error
+	 *	@return Returns (unweighted) \f$\chi^2\f$ error for this edge.
+	 */
+	inline double f_Chi_Squared_Error() const
+	{
+		Eigen::Matrix<double, 2, 1> v_error;
+		v_error =  PlaneError(m_vertex_ptr.Get<0>()->r_v_State(), m_vertex_ptr.Get<1>()->r_v_State(),
+						m_vertex_ptr.Get<2>()->r_v_State(), m_vertex_ptr.Get<3>()->r_v_State(),
+						m_vertex_ptr.Get<4>()->r_v_State(), m_v_measurement);
+		// calculates the expectation, error and the jacobians
+
+		return (v_error.transpose() * m_t_sigma_inv).dot(v_error); // ||z_i - h_i(O_i)||^2 lambda_i
+	}
+};
+
+/**
+ *	@brief SE(3) edge
+ */
+class CPlaneOffsetBezier3DEdge_Global : public CBaseEdgeImpl<CPlaneOffsetBezier3DEdge_Global, MakeTypelist(CVertexPlane3D, CVertexPose3D, CVertexPose3D, CVertexPose3D, CVertexPose3D, CVertexBezier_3D), 2/* dist, angle */, 7/*, CBaseEdge::Robust*/>/*,
+		public CRobustify_ErrorNorm_Default<CCTFraction<148, 1000>, CHuberLossd>*/ {
+public:
+	typedef CBaseEdgeImpl<CPlaneOffsetBezier3DEdge_Global, MakeTypelist(CVertexPlane3D, CVertexPose3D, CVertexPose3D, CVertexPose3D, CVertexPose3D, CVertexBezier_3D), 2, 7/*, CBaseEdge::Robust*/> _TyBase; /**< @brief base class */
+public:
+	__GRAPH_TYPES_ALIGN_OPERATOR_NEW // imposed by the use of eigen, just copy this
+
+	/**
+	 *	@brief default constructor; has no effect
+	 */
+	inline CPlaneOffsetBezier3DEdge_Global()
+	{}
+
+	/**
+	 *	@brief constructor; converts parsed edge to edge representation
+	 *
+	 *	@tparam CSystem is type of system where this edge is being stored
+	 *
+	 *	@param[in] n_node0 is (zero-based) index of the plane
+	 *	@param[in] n_node1 is (zero-based) index of the from
+	 *	@param[in] n_node2 is (zero-based) index of the to
+	 *	@param[in] n_node3 is (zero-based) index of the offset
+	 *	@param[in] n_node4 is (zero-based) index of the polynome
+	 *	@param[in] r_v_delta is measurement vector
+	 *	@param[in] r_t_inv_sigma is the information matrix
+	 *	@param[in,out] r_system is reference to system (used to query edge vertices)
+	 */
+	template <class CSystem>
+	CPlaneOffsetBezier3DEdge_Global(size_t n_node0, size_t n_node1, size_t n_node2, size_t n_node3, size_t n_node4,
+			size_t n_node5,	const Eigen::Matrix<double, 7, 1> &r_v_delta, const Eigen::Matrix<double, 2, 2> &r_t_inv_sigma,
+			CSystem &r_system)
+		:_TyBase(typename _TyBase::_TyVertexIndexTuple(n_node0, n_node1, n_node2, n_node3, n_node4, n_node5), r_v_delta, r_t_inv_sigma)
+	{
+		m_vertex_ptr.Get<0>() = &r_system.template r_Get_Vertex<CVertexPlane3D>(n_node0, CInitializeNullVertex<CVertexPlane3D>());
+		m_vertex_ptr.Get<1>() = &r_system.template r_Get_Vertex<CVertexPose3D>(n_node1, CInitializeNullVertex<CVertexPose3D>());
+		m_vertex_ptr.Get<2>() = &r_system.template r_Get_Vertex<CVertexPose3D>(n_node2, CInitializeNullVertex<CVertexPose3D>());
+		m_vertex_ptr.Get<3>() = &r_system.template r_Get_Vertex<CVertexPose3D>(n_node3, CInitializeNullVertex<CVertexPose3D>());
+		m_vertex_ptr.Get<4>() = &r_system.template r_Get_Vertex<CVertexPose3D>(n_node4, CInitializeNullVertex<CVertexPose3D>());
+		m_vertex_ptr.Get<5>() = &r_system.template r_Get_Vertex<CVertexBezier_3D>(n_node5, CInitializeNullVertex<CVertexBezier_3D>());
+		// get vertices (initialize if required)
+	}
+
+	inline void PlanePlus(const Eigen::Vector4d &plane, const Eigen::Vector4d &delta, Eigen::Vector4d &out) const // "smart" plus
+	{
+		Eigen::Vector3d vec = delta.head(3);
+
+		out.head(3) = C3DJacobians::Operator_rot(vec) * plane.head(3);
+		out.tail(1) = plane.tail(1) + delta.tail(1);
+	}
+
+	inline void BezierPlus(const Eigen::VectorXd &poly, const Eigen::VectorXd &delta,
+			Eigen::Matrix<double, 6, 1, Eigen::DontAlign> &out) const // "smart" plus
+	{
+		out = poly + delta; // pick part of the delta vector, belonging to this vertex, apply +
+	}
+
+	inline double lerp(const double a, const double b, const double t) const
+	{
+		return a + t * (b - a);
+	}
+
+	inline Eigen::Vector2d PlaneError(const Eigen::Vector4d &plane, const Eigen::Vector6d &from, const Eigen::Vector6d &to,
+			const Eigen::Vector6d &offset, const Eigen::Vector6d &owner, const Eigen::VectorXd &poly,
+			const Eigen::Matrix<double, 7, 1> &line) const
+	{
+		// plane is normal and distance
+		// plane is local, c2w
+		// line is Point + Vector + phase
+		// line is local
+		// measurement depends on polynomial function
+
+		double t = line(6);
+		double mt = 1 - t;
+		double t2 = t * t;
+		double mt2 = mt * mt;
+
+		Eigen::Vector4d A;
+		A << mt2 * mt, 3 * mt2 * t, 3 * mt * t2, t2 * t; // bernstein
+
+		Eigen::Vector6d imm = Eigen::Vector6d::Zero();
+		for(size_t i = 0; i < imm.rows(); ++i)
+		{
+			if(i < 3)	// pos only interpolate
+			{
+				imm(i) = lerp(from(i), to(i), t);
+			}
+			else		// rotation poly interpolate
+			{
+				Eigen::Vector4d P;
+				P << 0, poly(2*(i - 3)), poly(2*(i - 3) + 1), 0;
+
+				double Bt = A.transpose() * P;	// extra angle to linear run
+
+				imm(i) = lerp(from(i), to(i), t) + Bt;
+			}
+		}
+		// compute the immediate pose
+
+		//imm = from + (to - from) * line(6);
+
+		/*std::cout << "time: " << t << std::endl;
+		std::cout << "from: " << from.transpose() << std::endl;
+		std::cout << "to: " << to.transpose() << std::endl;
+		std::cout << "imm: " << imm.transpose() << std::endl;*/
+
+		/*std::cout << "owner: " << owner.transpose() << std::endl;
+		std::cout << "obser: " << from.transpose() << std::endl;
+		std::cout << "offset: " << offset.transpose() << std::endl;*/
+
+		Eigen::Matrix<double, 4, 4, Eigen::DontAlign> RtOwner = C3DJacobians::VecToPose(owner);	//c2w
+		Eigen::Matrix<double, 4, 4, Eigen::DontAlign> RtImm = C3DJacobians::VecToPose(imm);		//c2w
+		Eigen::Matrix<double, 4, 4, Eigen::DontAlign> RtOff = C3DJacobians::VecToPose(offset);	//c2w
+		// poses of measurement
+
+		Eigen::Vector4d pG = RtOwner.inverse().transpose() * plane;
+		// transform plane owner -> global
+
+		Eigen::Vector4d pL = RtImm.transpose() * pG;
+		// transform plane global -> observer
+
+		Eigen::Vector4d pOff = RtOff.transpose() * pL;
+		// transform plane observer -> offset
+
+		Eigen::Vector2d error = Eigen::Vector2d::Zero();
+		error(0) = /*abs*/(pOff.head(3).transpose() * line.head(3) + pOff(3)) / pOff.head(3).norm();
+		// distance error, abs should not matter
+
+		Eigen::Vector3d dir = line.segment<3>(3)/* - line.head(3)*/;
+		error(1) = /*asin(*/ ((pOff.head(3).transpose() * dir) / (pOff.head(3).norm() * dir.norm()))(0) /*)*/;
+		// angle error
+
+		//std::cout << "err: " << error.transpose() << std::endl;
+
+		return error;
+	}
+
+	/**
+	 *	@brief calculates jacobians, expectation and error
+	 *
+	 *	@param[out] r_t_jacobian0 is jacobian, associated with the first vertex
+	 *	@param[out] r_t_jacobian1 is jacobian, associated with the second vertex
+	 *	@param[out] r_v_expectation is expecation vector
+	 *	@param[out] r_v_error is error vector
+	 */
+	inline void Calculate_Jacobians_Expectation_Error(_TyBase::_TyJacobianTuple &r_t_jacobian_tuple,
+		Eigen::Matrix<double, 2, 1> &r_v_expectation,
+		Eigen::Matrix<double, 2, 1> &r_v_error) const // change dimensionality of eigen types, if required
+	{
+		r_v_expectation = PlaneError(m_vertex_ptr.Get<0>()->r_v_State(), m_vertex_ptr.Get<1>()->r_v_State(),
+				m_vertex_ptr.Get<2>()->r_v_State(), m_vertex_ptr.Get<3>()->r_v_State(), m_vertex_ptr.Get<4>()->r_v_State(),
+				m_vertex_ptr.Get<5>()->r_v_State(), m_v_measurement);
+		r_v_error = r_v_expectation;
+		// compute error
+
+		//std::cout << "exp: " << r_v_error.transpose() << std::endl;
+
+		const int polyn = 6;
+
+		Eigen::Matrix<double, 2, 4> &J0 = r_t_jacobian_tuple.Get<0>();	// plane
+		Eigen::Matrix<double, 2, 6> &J1 = r_t_jacobian_tuple.Get<1>();  // from - observer
+		Eigen::Matrix<double, 2, 6> &J2 = r_t_jacobian_tuple.Get<2>();  // to
+		Eigen::Matrix<double, 2, 6> &J3 = r_t_jacobian_tuple.Get<3>();  // offset
+		Eigen::Matrix<double, 2, 6> &J4 = r_t_jacobian_tuple.Get<4>();  // owner
+		Eigen::Matrix<double, 2, polyn> &J5 = r_t_jacobian_tuple.Get<5>();  // polynome of observer
+
+		//std::cout << "err " << r_v_error(0) << std::endl;
+
+		const double delta = 1e-9;
+		const double scalar = 1.0 / (delta);
+
+		Eigen::Matrix<double, polyn, polyn> Eps;
+		Eps = Eigen::Matrix<double, polyn, polyn>::Identity() * delta; // faster, all memory on stack
+
+		for(int j = 0; j < 4; ++ j) {
+			Eigen::Matrix<double, 4, 1> p_delta;
+			PlanePlus(m_vertex_ptr.Get<0>()->r_v_State(), Eps.col(j).head(4), p_delta);
+
+			J0.col(j) = (r_v_expectation - PlaneError(p_delta, m_vertex_ptr.Get<1>()->r_v_State(),
+					m_vertex_ptr.Get<2>()->r_v_State(), m_vertex_ptr.Get<3>()->r_v_State(),
+					m_vertex_ptr.Get<4>()->r_v_State(), m_vertex_ptr.Get<5>()->r_v_State(), m_v_measurement)) * scalar;
+		}
+		// plane
+		for(int j = 0; j < 6; ++ j) {
+			Eigen::Matrix<double, 6, 1> p_delta;
+			C3DJacobians::Relative_to_Absolute(m_vertex_ptr.Get<1>()->r_v_State(), Eps.col(j).head(6), p_delta);
+
+			J1.col(j) = (r_v_expectation - PlaneError(m_vertex_ptr.Get<0>()->r_v_State(), p_delta,
+					m_vertex_ptr.Get<2>()->r_v_State(), m_vertex_ptr.Get<3>()->r_v_State(),
+					m_vertex_ptr.Get<4>()->r_v_State(), m_vertex_ptr.Get<5>()->r_v_State(), m_v_measurement)) * scalar;
+		}
+		// from
+		for(int j = 0; j < 6; ++ j) {
+			Eigen::Matrix<double, 6, 1> p_delta;
+			C3DJacobians::Relative_to_Absolute(m_vertex_ptr.Get<2>()->r_v_State(), Eps.col(j).head(6), p_delta);
+
+			J2.col(j) = (r_v_expectation - PlaneError(m_vertex_ptr.Get<0>()->r_v_State(), m_vertex_ptr.Get<1>()->r_v_State(),
+					p_delta, m_vertex_ptr.Get<3>()->r_v_State(),
+					m_vertex_ptr.Get<4>()->r_v_State(), m_vertex_ptr.Get<5>()->r_v_State(), m_v_measurement)) * scalar;
+		}
+		// to
+		for(int j = 0; j < 6; ++ j) {
+			Eigen::Matrix<double, 6, 1> p_delta;
+			C3DJacobians::Relative_to_Absolute(m_vertex_ptr.Get<3>()->r_v_State(), Eps.col(j).head(6), p_delta);
+
+			J3.col(j) = (r_v_expectation - PlaneError(m_vertex_ptr.Get<0>()->r_v_State(), m_vertex_ptr.Get<1>()->r_v_State(),
+					m_vertex_ptr.Get<2>()->r_v_State(), p_delta,
+					m_vertex_ptr.Get<4>()->r_v_State(), m_vertex_ptr.Get<5>()->r_v_State(), m_v_measurement)) * scalar;
+		}
+		// offset
+
+		for(int j = 0; j < 6; ++ j) {
+			Eigen::Matrix<double, 6, 1> p_delta;
+			C3DJacobians::Relative_to_Absolute(m_vertex_ptr.Get<4>()->r_v_State(), Eps.col(j).head(6), p_delta);
+
+			J4.col(j) = (r_v_expectation - PlaneError(m_vertex_ptr.Get<0>()->r_v_State(), m_vertex_ptr.Get<1>()->r_v_State(),
+					m_vertex_ptr.Get<2>()->r_v_State(), m_vertex_ptr.Get<3>()->r_v_State(),
+					p_delta, m_vertex_ptr.Get<5>()->r_v_State(), m_v_measurement)) * scalar;
+		}
+		// owner
+
+		for(int j = 0; j < polyn; ++ j) {
+			Eigen::Matrix<double, polyn, 1, Eigen::DontAlign> p_delta;
+			BezierPlus(m_vertex_ptr.Get<5>()->r_v_State(), Eps.col(j), p_delta);
+
+			J5.col(j) = (r_v_expectation - PlaneError(m_vertex_ptr.Get<0>()->r_v_State(), m_vertex_ptr.Get<1>()->r_v_State(),
+					m_vertex_ptr.Get<2>()->r_v_State(), m_vertex_ptr.Get<3>()->r_v_State(),
+					m_vertex_ptr.Get<4>()->r_v_State(), p_delta, m_v_measurement)) * scalar;
+		}
+		// poly
+		// compute jacobians
+
+		/*std::cout << J0 << std::endl << std::endl;
+		std::cout << J1 << std::endl << std::endl;
+		std::cout << J2 << std::endl << std::endl;
+		std::cout << J3 << std::endl << std::endl;
+		std::cout << J4 << std::endl << std::endl;
+		std::cout << J5 << std::endl << std::endl;*/
+
+		/*std::cout << r_t_jacobian0 << std::endl;
+		std::cout << r_t_jacobian1 << std::endl;*/
+	}
+
+	/**
+	 *	@brief calculates \f$\chi^2\f$ error
+	 *	@return Returns (unweighted) \f$\chi^2\f$ error for this edge.
+	 */
+	inline double f_Chi_Squared_Error() const
+	{
+		Eigen::Matrix<double, 2, 1> v_error;
+		v_error =  PlaneError(m_vertex_ptr.Get<0>()->r_v_State(), m_vertex_ptr.Get<1>()->r_v_State(),
+						m_vertex_ptr.Get<2>()->r_v_State(), m_vertex_ptr.Get<3>()->r_v_State(),
+						m_vertex_ptr.Get<4>()->r_v_State(), m_vertex_ptr.Get<5>()->r_v_State(), m_v_measurement);
+		// calculates the expectation, error and the jacobians
+
+		return (v_error.transpose() * m_t_sigma_inv).dot(v_error); // ||z_i - h_i(O_i)||^2 lambda_i
+	}
+};
+
+/**
+ *	@brief SE(3) edge
+ */
+class CPlaneOffsetPolynomial6DEdge_Local : public CBaseEdgeImpl<CPlaneOffsetPolynomial6DEdge_Local, MakeTypelist(CVertexPlane3D, CVertexPose3D, CVertexPose3D, CVertexPose3D, CVertexPolynomial4_6D), 2/* dist, angle */, 7, CBaseEdge::Robust>,
+		public CRobustify_ErrorNorm_Default<CCTFraction<148, 1000>, CHuberLossd> {
+public:
+	typedef CBaseEdgeImpl<CPlaneOffsetPolynomial6DEdge_Local, MakeTypelist(CVertexPlane3D, CVertexPose3D, CVertexPose3D, CVertexPose3D, CVertexPolynomial4_6D), 2, 7, CBaseEdge::Robust> _TyBase; /**< @brief base class */
+public:
+	__GRAPH_TYPES_ALIGN_OPERATOR_NEW // imposed by the use of eigen, just copy this
+
+	/**
+	 *	@brief default constructor; has no effect
+	 */
+	inline CPlaneOffsetPolynomial6DEdge_Local()
+	{}
+
+	/**
+	 *	@brief constructor; converts parsed edge to edge representation
+	 *
+	 *	@tparam CSystem is type of system where this edge is being stored
+	 *
+	 *	@param[in] n_node0 is (zero-based) index of the plane
+	 *	@param[in] n_node1 is (zero-based) index of the from
+	 *	@param[in] n_node2 is (zero-based) index of the to
+	 *	@param[in] n_node3 is (zero-based) index of the offset
+	 *	@param[in] n_node4 is (zero-based) index of the polynome
+	 *	@param[in] r_v_delta is measurement vector
+	 *	@param[in] r_t_inv_sigma is the information matrix
+	 *	@param[in,out] r_system is reference to system (used to query edge vertices)
+	 */
+	template <class CSystem>
+	CPlaneOffsetPolynomial6DEdge_Local(size_t n_node0, size_t n_node1, size_t n_node2, size_t n_node3, size_t n_node4,
+			const Eigen::Matrix<double, 7, 1> &r_v_delta, const Eigen::Matrix<double, 2, 2> &r_t_inv_sigma, CSystem &r_system)
+		:_TyBase(typename _TyBase::_TyVertexIndexTuple(n_node0, n_node1, n_node2, n_node3, n_node4), r_v_delta, r_t_inv_sigma)
+	{
+		m_vertex_ptr.Get<0>() = &r_system.template r_Get_Vertex<CVertexPlane3D>(n_node0, CInitializeNullVertex<CVertexPlane3D>());
+		m_vertex_ptr.Get<1>() = &r_system.template r_Get_Vertex<CVertexPose3D>(n_node1, CInitializeNullVertex<CVertexPose3D>());
+		m_vertex_ptr.Get<2>() = &r_system.template r_Get_Vertex<CVertexPose3D>(n_node2, CInitializeNullVertex<CVertexPose3D>());
+		m_vertex_ptr.Get<3>() = &r_system.template r_Get_Vertex<CVertexPose3D>(n_node3, CInitializeNullVertex<CVertexPose3D>());
+		m_vertex_ptr.Get<4>() = &r_system.template r_Get_Vertex<CVertexPolynomial4_6D>(n_node4, CInitializeNullVertex<CVertexPolynomial4_6D>());
+		// get vertices (initialize if required)
+	}
+
+	inline void PlanePlus(const Eigen::Vector4d &plane, const Eigen::Vector4d &delta, Eigen::Vector4d &out) const // "smart" plus
+	{
+		Eigen::Vector3d vec = delta.head(3);
+
+		out.head(3) = C3DJacobians::Operator_rot(vec) * plane.head(3);
+		out.tail(1) = plane.tail(1) + delta.tail(1);
+	}
+
+	inline void PolyPlus(const Eigen::VectorXd &poly, const Eigen::VectorXd &delta,
+			Eigen::Matrix<double, 24, 1, Eigen::DontAlign> &out) const // "smart" plus
+	{
+		const int seg = 4;
+		out = poly + delta; // pick part of the delta vector, belonging to this vertex, apply +
+		for(int a = 0; a < 6; ++a)
+		{
+			out.segment<seg>(a * seg) = out.segment<seg>(a * seg) / out.segment<seg>(a * seg).sum();
+		}
+		/*for(int a = 0; a < 3; ++a)
+		{
+			out.segment<3>(a * 3) = out.segment<3>(a * 3) / out.segment<3>(a * 3).sum();
+			out.segment<5>(9 + a * 5) = out.segment<5>(9 + a * 5) / out.segment<5>(9 + a * 5).sum();
+		}*/
+	}
+
+	inline double lerp(const double a, const double b, const double t) const
+	{
+		return a + t * (b - a);
+	}
+
+	inline Eigen::Vector2d PlaneError(const Eigen::Vector4d &plane, const Eigen::Vector6d &from, const Eigen::Vector6d &to,
+			const Eigen::Vector6d &offset, const Eigen::VectorXd &poly,
+			const Eigen::Matrix<double, 7, 1> &line) const
+	{
+		// plane is normal and distance
+		// plane is local, c2w
+		// line is Point + Vector + phase
+		// line is local
+		// measurement depends on polynomial function
+
+		const int seg = 4;
+
+		Eigen::Vector5d time = Eigen::Vector5d::Zero();
+		time(0) = line(6);				// x^1
+		time(1) = time(0) * time(0);	// x^2
+		time(2) = time(1) * time(0);	// x^3
+		time(3) = time(1) * time(1);	// x^4
+		time(4) = time(3) * time(0);	// x^5
+
+		Eigen::Vector6d imm = Eigen::Vector6d::Zero();
+		for(size_t i = 0; i < imm.rows(); ++i)
+		{
+			double t = (time.head(seg).transpose() * poly.segment<seg>(seg * i))(0);
+			//double tr = (time.head(5).transpose() * poly.segment<5>(9 + 5 * i))(0);
+			//imm(i) = lerp(from(i), to(i), line(6));
+
+			if(i < 3)
+				imm(i) = lerp(from(i), to(i), time(0));
+				//imm(i) = lerp(from(i), to(i), line(6)) + (t - line(6)) * 0.3;
+			else
+				imm(i) = lerp(from(i), to(i), line(6)) + (t - line(6)) * M_PI * 2;
+		}
+		/*std::cout << "time: " << time.transpose() << std::endl;
+		std::cout << "from: " << from.transpose() << std::endl;
+		std::cout << "to: " << to.transpose() << std::endl;
+		std::cout << "imm: " << imm.transpose() << std::endl;*/
+		// compute the immediate pose
+
+		Eigen::Matrix<double, 4, 4, Eigen::DontAlign> RtFrom = C3DJacobians::VecToPose(from);	//c2w
+		Eigen::Matrix<double, 4, 4, Eigen::DontAlign> RtImm = C3DJacobians::VecToPose(imm);		//c2w
+		Eigen::Matrix<double, 4, 4, Eigen::DontAlign> RtOff = C3DJacobians::VecToPose(offset);	//c2w
+		// poses of measurement
+
+		Eigen::Vector4d pG = RtFrom.inverse().transpose() * plane;
+		// transform plane owner -> global
+
+		Eigen::Vector4d pL = RtImm.transpose() * pG;
+		// transform plane global -> observer
+
+		Eigen::Vector4d pOff = RtOff.transpose() * pL;
+		// transform plane observer -> offset
+
+		Eigen::Vector2d error = Eigen::Vector2d::Zero();
+		error(0) = /*abs*/(pOff.head(3).transpose() * line.head(3) + pOff(3)) / pOff.head(3).norm();
+		// distance error, abs should not matter
+
+		Eigen::Vector3d dir = line.segment<3>(3)/* - line.head(3)*/;
+		error(1) = /*asin(*/ ((pOff.head(3).transpose() * dir) / (pOff.head(3).norm() * dir.norm()))(0) /*)*/;
+		// angle error
+
+		return error;
+	}
+
+	/**
+	 *	@brief calculates jacobians, expectation and error
+	 *
+	 *	@param[out] r_t_jacobian0 is jacobian, associated with the first vertex
+	 *	@param[out] r_t_jacobian1 is jacobian, associated with the second vertex
+	 *	@param[out] r_v_expectation is expecation vector
+	 *	@param[out] r_v_error is error vector
+	 */
+	inline void Calculate_Jacobians_Expectation_Error(_TyBase::_TyJacobianTuple &r_t_jacobian_tuple,
+		Eigen::Matrix<double, 2, 1> &r_v_expectation,
+		Eigen::Matrix<double, 2, 1> &r_v_error) const // change dimensionality of eigen types, if required
+	{
+		r_v_expectation = PlaneError(m_vertex_ptr.Get<0>()->r_v_State(), m_vertex_ptr.Get<1>()->r_v_State(),
+				m_vertex_ptr.Get<2>()->r_v_State(), m_vertex_ptr.Get<3>()->r_v_State(), m_vertex_ptr.Get<4>()->r_v_State(),
+				m_v_measurement);
+		r_v_error = r_v_expectation;
+		// compute error
+
+		//std::cout << "exp: " << r_v_error.transpose() << std::endl;
+
+		const int polyn = 24;
+
+		Eigen::Matrix<double, 2, 4> &J0 = r_t_jacobian_tuple.Get<0>();	// plane
+		Eigen::Matrix<double, 2, 6> &J1 = r_t_jacobian_tuple.Get<1>();  // from
+		Eigen::Matrix<double, 2, 6> &J2 = r_t_jacobian_tuple.Get<2>();  // to
+		Eigen::Matrix<double, 2, 6> &J3 = r_t_jacobian_tuple.Get<3>();  // offset
+		Eigen::Matrix<double, 2, polyn> &J4 = r_t_jacobian_tuple.Get<4>();  // polynome
+
+		//std::cout << "err " << r_v_error(0) << std::endl;
+
+		const double delta = 1e-9;
+		const double scalar = 1.0 / (delta);
+
+		Eigen::Matrix<double, polyn, polyn> Eps;
+		Eps = Eigen::Matrix<double, polyn, polyn>::Identity() * delta; // faster, all memory on stack
+
+		for(int j = 0; j < 4; ++ j) {
+			Eigen::Matrix<double, 4, 1> p_delta;
+			PlanePlus(m_vertex_ptr.Get<0>()->r_v_State(), Eps.col(j).head(4), p_delta);
+
+			J0.col(j) = (r_v_expectation - PlaneError(p_delta, m_vertex_ptr.Get<1>()->r_v_State(),
+					m_vertex_ptr.Get<2>()->r_v_State(), m_vertex_ptr.Get<3>()->r_v_State(),
+					m_vertex_ptr.Get<4>()->r_v_State(), m_v_measurement)) * scalar;
+		}
+		// plane
+		for(int j = 0; j < 6; ++ j) {
+			Eigen::Matrix<double, 6, 1> p_delta;
+			C3DJacobians::Relative_to_Absolute(m_vertex_ptr.Get<1>()->r_v_State(), Eps.col(j).head(6), p_delta);
+
+			J1.col(j) = (r_v_expectation - PlaneError(m_vertex_ptr.Get<0>()->r_v_State(), p_delta,
+					m_vertex_ptr.Get<2>()->r_v_State(), m_vertex_ptr.Get<3>()->r_v_State(),
+					m_vertex_ptr.Get<4>()->r_v_State(), m_v_measurement)) * scalar;
+		}
+		// from
+		for(int j = 0; j < 6; ++ j) {
+			Eigen::Matrix<double, 6, 1> p_delta;
+			C3DJacobians::Relative_to_Absolute(m_vertex_ptr.Get<2>()->r_v_State(), Eps.col(j).head(6), p_delta);
+
+			J2.col(j) = (r_v_expectation - PlaneError(m_vertex_ptr.Get<0>()->r_v_State(), m_vertex_ptr.Get<1>()->r_v_State(),
+					p_delta, m_vertex_ptr.Get<3>()->r_v_State(),
+					m_vertex_ptr.Get<4>()->r_v_State(), m_v_measurement)) * scalar;
+		}
+		// to
+		for(int j = 0; j < 6; ++ j) {
+			Eigen::Matrix<double, 6, 1> p_delta;
+			C3DJacobians::Relative_to_Absolute(m_vertex_ptr.Get<3>()->r_v_State(), Eps.col(j).head(6), p_delta);
+
+			J3.col(j) = (r_v_expectation - PlaneError(m_vertex_ptr.Get<0>()->r_v_State(), m_vertex_ptr.Get<1>()->r_v_State(),
+					m_vertex_ptr.Get<2>()->r_v_State(), p_delta,
+					m_vertex_ptr.Get<4>()->r_v_State(), m_v_measurement)) * scalar;
+		}
+		// offset
+
+		for(int j = 0; j < polyn; ++ j) {
+			Eigen::Matrix<double, polyn, 1, Eigen::DontAlign> p_delta;
+			PolyPlus(m_vertex_ptr.Get<4>()->r_v_State(), Eps.col(j), p_delta);
+
+			J4.col(j) = (r_v_expectation - PlaneError(m_vertex_ptr.Get<0>()->r_v_State(), m_vertex_ptr.Get<1>()->r_v_State(),
+					m_vertex_ptr.Get<2>()->r_v_State(), m_vertex_ptr.Get<3>()->r_v_State(),
+					p_delta, m_v_measurement)) * scalar;
+		}
+		// poly
+		// compute jacobians
+
+		/*std::cout << J0 << std::endl << std::endl;
+		std::cout << J1 << std::endl << std::endl;
+		std::cout << J2 << std::endl << std::endl;
+		std::cout << J3 << std::endl << std::endl;
+		std::cout << J4 << std::endl << std::endl;*/
+
+		/*std::cout << r_t_jacobian0 << std::endl;
+		std::cout << r_t_jacobian1 << std::endl;*/
+	}
+
+	/**
+	 *	@brief calculates \f$\chi^2\f$ error
+	 *	@return Returns (unweighted) \f$\chi^2\f$ error for this edge.
+	 */
+	inline double f_Chi_Squared_Error() const
+	{
+		Eigen::Matrix<double, 2, 1> v_error;
+		v_error =  PlaneError(m_vertex_ptr.Get<0>()->r_v_State(), m_vertex_ptr.Get<1>()->r_v_State(),
+						m_vertex_ptr.Get<2>()->r_v_State(), m_vertex_ptr.Get<3>()->r_v_State(),
+						m_vertex_ptr.Get<4>()->r_v_State(), m_v_measurement);
+		// calculates the expectation, error and the jacobians
+
+		return (v_error.transpose() * m_t_sigma_inv).dot(v_error); // ||z_i - h_i(O_i)||^2 lambda_i
+	}
+};
+
+/**
+ *	@brief SE(3) edge
+ */
+class CPlaneOffsetPolynomial6DEdge_Global : public CBaseEdgeImpl<CPlaneOffsetPolynomial6DEdge_Global, MakeTypelist(CVertexPlane3D, CVertexPose3D, CVertexPose3D, CVertexPose3D, CVertexPose3D, CVertexPolynomial4_6D), 2/* dist, angle */, 7, CBaseEdge::Robust>,
+		public CRobustify_ErrorNorm_Default<CCTFraction<148, 1000>, CHuberLossd> {
+public:
+	typedef CBaseEdgeImpl<CPlaneOffsetPolynomial6DEdge_Global, MakeTypelist(CVertexPlane3D, CVertexPose3D, CVertexPose3D, CVertexPose3D, CVertexPose3D, CVertexPolynomial4_6D), 2, 7, CBaseEdge::Robust> _TyBase; /**< @brief base class */
+public:
+	__GRAPH_TYPES_ALIGN_OPERATOR_NEW // imposed by the use of eigen, just copy this
+
+	/**
+	 *	@brief default constructor; has no effect
+	 */
+	inline CPlaneOffsetPolynomial6DEdge_Global()
+	{}
+
+	/**
+	 *	@brief constructor; converts parsed edge to edge representation
+	 *
+	 *	@tparam CSystem is type of system where this edge is being stored
+	 *
+	 *	@param[in] n_node0 is (zero-based) index of the plane
+	 *	@param[in] n_node1 is (zero-based) index of the from
+	 *	@param[in] n_node2 is (zero-based) index of the to
+	 *	@param[in] n_node3 is (zero-based) index of the offset
+	 *	@param[in] n_node4 is (zero-based) index of the polynome
+	 *	@param[in] r_v_delta is measurement vector
+	 *	@param[in] r_t_inv_sigma is the information matrix
+	 *	@param[in,out] r_system is reference to system (used to query edge vertices)
+	 */
+	template <class CSystem>
+	CPlaneOffsetPolynomial6DEdge_Global(size_t n_node0, size_t n_node1, size_t n_node2, size_t n_node3, size_t n_node4,
+			size_t n_node5,	const Eigen::Matrix<double, 7, 1> &r_v_delta, const Eigen::Matrix<double, 2, 2> &r_t_inv_sigma,
+			CSystem &r_system)
+		:_TyBase(typename _TyBase::_TyVertexIndexTuple(n_node0, n_node1, n_node2, n_node3, n_node4, n_node5), r_v_delta, r_t_inv_sigma)
+	{
+		m_vertex_ptr.Get<0>() = &r_system.template r_Get_Vertex<CVertexPlane3D>(n_node0, CInitializeNullVertex<CVertexPlane3D>());
+		m_vertex_ptr.Get<1>() = &r_system.template r_Get_Vertex<CVertexPose3D>(n_node1, CInitializeNullVertex<CVertexPose3D>());
+		m_vertex_ptr.Get<2>() = &r_system.template r_Get_Vertex<CVertexPose3D>(n_node2, CInitializeNullVertex<CVertexPose3D>());
+		m_vertex_ptr.Get<3>() = &r_system.template r_Get_Vertex<CVertexPose3D>(n_node3, CInitializeNullVertex<CVertexPose3D>());
+		m_vertex_ptr.Get<4>() = &r_system.template r_Get_Vertex<CVertexPose3D>(n_node4, CInitializeNullVertex<CVertexPose3D>());
+		m_vertex_ptr.Get<5>() = &r_system.template r_Get_Vertex<CVertexPolynomial4_6D>(n_node5, CInitializeNullVertex<CVertexPolynomial4_6D>());
+		// get vertices (initialize if required)
+	}
+
+	inline void PlanePlus(const Eigen::Vector4d &plane, const Eigen::Vector4d &delta, Eigen::Vector4d &out) const // "smart" plus
+	{
+		Eigen::Vector3d vec = delta.head(3);
+
+		out.head(3) = C3DJacobians::Operator_rot(vec) * plane.head(3);
+		out.tail(1) = plane.tail(1) + delta.tail(1);
+	}
+
+	inline void PolyPlus(const Eigen::VectorXd &poly, const Eigen::VectorXd &delta,
+			Eigen::Matrix<double, 24, 1, Eigen::DontAlign> &out) const // "smart" plus
+	{
+		const int seg = 4;
+		out = poly + delta; // pick part of the delta vector, belonging to this vertex, apply +
+		for(int a = 0; a < 6; ++a)
+		{
+			out.segment<seg>(a * seg) = out.segment<seg>(a * seg) / out.segment<seg>(a * seg).sum();
+		}
+		/*for(int a = 0; a < 3; ++a)
+		{
+			out.segment<3>(a * 3) = out.segment<3>(a * 3) / out.segment<3>(a * 3).sum();
+			out.segment<5>(9 + a * 5) = out.segment<5>(9 + a * 5) / out.segment<5>(9 + a * 5).sum();
+		}*/
+	}
+
+	inline double lerp(const double a, const double b, const double t) const
+	{
+		return a + t * (b - a);
+	}
+
+	inline Eigen::Vector2d PlaneError(const Eigen::Vector4d &plane, const Eigen::Vector6d &from, const Eigen::Vector6d &to,
+			const Eigen::Vector6d &offset, const Eigen::Vector6d &owner, const Eigen::VectorXd &poly,
+			const Eigen::Matrix<double, 7, 1> &line) const
+	{
+		// plane is normal and distance
+		// plane is local, c2w
+		// line is Point + Vector + phase
+		// line is local
+		// measurement depends on polynomial function
+
+		Eigen::Vector5d time = Eigen::Vector5d::Zero();
+		time(0) = line(6);				// x^1
+		time(1) = time(0) * time(0);	// x^2
+		time(2) = time(1) * time(0);	// x^3
+		time(3) = time(1) * time(1);	// x^4
+		time(4) = time(3) * time(0);	// x^5
+
+		const int seg = 4;
+
+		Eigen::Vector6d imm = Eigen::Vector6d::Zero();
+		for(size_t i = 0; i < imm.rows(); ++i)
+		{
+			double t = (time.head(seg).transpose() * poly.segment<seg>(seg * i))(0);
+			//double tr = (time.head(5).transpose() * poly.segment<5>(9 + 5 * i))(0);
+			//imm(i) = lerp(from(i), to(i), t);
+
+			if(i < 3)
+				imm(i) = lerp(from(i), to(i), time(0));
+				//imm(i) = lerp(from(i), to(i), line(6));
+				//imm(i) = lerp(from(i), to(i), line(6)) + (t - line(6)) * 0.3;
+			else
+				imm(i) = lerp(from(i), to(i), line(6)) + (t - line(6)) * M_PI * 2;
+		}
+		// compute the immediate pose
+
+		//imm = from + (to - from) * line(6);
+
+		/*std::cout << "time: " << time.transpose() << std::endl;
+		std::cout << "from: " << from.transpose() << std::endl;
+		std::cout << "to: " << to.transpose() << std::endl;
+		std::cout << "imm: " << imm.transpose() << std::endl;*/
+
+		/*std::cout << "owner: " << owner.transpose() << std::endl;
+		std::cout << "obser: " << from.transpose() << std::endl;
+		std::cout << "offset: " << offset.transpose() << std::endl;*/
+
+		Eigen::Matrix<double, 4, 4, Eigen::DontAlign> RtOwner = C3DJacobians::VecToPose(owner);	//c2w
+		Eigen::Matrix<double, 4, 4, Eigen::DontAlign> RtImm = C3DJacobians::VecToPose(imm);		//c2w
+		Eigen::Matrix<double, 4, 4, Eigen::DontAlign> RtOff = C3DJacobians::VecToPose(offset);	//c2w
+		// poses of measurement
+
+		Eigen::Vector4d pG = RtOwner.inverse().transpose() * plane;
+		// transform plane owner -> global
+
+		Eigen::Vector4d pL = RtImm.transpose() * pG;
+		// transform plane global -> observer
+
+		Eigen::Vector4d pOff = RtOff.transpose() * pL;
+		// transform plane observer -> offset
+
+		Eigen::Vector2d error = Eigen::Vector2d::Zero();
+		error(0) = /*abs*/(pOff.head(3).transpose() * line.head(3) + pOff(3)) / pOff.head(3).norm();
+		// distance error, abs should not matter
+
+		Eigen::Vector3d dir = line.segment<3>(3)/* - line.head(3)*/;
+		error(1) = /*asin(*/ ((pOff.head(3).transpose() * dir) / (pOff.head(3).norm() * dir.norm()))(0) /*)*/;
+		// angle error
+
+		//std::cout << "err: " << error.transpose() << std::endl;
+
+		return error;
+	}
+
+	/**
+	 *	@brief calculates jacobians, expectation and error
+	 *
+	 *	@param[out] r_t_jacobian0 is jacobian, associated with the first vertex
+	 *	@param[out] r_t_jacobian1 is jacobian, associated with the second vertex
+	 *	@param[out] r_v_expectation is expecation vector
+	 *	@param[out] r_v_error is error vector
+	 */
+	inline void Calculate_Jacobians_Expectation_Error(_TyBase::_TyJacobianTuple &r_t_jacobian_tuple,
+		Eigen::Matrix<double, 2, 1> &r_v_expectation,
+		Eigen::Matrix<double, 2, 1> &r_v_error) const // change dimensionality of eigen types, if required
+	{
+		r_v_expectation = PlaneError(m_vertex_ptr.Get<0>()->r_v_State(), m_vertex_ptr.Get<1>()->r_v_State(),
+				m_vertex_ptr.Get<2>()->r_v_State(), m_vertex_ptr.Get<3>()->r_v_State(), m_vertex_ptr.Get<4>()->r_v_State(),
+				m_vertex_ptr.Get<5>()->r_v_State(), m_v_measurement);
+		r_v_error = r_v_expectation;
+		// compute error
+
+		//std::cout << "exp: " << r_v_error.transpose() << std::endl;
+
+		const int polyn = 24;
+
+		Eigen::Matrix<double, 2, 4> &J0 = r_t_jacobian_tuple.Get<0>();	// plane
+		Eigen::Matrix<double, 2, 6> &J1 = r_t_jacobian_tuple.Get<1>();  // from - observer
+		Eigen::Matrix<double, 2, 6> &J2 = r_t_jacobian_tuple.Get<2>();  // to
+		Eigen::Matrix<double, 2, 6> &J3 = r_t_jacobian_tuple.Get<3>();  // offset
+		Eigen::Matrix<double, 2, 6> &J4 = r_t_jacobian_tuple.Get<4>();  // owner
+		Eigen::Matrix<double, 2, polyn> &J5 = r_t_jacobian_tuple.Get<5>();  // polynome of observer
+
+		//std::cout << "err " << r_v_error(0) << std::endl;
+
+		const double delta = 1e-9;
+		const double scalar = 1.0 / (delta);
+
+		Eigen::Matrix<double, polyn, polyn> Eps;
+		Eps = Eigen::Matrix<double, polyn, polyn>::Identity() * delta; // faster, all memory on stack
+
+		for(int j = 0; j < 4; ++ j) {
+			Eigen::Matrix<double, 4, 1> p_delta;
+			PlanePlus(m_vertex_ptr.Get<0>()->r_v_State(), Eps.col(j).head(4), p_delta);
+
+			J0.col(j) = (r_v_expectation - PlaneError(p_delta, m_vertex_ptr.Get<1>()->r_v_State(),
+					m_vertex_ptr.Get<2>()->r_v_State(), m_vertex_ptr.Get<3>()->r_v_State(),
+					m_vertex_ptr.Get<4>()->r_v_State(), m_vertex_ptr.Get<5>()->r_v_State(), m_v_measurement)) * scalar;
+		}
+		// plane
+		for(int j = 0; j < 6; ++ j) {
+			Eigen::Matrix<double, 6, 1> p_delta;
+			C3DJacobians::Relative_to_Absolute(m_vertex_ptr.Get<1>()->r_v_State(), Eps.col(j).head(6), p_delta);
+
+			J1.col(j) = (r_v_expectation - PlaneError(m_vertex_ptr.Get<0>()->r_v_State(), p_delta,
+					m_vertex_ptr.Get<2>()->r_v_State(), m_vertex_ptr.Get<3>()->r_v_State(),
+					m_vertex_ptr.Get<4>()->r_v_State(), m_vertex_ptr.Get<5>()->r_v_State(), m_v_measurement)) * scalar;
+		}
+		// from
+		for(int j = 0; j < 6; ++ j) {
+			Eigen::Matrix<double, 6, 1> p_delta;
+			C3DJacobians::Relative_to_Absolute(m_vertex_ptr.Get<2>()->r_v_State(), Eps.col(j).head(6), p_delta);
+
+			J2.col(j) = (r_v_expectation - PlaneError(m_vertex_ptr.Get<0>()->r_v_State(), m_vertex_ptr.Get<1>()->r_v_State(),
+					p_delta, m_vertex_ptr.Get<3>()->r_v_State(),
+					m_vertex_ptr.Get<4>()->r_v_State(), m_vertex_ptr.Get<5>()->r_v_State(), m_v_measurement)) * scalar;
+		}
+		// to
+		for(int j = 0; j < 6; ++ j) {
+			Eigen::Matrix<double, 6, 1> p_delta;
+			C3DJacobians::Relative_to_Absolute(m_vertex_ptr.Get<3>()->r_v_State(), Eps.col(j).head(6), p_delta);
+
+			J3.col(j) = (r_v_expectation - PlaneError(m_vertex_ptr.Get<0>()->r_v_State(), m_vertex_ptr.Get<1>()->r_v_State(),
+					m_vertex_ptr.Get<2>()->r_v_State(), p_delta,
+					m_vertex_ptr.Get<4>()->r_v_State(), m_vertex_ptr.Get<5>()->r_v_State(), m_v_measurement)) * scalar;
+		}
+		// offset
+
+		for(int j = 0; j < 6; ++ j) {
+			Eigen::Matrix<double, 6, 1> p_delta;
+			C3DJacobians::Relative_to_Absolute(m_vertex_ptr.Get<4>()->r_v_State(), Eps.col(j).head(6), p_delta);
+
+			J4.col(j) = (r_v_expectation - PlaneError(m_vertex_ptr.Get<0>()->r_v_State(), m_vertex_ptr.Get<1>()->r_v_State(),
+					m_vertex_ptr.Get<2>()->r_v_State(), m_vertex_ptr.Get<3>()->r_v_State(),
+					p_delta, m_vertex_ptr.Get<5>()->r_v_State(), m_v_measurement)) * scalar;
+		}
+		// owner
+
+		for(int j = 0; j < polyn; ++ j) {
+			Eigen::Matrix<double, polyn, 1, Eigen::DontAlign> p_delta;
+			PolyPlus(m_vertex_ptr.Get<5>()->r_v_State(), Eps.col(j), p_delta);
+
+			J5.col(j) = (r_v_expectation - PlaneError(m_vertex_ptr.Get<0>()->r_v_State(), m_vertex_ptr.Get<1>()->r_v_State(),
+					m_vertex_ptr.Get<2>()->r_v_State(), m_vertex_ptr.Get<3>()->r_v_State(),
+					m_vertex_ptr.Get<4>()->r_v_State(), p_delta, m_v_measurement)) * scalar;
+		}
+		// poly
+		// compute jacobians
+
+		/*std::cout << J0 << std::endl << std::endl;
+		std::cout << J1 << std::endl << std::endl;
+		std::cout << J2 << std::endl << std::endl;
+		std::cout << J3 << std::endl << std::endl;
+		std::cout << J4 << std::endl << std::endl;
+		std::cout << J5 << std::endl << std::endl;*/
+
+		/*std::cout << r_t_jacobian0 << std::endl;
+		std::cout << r_t_jacobian1 << std::endl;*/
+	}
+
+	/**
+	 *	@brief calculates \f$\chi^2\f$ error
+	 *	@return Returns (unweighted) \f$\chi^2\f$ error for this edge.
+	 */
+	inline double f_Chi_Squared_Error() const
+	{
+		Eigen::Matrix<double, 2, 1> v_error;
+		v_error =  PlaneError(m_vertex_ptr.Get<0>()->r_v_State(), m_vertex_ptr.Get<1>()->r_v_State(),
+						m_vertex_ptr.Get<2>()->r_v_State(), m_vertex_ptr.Get<3>()->r_v_State(),
+						m_vertex_ptr.Get<4>()->r_v_State(), m_vertex_ptr.Get<5>()->r_v_State(), m_v_measurement);
+		// calculates the expectation, error and the jacobians
+
+		return (v_error.transpose() * m_t_sigma_inv).dot(v_error); // ||z_i - h_i(O_i)||^2 lambda_i
+	}
+};
+
+/**
+ *	@brief SE(3) edge
+ */
+class CPlaneOffsetEdge : public CBaseEdgeImpl<CPlaneOffsetEdge, MakeTypelist(CVertexPlane3D, CVertexPose3D), 2/* dist, angle */, 6, CBaseEdge::Robust>,
+		public CRobustify_ErrorNorm_Default<CCTFraction<148, 1000>, CHuberLossd> {
+public:
+	typedef CBaseEdgeImpl<CPlaneOffsetEdge, MakeTypelist(CVertexPlane3D, CVertexPose3D), 2, 6, CBaseEdge::Robust> _TyBase; /**< @brief base class */
+public:
+	__GRAPH_TYPES_ALIGN_OPERATOR_NEW // imposed by the use of eigen, just copy this
+
+	/**
+	 *	@brief default constructor; has no effect
+	 */
+	inline CPlaneOffsetEdge()
+	{}
+
+	/**
+	 *	@brief constructor; converts parsed edge to edge representation
+	 *
+	 *	@tparam CSystem is type of system where this edge is being stored
+	 *
+	 *	@param[in] r_t_edge is parsed edge
+	 *	@param[in,out] r_system is reference to system (used to query edge vertices)
+	 */
+	/*template <class CSystem>
+	CPlaneOffsetEdge(const CParserBase::TEdgePlane &r_t_edge, CSystem &r_system)
+		:_TyBase(r_t_edge.m_n_node_0, r_t_edge.m_n_node_1, r_t_edge.m_v_delta, r_t_edge.m_t_inv_sigma)
+	{
+		m_p_vertex0 = &r_system.template r_Get_Vertex<CVertexPlane3D>(r_t_edge.m_n_node_0, CInitializeNullVertex<CVertexPlane3D>());
+		m_p_vertex1 = &r_system.template r_Get_Vertex<CVertexPose3D>(r_t_edge.m_n_node_1, CInitializeNullVertex<CVertexPose3D>());
+		// get vertices (initialize if required)
+	}*/
+
+	/**
+	 *	@brief constructor; converts parsed edge to edge representation
+	 *
+	 *	@tparam CSystem is type of system where this edge is being stored
+	 *
+	 *	@param[in] n_node0 is (zero-based) index of the plane node
+	 *	@param[in] n_node1 is (zero-based) index of the observing node
+	 *	@param[in] n_node2 is (zero-based) index of the owner node
+	 *	@param[in] n_node3 is (zero-based) index of the offset
+	 *	@param[in] r_v_delta is measurement vector
+	 *	@param[in] r_t_inv_sigma is the information matrix
+	 *	@param[in,out] r_system is reference to system (used to query edge vertices)
+	 */
+	template <class CSystem>
+	CPlaneOffsetEdge(size_t n_node0, size_t n_node1, const Eigen::Matrix<double, 6, 1> &r_v_delta,
+		const Eigen::Matrix<double, 2, 2> &r_t_inv_sigma, CSystem &r_system)
+		:_TyBase(n_node0, n_node1, r_v_delta, r_t_inv_sigma)
+	{
+		m_p_vertex0 = &r_system.template r_Get_Vertex<CVertexPlane3D>(n_node0, CInitializeNullVertex<CVertexPlane3D>());
+		m_p_vertex1 = &r_system.template r_Get_Vertex<CVertexPose3D>(n_node1, CInitializeNullVertex<CVertexPose3D>());
+		// get vertices (initialize if required)
+	}
+
+	inline Eigen::Vector2d PlaneError(const Eigen::Vector4d &plane, const Eigen::Vector6d &line,
+			const Eigen::Vector6d &observer) const
+	{
+		// plane is normal and distance
+		// plane is global
+		// line is Point + Vector
+		// line is local in observer base base
+
+		Eigen::Matrix<double, 4, 4, Eigen::DontAlign> RtObs = C3DJacobians::VecToPose(observer);	//c2w
+		// poses of vertices
+
+		Eigen::Vector4d pG = plane;
+		// transform plane owner -> global
+
+		Eigen::Vector4d pL = RtObs.transpose() * pG;
+		//std::cout << "loc: " << pL.transpose() << std::endl;
+		// transform plane global -> observer
+
+		Eigen::Vector2d error = Eigen::Vector2d::Zero();
+		error(0) = /*abs*/(pL.head(3).transpose() * line.head(3) + pL(3)) / pL.head(3).norm();
+		//std::cout << "x: " << (pL.head(3).transpose() * line.head(3)) << " " << pL(3) << std::endl;
+		// distance error, abs should not matter
+
+		Eigen::Vector3d dir = line.tail(3)/* - line.head(3)*/;
+		error(1) = /*asin(*/ ((pL.head(3).transpose() * dir) / (pL.head(3).norm() * dir.norm()))(0) /*)*/;
+		// angle error
+
+		// todo: penalize vectors outside of the line segment
+
+		return error;
+	}
+
+	inline void PlanePlus(const Eigen::Vector4d &plane, const Eigen::Vector4d &delta, Eigen::Vector4d &out) const // "smart" plus
+	{
+		Eigen::Vector3d vec = delta.head(3);
+
+		out.head(3) = C3DJacobians::Operator_rot(vec) * plane.head(3);
+		out.tail(1) = plane.tail(1) + delta.tail(1);
+	}
+
+	/**
+	 *	@brief calculates jacobians, expectation and error
+	 *
+	 *	@param[out] r_t_jacobian0 is jacobian, associated with the first vertex
+	 *	@param[out] r_t_jacobian1 is jacobian, associated with the second vertex
+	 *	@param[out] r_v_expectation is expecation vector
+	 *	@param[out] r_v_error is error vector
+	 */
+	inline void Calculate_Jacobians_Expectation_Error(Eigen::Matrix<double, 2, 4> &r_t_jacobian0,
+			Eigen::Matrix<double, 2, 6> &r_t_jacobian1, Eigen::Matrix<double, 2, 1> &r_v_expectation,
+			Eigen::Matrix<double, 2, 1> &r_v_error) const // change dimensionality of eigen types, if required
+	/*inline void Calculate_Jacobians_Expectation_Error(_TyBase::_TyJacobianTuple &r_t_jacobian_tuple,
+		Eigen::Matrix<double, 2, 1> &r_v_expectation,
+		Eigen::Matrix<double, 2, 1> &r_v_error) const // change dimensionality of eigen types, if required*/
+	{
+		//std:: cout << m_p_vertex0->r_v_State().transpose() << std::endl;
+		//std:: cout << m_p_vertex1->r_v_State().transpose() << std::endl;
+
+		r_v_expectation = PlaneError(m_p_vertex0->r_v_State(),
+				m_v_measurement, m_p_vertex1->r_v_State());
+		r_v_error = r_v_expectation;
+		// compute error
+		//std:: cout << r_v_error.transpose() << std::endl;
+
+		//std::cout << "errG " << r_v_error.transpose() << std::endl;
+
+		const double delta = 1e-9;
+		const double scalar = 1.0 / (delta);
+
+		Eigen::Matrix<double, 2, 4> &J0 = r_t_jacobian0;
+		Eigen::Matrix<double, 2, 6> &J1 = r_t_jacobian1;
+
+		Eigen::Matrix<double, 6, 6> Eps;
+		Eps = Eigen::Matrix<double, 6, 6>::Identity() * delta; // faster, all memory on stack
+
+		for(int j = 0; j < 4; ++ j) {
+			Eigen::Matrix<double, 4, 1> p_delta;
+			PlanePlus(m_p_vertex0->r_v_State(), Eps.col(j).head(4), p_delta);
+			//p_delta = m_vertex_ptr.Get<0>()->r_v_State() + Eps.col(j).head(4);
+			J0.col(j) = (r_v_expectation - PlaneError(p_delta, m_v_measurement, m_p_vertex1->r_v_State())) * scalar;
+		}
+		// J0
+
+		for(int j = 0; j < 6; ++ j) {
+			Eigen::Matrix<double, 6, 1> p_delta;
+			C3DJacobians::Relative_to_Absolute(m_p_vertex1->r_v_State(), Eps.col(j), p_delta);
+			J1.col(j) = (r_v_expectation - PlaneError(m_p_vertex0->r_v_State(), m_v_measurement, p_delta)) * scalar;
+		}
+		// J1
+
+		/*std::cout << J0 << std::endl << std::endl;
+		std::cout << J1 << std::endl << std::endl;*/
+		//std::cout << J2 << std::endl << std::endl;
+	}
+
+	/**
+	 *	@brief calculates \f$\chi^2\f$ error
+	 *	@return Returns (unweighted) \f$\chi^2\f$ error for this edge.
+	 */
+	inline double f_Chi_Squared_Error() const
+	{
+		Eigen::Matrix<double, 2, 1> v_error;
+		v_error = PlaneError(m_p_vertex0->r_v_State(),
+				m_v_measurement, m_p_vertex1->r_v_State());
+		// calculates the expectation, error and the jacobians
+
+		return (v_error.transpose() * m_t_sigma_inv).dot(v_error); // ||z_i - h_i(O_i)||^2 lambda_i
+	}
+};
+
+/**
+ *	@brief SE(3) edge
+ */
+class CPlaneOffsetEdge_Local : public CBaseEdgeImpl<CPlaneOffsetEdge_Local, MakeTypelist(CVertexPlane3D, CVertexPose3D), 2/* dist, angle */, 6, CBaseEdge::Robust>,
+		public CRobustify_ErrorNorm_Default<CCTFraction<148, 1000>, CHuberLossd> {
+public:
+	typedef CBaseEdgeImpl<CPlaneOffsetEdge_Local, MakeTypelist(CVertexPlane3D, CVertexPose3D), 2, 6, CBaseEdge::Robust> _TyBase; /**< @brief base class */
+public:
+	__GRAPH_TYPES_ALIGN_OPERATOR_NEW // imposed by the use of eigen, just copy this
+
+	/**
+	 *	@brief default constructor; has no effect
+	 */
+	inline CPlaneOffsetEdge_Local()
+	{}
+
+	/**
+	 *	@brief constructor; converts parsed edge to edge representation
+	 *
+	 *	@tparam CSystem is type of system where this edge is being stored
+	 *
+	 *	@param[in] n_node0 is (zero-based) index of the plane
+	 *	@param[in] n_node1 is (zero-based) index of the offset
+	 *	@param[in] r_v_delta is measurement vector
+	 *	@param[in] r_t_inv_sigma is the information matrix
+	 *	@param[in,out] r_system is reference to system (used to query edge vertices)
+	 */
+	template <class CSystem>
+	CPlaneOffsetEdge_Local(size_t n_node0, size_t n_node1, const Eigen::Matrix<double, 6, 1> &r_v_delta,
+		const Eigen::Matrix<double, 2, 2> &r_t_inv_sigma, CSystem &r_system)
+		:_TyBase(n_node0, n_node1, r_v_delta, r_t_inv_sigma)
+	{
+		m_p_vertex0 = &r_system.template r_Get_Vertex<CVertexPlane3D>(n_node0, CInitializeNullVertex<CVertexPlane3D>());
+		m_p_vertex1 = &r_system.template r_Get_Vertex<CVertexPose3D>(n_node1, CInitializeNullVertex<CVertexPose3D>());
+		// get vertices (initialize if required)
+	}
+
+	inline void PlanePlus(const Eigen::Vector4d &plane, const Eigen::Vector4d &delta, Eigen::Vector4d &out) const // "smart" plus
+	{
+		Eigen::Vector3d vec = delta.head(3);
+
+		out.head(3) = C3DJacobians::Operator_rot(vec) * plane.head(3);
+		out.tail(1) = plane.tail(1) + delta.tail(1);
+	}
+
+	inline Eigen::Vector2d PlaneError(const Eigen::Vector4d &plane, const Eigen::Vector6d &line,
+				const Eigen::Vector6d &offset) const
+	{
+		// plane is normal and distance
+		// plane is in baseframe, c2w
+		// line is Point + Vector
+		// line is in offset frame
+
+		Eigen::Matrix<double, 4, 4, Eigen::DontAlign> RtOff = C3DJacobians::VecToPose(offset);	//c2w
+		// poses of measurement
+
+		Eigen::Vector4d pOff = RtOff.transpose() * plane;
+		// transform plane -> offset
+
+		Eigen::Vector2d error = Eigen::Vector2d::Zero();
+		error(0) = /*abs*/(pOff.head(3).transpose() * line.head(3) + pOff(3)) / pOff.head(3).norm();
+		// distance error, abs should not matter
+
+		Eigen::Vector3d dir = line.tail(3)/* - line.head(3)*/;
+		error(1) = /*asin(*/ ((pOff.head(3).transpose() * dir) / (pOff.head(3).norm() * dir.norm()))(0) /*)*/;
+		// angle error
+
+		return error;
+	}
+
+	/**
+	 *	@brief calculates jacobians, expectation and error
+	 *
+	 *	@param[out] r_t_jacobian0 is jacobian, associated with the first vertex
+	 *	@param[out] r_t_jacobian1 is jacobian, associated with the second vertex
+	 *	@param[out] r_v_expectation is expecation vector
+	 *	@param[out] r_v_error is error vector
+	 */
+	inline void Calculate_Jacobians_Expectation_Error(Eigen::Matrix<double, 2, 4> &r_t_jacobian0,
+		Eigen::Matrix<double, 2, 6> &r_t_jacobian1,
+		Eigen::Matrix<double, 2, 1> &r_v_expectation,
+		Eigen::Matrix<double, 2, 1> &r_v_error) const // change dimensionality of eigen types, if required
+	{
+		r_v_expectation = PlaneError(m_p_vertex0->r_v_State(), m_v_measurement, m_p_vertex1->r_v_State());
+		r_v_error = r_v_expectation;
+		// compute error
+
+		//std::cout << "errL " << r_v_error.transpose() << std::endl;
+
+		const double delta = 1e-9;
+		const double scalar = 1.0 / (delta);
+
+		Eigen::Matrix<double, 6, 6> Eps;
+		Eps = Eigen::Matrix<double, 6, 6>::Identity() * delta; // faster, all memory on stack
+
+		for(int j = 0; j < 4; ++ j) {
+			Eigen::Matrix<double, 4, 1> p_delta;
+			PlanePlus(m_p_vertex0->r_v_State(), Eps.col(j).head(4), p_delta);
+			//p_delta = m_p_vertex0->r_v_State() + Eps.col(j).head(4);
+			r_t_jacobian0.col(j) =
+					(r_v_expectation - PlaneError(p_delta, m_v_measurement, m_p_vertex1->r_v_State())) * scalar;
+		}
+
+		for(int j = 0; j < 6; ++ j) {
+			Eigen::Matrix<double, 6, 1> p_delta;
+			C3DJacobians::Relative_to_Absolute(m_p_vertex1->r_v_State(), Eps.col(j), p_delta);
+			r_t_jacobian1.col(j) =
+					(r_v_expectation - PlaneError(m_p_vertex0->r_v_State(), m_v_measurement, p_delta)) * scalar;
+		}
+		// compute jacobians
+
+		//std::cout << r_t_jacobian0 << std::endl;
+		//std::cout << r_t_jacobian1 << std::endl;
+	}
+
+	/**
+	 *	@brief calculates \f$\chi^2\f$ error
+	 *	@return Returns (unweighted) \f$\chi^2\f$ error for this edge.
+	 */
+	inline double f_Chi_Squared_Error() const
+	{
+		Eigen::Matrix<double, 2, 1> v_error;
+		v_error = PlaneError(m_p_vertex0->r_v_State(), m_v_measurement, m_p_vertex1->r_v_State());
+		// calculates the expectation, error and the jacobians
+
+		return (v_error.transpose() * m_t_sigma_inv).dot(v_error); // ||z_i - h_i(O_i)||^2 lambda_i
+	}
+};
+
+/**
+ *	@brief SE(3) edge
+ */
+class CPlaneOffsetEdge_Global : public CBaseEdgeImpl<CPlaneOffsetEdge_Global, MakeTypelist(CVertexPlane3D, CVertexPose3D, CVertexPose3D, CVertexPose3D), 2/* dist, angle */, 6, CBaseEdge::Robust>,
+		public CRobustify_ErrorNorm_Default<CCTFraction<148, 1000>, CHuberLossd> {
+public:
+	typedef CBaseEdgeImpl<CPlaneOffsetEdge_Global, MakeTypelist(CVertexPlane3D, CVertexPose3D, CVertexPose3D, CVertexPose3D), 2, 6, CBaseEdge::Robust> _TyBase; /**< @brief base class */
+public:
+	__GRAPH_TYPES_ALIGN_OPERATOR_NEW // imposed by the use of eigen, just copy this
+
+	/**
+	 *	@brief default constructor; has no effect
+	 */
+	inline CPlaneOffsetEdge_Global()
+	{}
+
+	/**
+	 *	@brief constructor; converts parsed edge to edge representation
+	 *
+	 *	@tparam CSystem is type of system where this edge is being stored
+	 *
+	 *	@param[in] n_node0 is (zero-based) index of the plane node
+	 *	@param[in] n_node1 is (zero-based) index of the observing node
+	 *	@param[in] n_node2 is (zero-based) index of the owner node
+	 *	@param[in] n_node3 is (zero-based) index of the offset
+	 *	@param[in] r_v_delta is measurement vector
+	 *	@param[in] r_t_inv_sigma is the information matrix
+	 *	@param[in,out] r_system is reference to system (used to query edge vertices)
+	 */
+	template <class CSystem>
+	CPlaneOffsetEdge_Global(size_t n_node0, size_t n_node1, size_t n_node2, size_t n_node3, const Eigen::Matrix<double, 6, 1> &r_v_delta,
+		const Eigen::Matrix<double, 2, 2> &r_t_inv_sigma, CSystem &r_system)
+		:_TyBase(typename _TyBase::_TyVertexIndexTuple(n_node0, n_node1, n_node2, n_node3), r_v_delta, r_t_inv_sigma)
+	{
+		m_vertex_ptr.Get<0>() = &r_system.template r_Get_Vertex<CVertexPlane3D>(n_node0, CInitializeNullVertex<CVertexPlane3D>());
+		m_vertex_ptr.Get<1>() = &r_system.template r_Get_Vertex<CVertexPose3D>(n_node1, CInitializeNullVertex<CVertexPose3D>());
+		m_vertex_ptr.Get<2>() = &r_system.template r_Get_Vertex<CVertexPose3D>(n_node2, CInitializeNullVertex<CVertexPose3D>());
+		m_vertex_ptr.Get<3>() = &r_system.template r_Get_Vertex<CVertexPose3D>(n_node3, CInitializeNullVertex<CVertexPose3D>());
+		// get vertices (initialize if required)
+	}
+
+	inline Eigen::Vector2d PlaneError(const Eigen::Vector4d &plane, const Eigen::Vector6d &line,
+			const Eigen::Vector6d &observer, const Eigen::Vector6d &owner,const Eigen::Vector6d &offset) const
+	{
+		// plane is normal and distance
+		// plane is local in owner framebase, c2w
+		// line is Point + Vector
+		// line is local in observer offset base
+
+		Eigen::Matrix<double, 4, 4, Eigen::DontAlign> RtObs = C3DJacobians::VecToPose(observer);	//c2w
+		Eigen::Matrix<double, 4, 4, Eigen::DontAlign> RtOwn = C3DJacobians::VecToPose(owner);		//c2w
+		Eigen::Matrix<double, 4, 4, Eigen::DontAlign> RtOff = C3DJacobians::VecToPose(offset);		//c2w
+		// poses of vertices
+
+		Eigen::Vector4d pG = RtOwn.inverse().transpose() * plane;
+		// transform plane owner -> global
+
+		Eigen::Vector4d pL = RtObs.transpose() * pG;
+		// transform plane global -> observer
+
+		Eigen::Vector4d pOff = RtOff.transpose() * pL;
+		// transform plane observer -> offset
+
+		Eigen::Vector2d error = Eigen::Vector2d::Zero();
+		error(0) = /*abs*/(pOff.head(3).transpose() * line.head(3) + pOff(3)) / pOff.head(3).norm();
+		// distance error, abs should not matter
+
+		Eigen::Vector3d dir = line.tail(3)/* - line.head(3)*/;
+		error(1) = /*asin(*/ ((pOff.head(3).transpose() * dir) / (pOff.head(3).norm() * dir.norm()))(0) /*)*/;
+		// angle error
+
+		// todo: penalize vectors outside of the line segment
+
+		return error;
+	}
+
+	inline void PlanePlus(const Eigen::Vector4d &plane, const Eigen::Vector4d &delta, Eigen::Vector4d &out) const // "smart" plus
+	{
+		Eigen::Vector3d vec = delta.head(3);
+
+		out.head(3) = C3DJacobians::Operator_rot(vec) * plane.head(3);
+		out.tail(1) = plane.tail(1) + delta.tail(1);
+	}
+
+	/**
+	 *	@brief calculates jacobians, expectation and error
+	 *
+	 *	@param[out] r_t_jacobian0 is jacobian, associated with the first vertex
+	 *	@param[out] r_t_jacobian1 is jacobian, associated with the second vertex
+	 *	@param[out] r_v_expectation is expecation vector
+	 *	@param[out] r_v_error is error vector
+	 */
+	inline void Calculate_Jacobians_Expectation_Error(_TyBase::_TyJacobianTuple &r_t_jacobian_tuple,
+		Eigen::Matrix<double, 2, 1> &r_v_expectation,
+		Eigen::Matrix<double, 2, 1> &r_v_error) const // change dimensionality of eigen types, if required
+	{
+		r_v_expectation = PlaneError(m_vertex_ptr.Get<0>()->r_v_State(),
+				m_v_measurement, m_vertex_ptr.Get<1>()->r_v_State(), m_vertex_ptr.Get<2>()->r_v_State(),
+				m_vertex_ptr.Get<3>()->r_v_State());
+		r_v_error = r_v_expectation;
+		// compute error
+
+		//std::cout << "errG " << r_v_error.transpose() << std::endl;
+
+		const double delta = 1e-9;
+		const double scalar = 1.0 / (delta);
+
+		Eigen::Matrix<double, 2, 4> &J0 = r_t_jacobian_tuple.Get<0>();
+		Eigen::Matrix<double, 2, 6> &J1 = r_t_jacobian_tuple.Get<1>();
+		Eigen::Matrix<double, 2, 6> &J2 = r_t_jacobian_tuple.Get<2>();
+		Eigen::Matrix<double, 2, 6> &J3 = r_t_jacobian_tuple.Get<3>();
+
+		Eigen::Matrix<double, 6, 6> Eps;
+		Eps = Eigen::Matrix<double, 6, 6>::Identity() * delta; // faster, all memory on stack
+
+		for(int j = 0; j < 4; ++ j) {
+			Eigen::Matrix<double, 4, 1> p_delta;
+			PlanePlus(m_vertex_ptr.Get<0>()->r_v_State(), Eps.col(j).head(4), p_delta);
+			//p_delta = m_vertex_ptr.Get<0>()->r_v_State() + Eps.col(j).head(4);
+			J0.col(j) = (r_v_expectation - PlaneError(p_delta, m_v_measurement, m_vertex_ptr.Get<1>()->r_v_State(),
+					m_vertex_ptr.Get<2>()->r_v_State(), m_vertex_ptr.Get<3>()->r_v_State())) * scalar;
+		}
+		// J0
+
+		for(int j = 0; j < 6; ++ j) {
+			Eigen::Matrix<double, 6, 1> p_delta;
+			C3DJacobians::Relative_to_Absolute(m_vertex_ptr.Get<1>()->r_v_State(), Eps.col(j), p_delta);
+			J1.col(j) = (r_v_expectation - PlaneError(m_vertex_ptr.Get<0>()->r_v_State(), m_v_measurement, p_delta,
+					m_vertex_ptr.Get<2>()->r_v_State(), m_vertex_ptr.Get<3>()->r_v_State())) * scalar;
+		}
+		// J1
+
+		for(int j = 0; j < 6; ++ j) {
+			Eigen::Matrix<double, 6, 1> p_delta;
+			C3DJacobians::Relative_to_Absolute(m_vertex_ptr.Get<2>()->r_v_State(), Eps.col(j), p_delta);
+			J2.col(j) = (r_v_expectation - PlaneError(m_vertex_ptr.Get<0>()->r_v_State(), m_v_measurement,
+					m_vertex_ptr.Get<1>()->r_v_State(),	p_delta, m_vertex_ptr.Get<3>()->r_v_State())) * scalar;
+		}
+		// J2
+
+		for(int j = 0; j < 6; ++ j) {
+			Eigen::Matrix<double, 6, 1> p_delta;
+			C3DJacobians::Relative_to_Absolute(m_vertex_ptr.Get<3>()->r_v_State(), Eps.col(j), p_delta);
+			J3.col(j) = (r_v_expectation - PlaneError(m_vertex_ptr.Get<0>()->r_v_State(), m_v_measurement,
+					m_vertex_ptr.Get<1>()->r_v_State(),	m_vertex_ptr.Get<2>()->r_v_State(), p_delta)) * scalar;
+		}
+		// J3
+
+		/*std::cout << J0 << std::endl << std::endl;
+		std::cout << J1 << std::endl << std::endl;
+		std::cout << J2 << std::endl << std::endl;*/
+	}
+
+	/**
+	 *	@brief calculates \f$\chi^2\f$ error
+	 *	@return Returns (unweighted) \f$\chi^2\f$ error for this edge.
+	 */
+	inline double f_Chi_Squared_Error() const
+	{
+		Eigen::Matrix<double, 2, 1> v_error;
+		v_error = PlaneError(m_vertex_ptr.Get<0>()->r_v_State(),
+				m_v_measurement, m_vertex_ptr.Get<1>()->r_v_State(), m_vertex_ptr.Get<2>()->r_v_State(),
+				m_vertex_ptr.Get<3>()->r_v_State());
+		// calculates the expectation, error and the jacobians
+
+		return (v_error.transpose() * m_t_sigma_inv).dot(v_error); // ||z_i - h_i(O_i)||^2 lambda_i
+	}
+};
+
+/**
+ *	@brief SE(3) pose-pose edge
+ */
+//class CBSplineEdge6D : public CBaseEdgeImpl<CBSplineEdge, MakeTypelist(CVertexPose3D, CVertexPose3D, CVertexPose3D, CVertexPose3D), 12, 12> {
+//
+//public:
+//	typedef CBaseEdgeImpl<CBSplineEdge6D, MakeTypelist(CVertexPose3D, CVertexPose3D, CVertexPose3D, CVertexPose3D), 12, 12> _TyBase; /**< @brief base class */
+//
+//public:
+//	__GRAPH_TYPES_ALIGN_OPERATOR_NEW // imposed by the use of eigen, just copy this
+//
+//	/**
+//	 *	@brief default constructor; has no effect
+//	 */
+//	inline CBSplineEdge6D()
+//	{}
+//
+//	template <class CSystem>
+//	CBSplineEdge6D(const CParserBase::TEdgeSpline3D &r_t_edge, CSystem &r_system)
+//		:_TyBase(typename _TyBase::_TyVertexIndexTuple(r_t_edge.m_n_node_0, r_t_edge.m_n_node_1, r_t_edge.m_n_node_2, r_t_edge.m_n_node_3),
+//		r_t_edge.m_v_delta, r_t_edge.m_t_inv_sigma)
+//	{
+//		m_vertex_ptr.Get<0>() = &r_system.template r_Get_Vertex<CVertexPose3D>(r_t_edge.m_n_node_0, CInitializeNullVertex<CVertexPose3D>());
+//		m_vertex_ptr.Get<1>() = &r_system.template r_Get_Vertex<CVertexPose3D>(r_t_edge.m_n_node_1, CInitializeNullVertex<CVertexPose3D>());
+//		m_vertex_ptr.Get<2>() = &r_system.template r_Get_Vertex<CVertexPose3D>(r_t_edge.m_n_node_2, CInitializeNullVertex<CVertexPose3D>());
+//		m_vertex_ptr.Get<3>() = &r_system.template r_Get_Vertex<CVertexPose3D>(r_t_edge.m_n_node_3, CInitializeNullVertex<CVertexPose3D>());
+//		// get vertices (initialize if required)
+//
+//		//std::cout << r_t_edge.m_n_node_0 << " " << r_t_edge.m_n_node_1 << " " << r_t_edge.m_n_node_2 << " " <<
+//		//		r_t_edge.m_n_node_3 << " " << r_t_edge.m_v_delta.transpose() << " " << r_t_edge.m_t_inv_sigma << std::endl;
+//
+//		/*std::cout << "? " << m_vertex_ptr.Get<0>()->r_v_State().transpose() << std::endl;
+//		std::cout << "? " << m_vertex_ptr.Get<1>()->r_v_State().transpose() << std::endl;
+//		std::cout << "? " << m_vertex_ptr.Get<2>()->r_v_State().transpose() << std::endl;
+//		std::cout << "? " << m_vertex_ptr.Get<3>()->r_v_State().transpose() << std::endl;*/
+//	}
+//
+//	/**
+//	 *	@brief constructor; converts parsed edge to edge representation
+//	 *
+//	 *	@tparam CSystem is type of system where this edge is being stored
+//	 *
+//	 *	@param[in] n_node0 is (zero-based) index of the first (origin) node
+//	 *	@param[in] n_node1 is (zero-based) index of the second (endpoint) node
+//	 *	@param[in] r_v_delta is measurement vector
+//	 *	@param[in] r_t_inv_sigma is the information matrix
+//	 *	@param[in,out] r_system is reference to system (used to query edge vertices)
+//	 */
+//	template <class CSystem>
+//	CBSplineEdge6D(size_t n_node0, size_t n_node1, size_t n_node2, size_t n_node3, const Eigen::Matrix<double, 12, 1> &r_v_delta,
+//		const Eigen::Matrix<double, 12, 12> &r_t_inv_sigma, CSystem &r_system)
+//		:_TyBase(typename _TyBase::_TyVertexIndexTuple(n_node0, n_node1, n_node2, n_node3), r_v_delta, r_t_inv_sigma)
+//	{
+//		m_vertex_ptr.Get<0>() = &r_system.template r_Get_Vertex<CVertexPose3D>(n_node0, CInitializeNullVertex<CVertexPose3D>());
+//		m_vertex_ptr.Get<1>() = &r_system.template r_Get_Vertex<CVertexPose3D>(n_node1, CInitializeNullVertex<CVertexPose3D>());
+//		m_vertex_ptr.Get<2>() = &r_system.template r_Get_Vertex<CVertexPose3D>(n_node2, CInitializeNullVertex<CVertexPose3D>());
+//		m_vertex_ptr.Get<3>() = &r_system.template r_Get_Vertex<CVertexPose3D>(n_node3, CInitializeNullVertex<CVertexPose3D>());
+//		// get vertices (initialize if required)
+//	}
+//
+//	/**
+//	 *	@brief updates the edge with a new measurement
+//	 *
+//	 *	@param[in] r_v_delta is new measurement vector
+//	 *	@param[in] r_t_inv_sigma is new information matrix
+//	 */
+//	inline void Update(const Eigen::Matrix<double, 12, 1> &r_v_delta, const Eigen::Matrix<double, 12, 12> &r_t_inv_sigma) // for some reason this needs to be here, although the base already implements this
+//	{
+//		_TyBase::Update(r_v_delta, r_t_inv_sigma);
+//	}
+//
+//	/**
+//	 *	@brief calculates jacobians, expectation and error
+//	 *
+//	 *	@param[out] r_t_jacobian0 is jacobian, associated with the first vertex
+//	 *	@param[out] r_t_jacobian1 is jacobian, associated with the second vertex
+//	 *	@param[out] r_v_expectation is expecation vector
+//	 *	@param[out] r_v_error is error vector
+//	 */
+//	inline void Calculate_Jacobians_Expectation_Error(_TyBase::_TyJacobianTuple &r_t_jacobian_tuple,
+//			Eigen::Matrix<double, 12, 1> &r_v_expectation, Eigen::Matrix<double, 12, 1> &r_v_error) const // change dimensionality of eigen types, if required
+//	{
+//		// calculates the expectation and the jacobians
+//		/*std::cout << m_vertex_ptr.Get<0>()->r_v_State().transpose() << std::endl;
+//		std::cout << m_vertex_ptr.Get<1>()->r_v_State().transpose() << std::endl;
+//		std::cout << m_vertex_ptr.Get<2>()->r_v_State().transpose() << std::endl;
+//		std::cout << m_vertex_ptr.Get<3>()->r_v_State().transpose() << std::endl;*/
+//
+//		BSplineSE3 spline(m_vertex_ptr.Get<0>()->r_v_State(), m_vertex_ptr.Get<1>()->r_v_State(),
+//				m_vertex_ptr.Get<2>()->r_v_State(), m_vertex_ptr.Get<3>()->r_v_State());
+//		r_v_expectation = spline.bspline_error();
+//		// expectation error
+//
+//		const double delta = 1e-9;
+//		const double scalar = 1.0 / (delta);
+//		Eigen::Matrix<double, 6, 6> Eps = Eigen::Matrix<double, 6, 6>::Identity() * delta; // faster, all memory on stack
+//		Eigen::Matrix<double, 6, 1> p_delta;
+//
+//		for(size_t j = 0; j < 6; ++j) // four 1x6 jacobians
+//		{
+//			C3DJacobians::Relative_to_Absolute(m_vertex_ptr.Get<0>()->r_v_State(), Eps.col(j), p_delta);
+//			BSplineSE3 spline0(p_delta, m_vertex_ptr.Get<1>()->r_v_State(),
+//					m_vertex_ptr.Get<2>()->r_v_State(), m_vertex_ptr.Get<3>()->r_v_State());
+//			r_t_jacobian_tuple.Get<0>().col(j) = (-spline0.bspline_error6D() + r_v_expectation) * scalar;
+//			// J0
+//
+//			C3DJacobians::Relative_to_Absolute(m_vertex_ptr.Get<1>()->r_v_State(), Eps.col(j), p_delta);
+//			BSplineSE3 spline1(m_vertex_ptr.Get<0>()->r_v_State(), p_delta,
+//					m_vertex_ptr.Get<2>()->r_v_State(), m_vertex_ptr.Get<3>()->r_v_State());
+//			r_t_jacobian_tuple.Get<1>().col(j) = (-spline1.bspline_error6D() + r_v_expectation) * scalar;
+//			// J1
+//
+//			C3DJacobians::Relative_to_Absolute(m_vertex_ptr.Get<2>()->r_v_State(), Eps.col(j), p_delta);
+//			BSplineSE3 spline2(m_vertex_ptr.Get<0>()->r_v_State(), m_vertex_ptr.Get<1>()->r_v_State(),
+//					p_delta, m_vertex_ptr.Get<3>()->r_v_State());
+//			r_t_jacobian_tuple.Get<2>().col(j) = (-spline2.bspline_error6D() + r_v_expectation) * scalar;
+//			// J2
+//
+//			C3DJacobians::Relative_to_Absolute(m_vertex_ptr.Get<3>()->r_v_State(), Eps.col(j), p_delta);
+//			BSplineSE3 spline3(m_vertex_ptr.Get<0>()->r_v_State(), m_vertex_ptr.Get<1>()->r_v_State(),
+//					m_vertex_ptr.Get<2>()->r_v_State(), p_delta);
+//			r_t_jacobian_tuple.Get<3>().col(j) = (-spline3.bspline_error6D() + r_v_expectation) * scalar;
+//			// J3
+//		}
+//		// error is given by spline function
+//
+//		r_v_error = m_v_measurement - r_v_expectation;	// measurement should be zero
+//		// calculates error (possibly re-calculates, if running A-SLAM)
+//	}
+//
+//	/**
+//	 *	@brief calculates \f$\chi^2\f$ error
+//	 *	@return Returns (unweighted) \f$\chi^2\f$ error for this edge.
+//	 */
+//	inline double f_Chi_Squared_Error() const
+//	{
+//		/*std::cout << "er " <<  m_vertex_ptr.Get<0>()->r_v_State().transpose() << std::endl;
+//		std::cout << "er " <<  m_vertex_ptr.Get<1>()->r_v_State().transpose() << std::endl;
+//		std::cout << "er " <<  m_vertex_ptr.Get<2>()->r_v_State().transpose() << std::endl;
+//		std::cout << "er " <<  m_vertex_ptr.Get<3>()->r_v_State().transpose() << std::endl;*/
+//
+//		BSplineSE3 spline(m_vertex_ptr.Get<0>()->r_v_State(), m_vertex_ptr.Get<1>()->r_v_State(),
+//			m_vertex_ptr.Get<2>()->r_v_State(), m_vertex_ptr.Get<3>()->r_v_State());
+//		Eigen::Matrix<double, 1, 1> v_error = m_v_measurement - spline.bspline_error();
+//		// calculates the expectation, error and the jacobians
+//
+//		return (v_error.transpose() * m_t_sigma_inv).dot(v_error); // ||z_i - h_i(O_i)||^2 lambda_i
+//	}
+//};
+
+/**
+ *	@brief Sim(3) pose roll edge
+ */
+class CEdge3DXYZ : public CBaseEdgeImpl<CEdge3DXYZ, MakeTypelist(CVertexPose3D), 3> {
+public:
+	typedef CBaseEdgeImpl<CEdge3DXYZ, MakeTypelist(CVertexPose3D), 3> _TyBase; /**< @brief base class */
+
+public:
+	__GRAPH_TYPES_ALIGN_OPERATOR_NEW // imposed by the use of eigen, just copy this
+
+	/**
+	 *	@brief default constructor; has no effect
+	 */
+	inline CEdge3DXYZ()
+	{}
+
+	/**
+	 *	@brief constructor; converts parsed edge to edge representation
+	 *
+	 *	@tparam CSystem is type of system where this edge is being stored
+	 *
+	 *	@param[in] r_t_edge is parsed edge
+	 *	@param[in,out] r_system is reference to system (used to query edge vertices)
+	 */
+	template <class CSystem>
+	CEdge3DXYZ(size_t n_vertex0, const Eigen::Vector3d &r_v_delta,
+		const Eigen::Matrix<double, 3, 3> &r_v_sigma, CSystem &r_system)
+		:_TyBase(n_vertex0, r_v_delta, r_v_sigma)
+	{
+		m_p_vertex0 = &r_system.template r_Get_Vertex<CVertexPose3D>(n_vertex0, CInitializeNullVertex<>());
+		// initialize vertex 1 manually
+	}
+
+	/**
+	 *	@brief updates the edge with a new measurement
+	 *
+	 *	@param[in] r_v_delta is new measurement vector
+	 *	@param[in] r_t_inv_sigma is new information matrix
+	 */
+	inline void Update(const Eigen::Vector3d &r_v_delta, const Eigen::Matrix<double, 3, 3> &r_t_inv_sigma)
+	{
+		_TyBase::Update(r_v_delta, r_t_inv_sigma);
+	}
+
+	/**
+	 *	@brief calculates jacobians, expectation and error
+	 *
+	 *	@param[out] r_t_jacobian0 is jacobian, associated with the first vertex
+	 *	@param[out] r_v_expectation is expecation vector
+	 *	@param[out] r_v_error is error vector
+	 */
+	inline void Calculate_Jacobian_Expectation_Error(Eigen::Matrix<double, 3, 6> &r_t_jacobian0,
+			Eigen::Vector3d &r_v_expectation, Eigen::Vector3d &r_v_error) const
+	{
+		r_v_expectation = m_p_vertex0->r_v_State().head<3>();
+
+		const double delta = 1e-9;
+		const double scalar = 1.0 / (delta);
+
+		Eigen::Matrix<double, 6, 6> Eps;
+		Eps = Eigen::Matrix<double, 6, 6>::Identity() * delta; // faster, all memory on stack
+
+		Eigen::Matrix<double, 3, 6> &H1 = r_t_jacobian0;
+		// can actually work inplace
+
+		Eigen::Matrix<double, 6, 1> p_delta;
+
+		//for XYZ and RPY
+		for(int j = 0; j < 6; ++ j) {
+			C3DJacobians::Relative_to_Absolute(m_p_vertex0->r_v_State(), Eps.col(j), p_delta);
+
+			H1.col(j) = (p_delta.head<3>() - r_v_expectation) * scalar;
+		}
+		r_v_error = m_v_measurement - r_v_expectation;
+
+		//std::cout << "exp: " << m_v_measurement.transpose() << " <> " << r_v_expectation.transpose() <<
+		//		" : " << (r_v_error.transpose() * m_t_sigma_inv).dot(r_v_error) << std::endl;
+	}
+
+	/**
+	 *	@brief calculates \f$\chi^2\f$ error
+	 *	@return Returns (unweighted) \f$\chi^2\f$ error for this edge.
+	 */
+	inline double f_Chi_Squared_Error() const
+	{
+		Eigen::Vector3d v_error;
+
+		v_error = m_v_measurement - m_p_vertex0->r_v_State().head<3>();
+		//std::cout << "ch: " << m_v_measurement.transpose() << " <> " << m_p_vertex0->r_v_State().head<3>().transpose() << std::endl;
+
+		return (v_error.transpose() * m_t_sigma_inv).dot(v_error); // ||z_i - h_i(O_i)||^2 lambda_i
+	}
+};
+
+/**
+ *	@brief pose Z edge
+ */
+class CEdge3DY : public CBaseEdgeImpl<CEdge3DY, MakeTypelist(CVertexPose3D), 1> {
+public:
+	typedef CBaseEdgeImpl<CEdge3DY, MakeTypelist(CVertexPose3D), 1> _TyBase; /**< @brief base class */
+
+public:
+	__GRAPH_TYPES_ALIGN_OPERATOR_NEW // imposed by the use of eigen, just copy this
+
+	/**
+	 *	@brief default constructor; has no effect
+	 */
+	inline CEdge3DY()
+	{}
+
+	/**
+	 *	@brief constructor; converts parsed edge to edge representation
+	 *
+	 *	@tparam CSystem is type of system where this edge is being stored
+	 *
+	 *	@param[in] r_t_edge is parsed edge
+	 *	@param[in,out] r_system is reference to system (used to query edge vertices)
+	 */
+	template <class CSystem>
+	CEdge3DY(size_t n_vertex0, const Eigen::Matrix<double, 1, 1> &r_v_delta,
+		const Eigen::Matrix<double, 1, 1> &r_v_sigma, CSystem &r_system)
+		:_TyBase(n_vertex0, r_v_delta, r_v_sigma)
+	{
+		m_p_vertex0 = &r_system.template r_Get_Vertex<CVertexPose3D>(n_vertex0, CInitializeNullVertex<>());
+		// initialize vertex 1 manually
+	}
+
+	/**
+	 *	@brief updates the edge with a new measurement
+	 *
+	 *	@param[in] r_v_delta is new measurement vector
+	 *	@param[in] r_t_inv_sigma is new information matrix
+	 */
+	inline void Update(const Eigen::Matrix<double, 1, 1> &r_v_delta, const Eigen::Matrix<double, 1, 1> &r_t_inv_sigma)
+	{
+		_TyBase::Update(r_v_delta, r_t_inv_sigma);
+	}
+
+	/**
+	 *	@brief calculates jacobians, expectation and error
+	 *
+	 *	@param[out] r_t_jacobian0 is jacobian, associated with the first vertex
+	 *	@param[out] r_v_expectation is expecation vector
+	 *	@param[out] r_v_error is error vector
+	 */
+	inline void Calculate_Jacobian_Expectation_Error(Eigen::Matrix<double, 1, 6> &r_t_jacobian0,
+			Eigen::Matrix<double, 1, 1> &r_v_expectation, Eigen::Matrix<double, 1, 1> &r_v_error) const
+	{
+		r_v_expectation(0) = m_p_vertex0->r_v_State()(1);
+
+		const double delta = 1e-9;
+		const double scalar = 1.0 / (delta);
+
+		Eigen::Matrix<double, 6, 6> Eps;
+		Eps = Eigen::Matrix<double, 6, 6>::Identity() * delta; // faster, all memory on stack
+
+		Eigen::Matrix<double, 1, 6> &H1 = r_t_jacobian0;
+		// can actually work inplace
+
+		Eigen::Matrix<double, 6, 1> p_delta;
+
+		//for XYZ and RPY
+		for(int j = 0; j < 6; ++ j) {
+			C3DJacobians::Relative_to_Absolute(m_p_vertex0->r_v_State(), Eps.col(j), p_delta);
+
+			H1(j) = (p_delta(1) - r_v_expectation(0)) * scalar;
+		}
+		r_v_error(0) = m_v_measurement(0) - r_v_expectation(0);
+
+		//std::cout << "exp: " << m_v_measurement.transpose() << " <> " << r_v_expectation.transpose() <<
+		//		" : " << (r_v_error.transpose() * m_t_sigma_inv).dot(r_v_error) << std::endl;
+		//std::cout << H1 << std::endl;
+	}
+
+	/**
+	 *	@brief calculates \f$\chi^2\f$ error
+	 *	@return Returns (unweighted) \f$\chi^2\f$ error for this edge.
+	 */
+	inline double f_Chi_Squared_Error() const
+	{
+		Eigen::Matrix<double, 1, 1> v_error;
+
+		v_error(0) = m_v_measurement(0) - m_p_vertex0->r_v_State()(1);
+		//std::cout << "ch: " << m_v_measurement.transpose() << " <> " << m_p_vertex0->r_v_State().head<3>().transpose() << std::endl;
+
+		return (v_error.transpose() * m_t_sigma_inv).dot(v_error); // ||z_i - h_i(O_i)||^2 lambda_i
+	}
+};
+
+/**
+ *	@brief pose Z edge
+ */
+class CEdge3DY2 : public CBaseEdgeImpl<CEdge3DY2, MakeTypelist(CVertexPose3D), 1> {
+public:
+	typedef CBaseEdgeImpl<CEdge3DY2, MakeTypelist(CVertexPose3D), 1> _TyBase; /**< @brief base class */
+
+public:
+	__GRAPH_TYPES_ALIGN_OPERATOR_NEW // imposed by the use of eigen, just copy this
+	Eigen::Vector6d m_relative_vector;
+
+	/**
+	 *	@brief default constructor; has no effect
+	 */
+	inline CEdge3DY2()
+	{}
+
+	/**
+	 *	@brief constructor; converts parsed edge to edge representation
+	 *
+	 *	@tparam CSystem is type of system where this edge is being stored
+	 *
+	 *	@param[in] r_t_edge is parsed edge
+	 *	@param[in,out] r_system is reference to system (used to query edge vertices)
+	 */
+	template <class CSystem>
+	CEdge3DY2(size_t n_vertex0, Eigen::Vector6d rel, const Eigen::Matrix<double, 1, 1> &r_v_delta,
+		const Eigen::Matrix<double, 1, 1> &r_v_sigma, CSystem &r_system)
+		:_TyBase(n_vertex0, r_v_delta, r_v_sigma)
+	{
+		m_p_vertex0 = &r_system.template r_Get_Vertex<CVertexPose3D>(n_vertex0, CInitializeNullVertex<>());
+		m_relative_vector = rel;
+		// initialize vertex 1 manually
+	}
+
+	/**
+	 *	@brief updates the edge with a new measurement
+	 *
+	 *	@param[in] r_v_delta is new measurement vector
+	 *	@param[in] r_t_inv_sigma is new information matrix
+	 */
+	inline void Update(const Eigen::Matrix<double, 1, 1> &r_v_delta, const Eigen::Matrix<double, 1, 1> &r_t_inv_sigma)
+	{
+		_TyBase::Update(r_v_delta, r_t_inv_sigma);
+	}
+
+	/**
+	 *	@brief calculates jacobians, expectation and error
+	 *
+	 *	@param[out] r_t_jacobian0 is jacobian, associated with the first vertex
+	 *	@param[out] r_v_expectation is expecation vector
+	 *	@param[out] r_v_error is error vector
+	 */
+	inline void Calculate_Jacobian_Expectation_Error(Eigen::Matrix<double, 1, 6> &r_t_jacobian0,
+			Eigen::Matrix<double, 1, 1> &r_v_expectation, Eigen::Matrix<double, 1, 1> &r_v_error) const
+	{
+		Eigen::Vector6d pose;
+		C3DJacobians::Relative_to_Absolute(m_p_vertex0->r_v_State(), m_relative_vector, pose);
+		r_v_expectation(0) = pose(1);
+
+		const double delta = 1e-9;
+		const double scalar = 1.0 / (delta);
+
+		Eigen::Matrix<double, 6, 6> Eps;
+		Eps = Eigen::Matrix<double, 6, 6>::Identity() * delta; // faster, all memory on stack
+
+		Eigen::Matrix<double, 1, 6> &H1 = r_t_jacobian0;
+		// can actually work inplace
+
+		Eigen::Matrix<double, 6, 1> p_delta, d;
+
+		//for XYZ and RPY
+		for(int j = 0; j < 6; ++ j) {
+			C3DJacobians::Relative_to_Absolute(m_p_vertex0->r_v_State(), Eps.col(j), p_delta);
+			C3DJacobians::Relative_to_Absolute(p_delta, m_relative_vector, d);
+			H1(j) = (d(1) - r_v_expectation(0)) * scalar;
+		}
+		r_v_error(0) = m_v_measurement(0) - r_v_expectation(0);
+
+		//std::cout << "exp: " << m_v_measurement.transpose() << " <> " << r_v_expectation.transpose() <<
+		//		" : " << (r_v_error.transpose() * m_t_sigma_inv).dot(r_v_error) << std::endl;
+		//std::cout << H1 << std::endl;
+	}
+
+	/**
+	 *	@brief calculates \f$\chi^2\f$ error
+	 *	@return Returns (unweighted) \f$\chi^2\f$ error for this edge.
+	 */
+	inline double f_Chi_Squared_Error() const
+	{
+		Eigen::Matrix<double, 1, 1> v_error;
+
+		v_error(0) = m_v_measurement(0) - m_p_vertex0->r_v_State()(1);
+		//std::cout << "ch: " << m_v_measurement.transpose() << " <> " << m_p_vertex0->r_v_State().head<3>().transpose() << std::endl;
+
+		return (v_error.transpose() * m_t_sigma_inv).dot(v_error); // ||z_i - h_i(O_i)||^2 lambda_i
+	}
+};
+
+#if 0 // this is just a test, not really useful for anything
+
+/**
+ *	@brief SE(3) pose-pose-pose edge (a hyperedge test)
+ */
+class CEdgePose3D_Ternary : public CBaseEdgeImpl<CEdgePose3D_Ternary,
+	MakeTypelist(CVertexPose3D, CVertexPose3D, CVertexPose3D), 6> {
+public:
+	typedef CBaseEdgeImpl<CEdgePose3D_Ternary, MakeTypelist(CVertexPose3D, CVertexPose3D, CVertexPose3D), 6> _TyBase; /**< @brief base edge type */
+	typedef Eigen::Matrix<double, 6, 6> Matrix6d; /**< @brief 6x6 matrix type */
+	typedef Eigen::Matrix<double, 6, 1> Vector6d; /**< @brief 6D vector type */ // just shorter names
+
+public:
+	__GRAPH_TYPES_ALIGN_OPERATOR_NEW // imposed by the use of eigen, just copy this
+
+	/**
+	 *	@brief default constructor; has no effect
+	 */
+	inline CEdgePose3D_Ternary()
+	{}
+
+	/**
+	 *	@brief constructor; converts parsed edge to edge representation
+	 *
+	 *	@tparam CSystem is type of system where this edge is being stored
+	 *
+	 *	@param[in] r_t_edge is parsed edge
+	 *	@param[in,out] r_system is reference to system (used to query edge vertices)
+	 */
+	template <class CSystem>
+	CEdgePose3D_Ternary(const CParserBase::TEdge3D &r_t_edge, CSystem &r_system)
+		:_TyBase(typename _TyBase::_TyVertexIndexTuple(r_t_edge.m_n_node_0,
+		r_t_edge.m_n_node_1, r_t_edge.m_n_node_1/*2*/), r_t_edge.m_v_delta, r_t_edge.m_t_inv_sigma)
+	{
+		m_vertex_ptr.Get<0>() = &r_system.template r_Get_Vertex<CVertexPose3D>(r_t_edge.m_n_node_0, CInitializeNullVertex<>());
+		m_vertex_ptr.Get<1>() = &r_system.template r_Get_Vertex<CVertexPose3D>(r_t_edge.m_n_node_1,
+			CEdgePose3D::CRelative_to_Absolute_XYZ_Initializer(m_vertex_ptr.Get<0>()->v_State(), r_t_edge.m_v_delta));
+		m_vertex_ptr.Get<2>() = &r_system.template r_Get_Vertex<CVertexPose3D>(r_t_edge.m_n_node_1/*2*/,
+			CEdgePose3D::CRelative_to_Absolute_XYZ_Initializer(m_vertex_ptr.Get<0>()->v_State(), r_t_edge.m_v_delta));
+		// get vertices (initialize if required)
+
+		//_ASSERTE(r_system.r_Vertex_Pool()[r_t_edge.m_n_node_0].n_Dimension() == 6); // get the vertices from the vertex pool to ensure a correct type is used, do not use m_p_vertex0 / m_p_vertex1 for this
+		//_ASSERTE(r_system.r_Vertex_Pool()[r_t_edge.m_n_node_1].n_Dimension() == 6);
+		//_ASSERTE(r_system.r_Vertex_Pool()[r_t_edge.m_n_node_1/*2*/].n_Dimension() == 6);
+		// make sure the dimensionality is correct (might not be)
+		// this fails with const vertices, for obvious reasons. with the thunk tables this can be safely removed.
+	}
+
+	/**
+	 *	@brief updates the edge with a new measurement
+	 *
+	 *	@param[in] r_t_edge is parsed edge
+	 */
+	inline void Update(const CParserBase::TEdge3D &r_t_edge)
+	{
+		_TyBase::Update(r_t_edge.m_v_delta, r_t_edge.m_t_inv_sigma);
+	}
+
+	/**
+	 *	@brief calculates jacobians, expectation and error
+	 *
+	 *	@param[out] r_t_jacobian_tuple is tuple of jacobians, associated with the corresponding vertices
+	 *	@param[out] r_v_expectation is expecation vector
+	 *	@param[out] r_v_error is error vector
+	 */
+	inline void Calculate_Jacobians_Expectation_Error(_TyBase::_TyJacobianTuple &r_t_jacobian_tuple,
+		Vector6d &r_v_expectation, Vector6d &r_v_error) const
+	{
+		C3DJacobians::Absolute_to_Relative(m_vertex_ptr.Get<0>()->v_State(),
+			m_vertex_ptr.Get<1>()->v_State(), r_v_expectation,
+			r_t_jacobian_tuple.Get<0>(), r_t_jacobian_tuple.Get<1>());
+		r_t_jacobian_tuple.Get<2>().setIdentity(); // don't really have code that calculates this (yet)
+		// calculates the expectation and the jacobians
+
+		r_v_error.head<3>() = m_v_measurement.head<3>() - r_v_expectation.head<3>();
+
+		Eigen::Matrix3d pQ = C3DJacobians::t_AxisAngle_to_RotMatrix(m_v_measurement.tail<3>());
+		Eigen::Matrix3d dQ = C3DJacobians::t_AxisAngle_to_RotMatrix(r_v_expectation.tail<3>());
+		Eigen::Matrix3d QQ;
+		QQ.noalias() = pQ * dQ.inverse();
+		// sum the rotations
+
+		r_v_error.tail<3>() = C3DJacobians::v_RotMatrix_to_AxisAngle(QQ);
+		// calculates error (possibly re-calculates, if running A-SLAM)
+	}
+
+	/**
+	 *	@brief calculates \f$\chi^2\f$ error
+	 *	@return Returns (unweighted) \f$\chi^2\f$ error for this edge.
+	 */
+	inline double f_Chi_Squared_Error() const
+	{
+		_TyBase::_TyJacobianTuple jacobian_tuple; // note that this may not be aligned
+		Vector6d v_expectation, v_error;
+		Calculate_Jacobians_Expectation_Error(jacobian_tuple, v_expectation, v_error);
+		// calculates the expectation, error and the jacobians
+
+		// note that the jacobians are not needed here; if implementing types that will be used
+		// with Levenberg-Marquardt where the chi2 is frequently used, it is better to write
+		// a special code to calculate the error without calculating the jacobians
+
+		return (v_error.transpose() * m_t_sigma_inv).dot(v_error); // ||z_i - h_i(O_i)||^2 lambda_i
+	}
+};
+
+#endif // 0
+
+/**
+ *	@brief SE(3) pose-landmark edge
+ */
+class CEdgeBearingBearing3D : public CBaseEdgeImpl<CEdgeBearingBearing3D, MakeTypelist(CVertexPose3D, CVertexPose3D), 3, 6, CBaseEdge::Robust>,
+    public CRobustify_ErrorNorm_Default<CCTFraction<296, 1000>, CHuberLossd> {
+public:
+    typedef CBaseEdgeImpl<CEdgeBearingBearing3D, MakeTypelist(CVertexPose3D, CVertexPose3D), 3, 6, CBaseEdge::Robust> _TyBase; /**< @brief base edge type */
+public:
+	__GRAPH_TYPES_ALIGN_OPERATOR_NEW // imposed by the use of eigen, just copy this
+
+	/**
+	 *	@brief default constructor; has no effect
+	 */
+	inline CEdgeBearingBearing3D()
+	{}
+
+	/**
+	 *	@brief constructor; converts parsed edge to edge representation
+	 *
+	 *	@tparam CSystem is type of system where this edge is being stored
+	 *
+	 *	@param[in] n_node0 is (zero-based) index of the first (origin) node
+	 *	@param[in] n_node1 is (zero-based) index of the second (endpoint) node
+	 *	@param[in] r_v_delta is measurement vector
+	 *	@param[in] r_t_inv_sigma is the information matrix
+	 *	@param[in,out] r_system is reference to system (used to query edge vertices)
+	 */
+	template <class CSystem>
+	CEdgeBearingBearing3D(size_t n_node0, size_t n_node1, const Eigen::Matrix<double, 6, 1> &r_v_delta,
+		const Eigen::Matrix<double, 3, 3> &r_t_inv_sigma, CSystem &r_system)
+		:_TyBase(n_node0, n_node1, r_v_delta, r_t_inv_sigma)
+	{
+		//fprintf(stderr, "%f %f %f\n", r_t_edge.m_v_delta(0), r_t_edge.m_v_delta(1), r_t_edge.m_v_delta(2));
+
+		m_p_vertex0 = &r_system.template r_Get_Vertex<CVertexPose3D>(n_node0, CInitializeNullVertex<>());
+		m_p_vertex1 = &r_system.template r_Get_Vertex<CVertexPose3D>(n_node1, CInitializeNullVertex<>());
+		// get vertices (initialize if required)
+
+		//_ASSERTE(r_system.r_Vertex_Pool()[n_node0].n_Dimension() == 6); // get the vertices from the vertex pool to ensure a correct type is used, do not use m_p_vertex0 / m_p_vertex1 for this
+		//_ASSERTE(r_system.r_Vertex_Pool()[n_node1].n_Dimension() == 3);
+		// make sure the dimensionality is correct (might not be)
+		// this fails with const vertices, for obvious reasons. with the thunk tables this can be safely removed.
+	}
+
+    /**
+	 *	@brief updates the edge with a new measurement
+	 *
+	 *	@param[in] r_v_delta is new measurement vector
+	 *	@param[in] r_t_inv_sigma is new information matrix
+	 */
+	inline void Update(const Eigen::Matrix<double, 6, 1> &r_v_delta, const Eigen::Matrix<double, 3, 3> &r_t_inv_sigma)
+	{
+		_TyBase::Update(r_v_delta, r_t_inv_sigma);
+	}
+
+    /**
+	 *	@brief calculates jacobians, expectation and error
+	 *
+	 *	@param[out] r_t_jacobian0 is jacobian, associated with the first vertex
+	 *	@param[out] r_t_jacobian1 is jacobian, associated with the second vertex
+	 *	@param[out] r_v_expectation is expecation vector
+	 *	@param[out] r_v_error is error vector
+	 */
+	inline void Calculate_Jacobians_Expectation_Error(Eigen::Matrix<double, 3, 6> &r_t_jacobian0,
+		Eigen::Matrix<double, 3, 6> &r_t_jacobian1, Eigen::Matrix<double, 3, 1> &r_v_expectation,
+		Eigen::Matrix<double, 3, 1> &r_v_error) const // change dimensionality of eigen types, if required
+	{
+        Eigen::Matrix3d R0 = C3DJacobians::Operator_rot(m_p_vertex0->r_v_State().tail(3));
+        Eigen::Matrix3d R1 = C3DJacobians::Operator_rot(m_p_vertex1->r_v_State().tail(3));
+        //Eigen::Matrix3d rel = R0.inverse() * R1;
+
+        //angle = std::atan2(a.cross(b).norm(), a.dot(b));
+        Eigen::Vector3d v0 = R0 * m_v_measurement.head(3).normalized();
+        v0 = R1.inverse() * v0;
+        //Eigen::Vector3d v1 = m_v_measurement.tail(3);
+        r_v_expectation = v0;/*atan2(v0.cross(v1).norm(), v0.dot(v1))*/;
+        
+        //std::cout << m_v_measurement.head(3).transpose() << " | " << v0.transpose() << " <> " << v1.transpose() << " >>> " << r_v_error(0) << std::endl;
+
+        const double delta = 1e-9;
+		const double scalar = 1.0 / (delta);
+
+		Eigen::Matrix<double, 6, 6> Eps;
+		Eps = Eigen::Matrix<double, 6, 6>::Identity() * delta; // faster, all memory on stack
+
+		for(int j = 0; j < 6; ++ j) {
+			Eigen::Matrix<double, 6, 1> p_delta;
+            Eigen::Matrix<double, 3, 1> dst;
+			C3DJacobians::Relative_to_Absolute(m_p_vertex0->r_v_State(), Eps.col(j), p_delta);
+
+            Eigen::Matrix3d Rtmp = C3DJacobians::Operator_rot(p_delta.tail(3));
+
+            dst = Rtmp * m_v_measurement.head(3).normalized();
+            dst = R1.inverse() * dst;
+
+            //double err = atan2(v0.cross(v1).norm(), v0.dot(v1));
+            //r_t_jacobian0.col(j)(0) = (r_v_error(0) - err) * scalar;
+            r_t_jacobian0.col(j) = (dst - r_v_expectation) * scalar;
+		}
+
+        for(int j = 0; j < 6; ++ j) {
+			Eigen::Matrix<double, 6, 1> p_delta;
+            Eigen::Matrix<double, 3, 1> dst;
+			C3DJacobians::Relative_to_Absolute(m_p_vertex1->r_v_State(), Eps.col(j), p_delta);
+
+            Eigen::Matrix3d Rtmp = C3DJacobians::Operator_rot(p_delta.tail(3));
+
+            dst = R0 * m_v_measurement.head(3).normalized();
+            dst = Rtmp.inverse() * dst;
+
+            //double err = atan2(v0.cross(v1).norm(), v0.dot(v1));
+            //r_t_jacobian1.col(j)(0) = (r_v_error(0) - err) * scalar;
+            r_t_jacobian1.col(j) = (dst - r_v_expectation) * scalar;
+		}
+
+        r_v_error = m_v_measurement.tail(3).normalized() - r_v_expectation;
+        //std::cout << m_v_measurement.head(3).transpose() << " | " << v0.transpose() << " <> " << m_v_measurement.tail(3).transpose() << " >>> " << r_v_error.transpose() << std::endl;
+	}
+
+	/**
+	 *	@brief calculates \f$\chi^2\f$ error
+	 *	@return Returns (unweighted) \f$\chi^2\f$ error for this edge.
+	 */
+	inline double f_Chi_Squared_Error() const
+	{
+		Eigen::Matrix<double, 3, 6> p_jacobi0;
+		Eigen::Matrix<double, 3, 6> p_jacobi1;
+		Eigen::Matrix<double, 3, 1> v_expectation, v_error;
+		Calculate_Jacobians_Expectation_Error(p_jacobi0, p_jacobi1, v_expectation, v_error);
+		// calculates the expectation, error and the jacobians
+
+		return (v_error.transpose() * m_t_sigma_inv).dot(v_error); // ||z_i - h_i(O_i)||^2 lambda_i
+	}
+};
+
+/**
+ *	@brief SE(3) pose-landmark edge
+ */
+class CEdgePoseLandmark3D : public CBaseEdgeImpl<CEdgePoseLandmark3D, MakeTypelist(CVertexPose3D, CVertexLandmark3D), 3> {
+public:
+	/**
+	 *	@brief vertex initialization functor
+	 *	Calculates vertex position from the first vertex and an XYT edge.
+	 */
+	class CRelative_to_Absolute_XYZ_Initializer {
+	protected:
+		const Eigen::Matrix<double, 6, 1> &m_r_v_pose1; /**< @brief the first vertex */
+		const Eigen::Matrix<double, 3, 1> &m_r_v_delta; /**< @brief the edge, shared by r_v_vertex1 and the vertex being initialized */
+
+	public:
+		/**
+		 *	@brief default constructor
+		 *
+		 *	@param[in] r_v_vertex1 is the first vertex
+		 *	@param[in] r_v_delta is the edge, shared by r_v_vertex1 and the vertex being initialized
+		 */
+		inline CRelative_to_Absolute_XYZ_Initializer(const Eigen::Matrix<double, 6, 1> &r_v_vertex1,
+			const Eigen::Matrix<double, 3, 1> &r_v_delta) // just change the types, same as above
+			:m_r_v_pose1(r_v_vertex1), m_r_v_delta(r_v_delta)
+		{}
+
+		/**
+		 *	@brief function operator
+		 *	@return Returns the value of the vertex being initialized.
+		 */
+		inline operator CVertexLandmark3D() const // this function calculates initial prior from the state of the first vertex m_r_v_pose1 and from the edge measurement m_r_edge
+		{
+			Eigen::Matrix<double, 6, 1> v_pose2;
+			Eigen::Matrix<double, 6, 1> relative_pose;
+			relative_pose << m_r_v_delta(0), m_r_v_delta(1), m_r_v_delta(2), m_r_v_pose1(3), m_r_v_pose1(4), m_r_v_pose1(5);	//dummy rotation
+			C3DJacobians::Relative_to_Absolute(m_r_v_pose1, relative_pose, v_pose2); // implement your own equation here
+			return CVertexLandmark3D(v_pose2.segment<3>(0));
+		}
+	};
+
+public:
+	__GRAPH_TYPES_ALIGN_OPERATOR_NEW // imposed by the use of eigen, just copy this
+
+	/**
+	 *	@brief default constructor; has no effect
+	 */
+	inline CEdgePoseLandmark3D()
+	{}
+
+	/**
+	 *	@brief constructor; converts parsed edge to edge representation
+	 *
+	 *	@tparam CSystem is type of system where this edge is being stored
+	 *
+	 *	@param[in] r_t_edge is parsed edge
+	 *	@param[in,out] r_system is reference to system (used to query edge vertices)
+	 */
+	template <class CSystem>
+	CEdgePoseLandmark3D(const CParserBase::TLandmark3D_XYZ &r_t_edge, CSystem &r_system)
+		:CBaseEdgeImpl<CEdgePoseLandmark3D, MakeTypelist(CVertexPose3D, CVertexLandmark3D), 3>(r_t_edge.m_n_node_0,
+		r_t_edge.m_n_node_1, r_t_edge.m_v_delta, r_t_edge.m_t_inv_sigma)
+	{
+		//fprintf(stderr, "%f %f %f\n", r_t_edge.m_v_delta(0), r_t_edge.m_v_delta(1), r_t_edge.m_v_delta(2));
+
+		m_p_vertex0 = &r_system.template r_Get_Vertex<CVertexPose3D>(r_t_edge.m_n_node_0, CInitializeNullVertex<>());
+		m_p_vertex1 = &r_system.template r_Get_Vertex<CVertexLandmark3D>(r_t_edge.m_n_node_1,
+			CRelative_to_Absolute_XYZ_Initializer(m_p_vertex0->r_v_State(), r_t_edge.m_v_delta));
+		// get vertices (initialize if required)
+
+		//print me edge
+		//std::cout << r_t_edge.m_n_node_0 << " to " << r_t_edge.m_n_node_1 << std::endl;
+		//std::cout << r_t_edge.m_v_delta << std::endl;
+
+		//_ASSERTE(r_system.r_Vertex_Pool()[r_t_edge.m_n_node_0].n_Dimension() == 6); // get the vertices from the vertex pool to ensure a correct type is used, do not use m_p_vertex0 / m_p_vertex1 for this
+		//_ASSERTE(r_system.r_Vertex_Pool()[r_t_edge.m_n_node_1].n_Dimension() == 3);
+		// make sure the dimensionality is correct (might not be)
+		// this fails with const vertices, for obvious reasons. with the thunk tables this can be safely removed.
+	}
+
+	/**
+	 *	@brief constructor; converts parsed edge to edge representation
+	 *
+	 *	@tparam CSystem is type of system where this edge is being stored
+	 *
+	 *	@param[in] n_node0 is (zero-based) index of the first (origin) node
+	 *	@param[in] n_node1 is (zero-based) index of the second (endpoint) node
+	 *	@param[in] r_v_delta is measurement vector
+	 *	@param[in] r_t_inv_sigma is the information matrix
+	 *	@param[in,out] r_system is reference to system (used to query edge vertices)
+	 */
+	template <class CSystem>
+	CEdgePoseLandmark3D(size_t n_node0, size_t n_node1, const Eigen::Matrix<double, 3, 1> &r_v_delta,
+		const Eigen::Matrix<double, 3, 3> &r_t_inv_sigma, CSystem &r_system)
+		:CBaseEdgeImpl<CEdgePoseLandmark3D, MakeTypelist(CVertexPose3D, CVertexLandmark3D), 3>(n_node0,
+		n_node1, r_v_delta, r_t_inv_sigma)
+	{
+		//fprintf(stderr, "%f %f %f\n", r_t_edge.m_v_delta(0), r_t_edge.m_v_delta(1), r_t_edge.m_v_delta(2));
+
+		m_p_vertex0 = &r_system.template r_Get_Vertex<CVertexPose3D>(n_node0, CInitializeNullVertex<>());
+		m_p_vertex1 = &r_system.template r_Get_Vertex<CVertexLandmark3D>(n_node1,
+			CRelative_to_Absolute_XYZ_Initializer(m_p_vertex0->r_v_State(), r_v_delta));
+		// get vertices (initialize if required)
+
+		//_ASSERTE(r_system.r_Vertex_Pool()[n_node0].n_Dimension() == 6); // get the vertices from the vertex pool to ensure a correct type is used, do not use m_p_vertex0 / m_p_vertex1 for this
+		//_ASSERTE(r_system.r_Vertex_Pool()[n_node1].n_Dimension() == 3);
+		// make sure the dimensionality is correct (might not be)
+		// this fails with const vertices, for obvious reasons. with the thunk tables this can be safely removed.
+	}
+
+	/**
+	 *	@brief updates the edge with a new measurement
+	 *
+	 *	@param[in] r_t_edge is parsed edge
+	 */
+	inline void Update(const CParserBase::TLandmark3D_XYZ &r_t_edge)
+	{
+		CBaseEdgeImpl<CEdgePoseLandmark3D, MakeTypelist(CVertexPose3D, CVertexLandmark3D),
+			3>::Update(r_t_edge.m_v_delta, r_t_edge.m_t_inv_sigma);
+	}
+
+	/**
+	 *	@brief calculates jacobians, expectation and error
+	 *
+	 *	@param[out] r_t_jacobian0 is jacobian, associated with the first vertex
+	 *	@param[out] r_t_jacobian1 is jacobian, associated with the second vertex
+	 *	@param[out] r_v_expectation is expecation vector
+	 *	@param[out] r_v_error is error vector
+	 */
+	inline void Calculate_Jacobians_Expectation_Error(Eigen::Matrix<double, 3, 6> &r_t_jacobian0,
+		Eigen::Matrix<double, 3, 3> &r_t_jacobian1, Eigen::Matrix<double, 3, 1> &r_v_expectation,
+		Eigen::Matrix<double, 3, 1> &r_v_error) const // change dimensionality of eigen types, if required
+	{
+		C3DJacobians::Absolute_to_Relative_Landmark(m_p_vertex0->r_v_State(),
+			m_p_vertex1->r_v_State(), r_v_expectation, r_t_jacobian0, r_t_jacobian1);
+		// calculates the expectation and the jacobians
+
+		//std::cout << "expect: " << r_v_expectation(0) << " " << r_v_expectation(1) << " " << r_v_expectation(2) << " -- ";
+		//std::cout << m_v_measurement(0) << " " << m_v_measurement(1) << " " << m_v_measurement(2) << std::endl;
+
+		//const Eigen::Matrix<double, 6, 1> &p1 = m_v_measurement;
+		//const Eigen::Matrix<double, 6, 1> &p2 = r_v_expectation;
+
+		//r_v_error(0) = p1(0) - p2(0);
+		//r_v_error(1) = p1(1) - p2(1);
+		//r_v_error(2) = p1(2) - p2(2);
+		r_v_error = m_v_measurement - r_v_expectation;
+	}
+
+	/**
+	 *	@brief calculates \f$\chi^2\f$ error
+	 *	@return Returns (unweighted) \f$\chi^2\f$ error for this edge.
+	 */
+	inline double f_Chi_Squared_Error() const
+	{
+		Eigen::Matrix<double, 3, 6> p_jacobi0;
+		Eigen::Matrix<double, 3, 3> p_jacobi1;
+		Eigen::Matrix<double, 3, 1> v_expectation, v_error;
+		Calculate_Jacobians_Expectation_Error(p_jacobi0, p_jacobi1, v_expectation, v_error);
+		// calculates the expectation, error and the jacobians
+
+		return (v_error.transpose() * m_t_sigma_inv).dot(v_error); // ||z_i - h_i(O_i)||^2 lambda_i
+	}
+};
+
+/**
+ *	@brief SE(3) edge
+ */
+class CEdgePoseLandmark_Local : public CBaseEdgeImpl<CEdgePoseLandmark_Local, MakeTypelist(CVertexLandmark3D), 3/* dist, angle */, 3> {
+public:
+	typedef CBaseEdgeImpl<CEdgePoseLandmark_Local, MakeTypelist(CVertexLandmark3D), 3, 3> _TyBase; /**< @brief base class */
+public:
+	__GRAPH_TYPES_ALIGN_OPERATOR_NEW // imposed by the use of eigen, just copy this
+
+	/**
+	 *	@brief default constructor; has no effect
+	 */
+	inline CEdgePoseLandmark_Local()
+	{}
+
+	/**
+	 *	@brief constructor; converts parsed edge to edge representation
+	 *
+	 *	@tparam CSystem is type of system where this edge is being stored
+	 *
+	 *	@param[in] n_node0 is (zero-based) index of the landmark
+	 *	@param[in] r_v_delta is measurement vector
+	 *	@param[in] r_t_inv_sigma is the information matrix
+	 *	@param[in,out] r_system is reference to system (used to query edge vertices)
+	 */
+	template <class CSystem>
+	CEdgePoseLandmark_Local(size_t n_node0, const Eigen::Matrix<double, 3, 1> &r_v_delta,
+		const Eigen::Matrix<double, 3, 3> &r_t_inv_sigma, CSystem &r_system)
+		:_TyBase(n_node0, r_v_delta, r_t_inv_sigma)
+	{
+		m_p_vertex0 = &r_system.template r_Get_Vertex<CVertexLandmark3D>(n_node0, CInitializeNullVertex<CVertexLandmark3D>());
+		// get vertices (initialize if required)
+	}
+
+	/**
+	 *	@brief calculates jacobians, expectation and error
+	 *
+	 *	@param[out] r_t_jacobian0 is jacobian, associated with the first vertex
+	 *	@param[out] r_v_expectation is expecation vector
+	 *	@param[out] r_v_error is error vector
+	 */
+	inline void Calculate_Jacobian_Expectation_Error(Eigen::Matrix<double, 3, 3> &r_t_jacobian0,
+		Eigen::Matrix<double, 3, 1> &r_v_expectation,
+		Eigen::Matrix<double, 3, 1> &r_v_error) const // change dimensionality of eigen types, if required
+	{
+
+		r_v_expectation = m_p_vertex0->r_v_State();
+		r_v_error = m_v_measurement - r_v_expectation;
+		//std::cout << m_p_vertex0->r_v_State().transpose() << " >> " << r_v_error.transpose() << std::endl;
+
+		const double delta = 1e-9;
+		const double scalar = 1.0 / (delta);
+
+		Eigen::Matrix<double, 3, 3> Eps;
+		Eps = Eigen::Matrix<double, 3, 3>::Identity() * delta; // faster, all memory on stack
+
+		for(int j = 0; j < 3; ++ j) {
+			Eigen::Matrix<double, 3, 1> p_delta;
+			p_delta = m_p_vertex0->r_v_State() + Eps.col(j).head(3);
+			r_t_jacobian0.col(j) = (-r_v_expectation + m_p_vertex0->r_v_State()) * scalar;
+		}
+		// compute jacobians
+	}
+
+	/**
+	 *	@brief calculates \f$\chi^2\f$ error
+	 *	@return Returns (unweighted) \f$\chi^2\f$ error for this edge.
+	 */
+	inline double f_Chi_Squared_Error() const
+	{
+		Eigen::Matrix<double, 3, 1> v_error;
+		v_error = m_p_vertex0->r_v_State() - m_v_measurement;
+		// calculates the expectation, error and the jacobians
+
+		return (v_error.transpose() * m_t_sigma_inv).dot(v_error); // ||z_i - h_i(O_i)||^2 lambda_i
+	}
+};
+
+/**
+ *	@brief SE(3) edge
+ */
+class CEdgePoseLandmark_Other : public CBaseEdgeImpl<CEdgePoseLandmark_Other, MakeTypelist(CVertexLandmark3D, CVertexPose3D, CVertexPose3D), 3/* dist, angle */, 3> {
+public:
+	typedef CBaseEdgeImpl<CEdgePoseLandmark_Other, MakeTypelist(CVertexLandmark3D, CVertexPose3D, CVertexPose3D), 3, 3> _TyBase; /**< @brief base class */
+public:
+	__GRAPH_TYPES_ALIGN_OPERATOR_NEW // imposed by the use of eigen, just copy this
+
+	/**
+	 *	@brief default constructor; has no effect
+	 */
+	inline CEdgePoseLandmark_Other()
+	{}
+
+	/**
+	 *	@brief constructor; converts parsed edge to edge representation
+	 *
+	 *	@tparam CSystem is type of system where this edge is being stored
+	 *
+	 *	@param[in] n_node0 is (zero-based) index of the landmark
+	 *	@param[in] n_node1 is (zero-based) index of the observing node
+	 *	@param[in] n_node2 is (zero-based) index of the owner node
+	 *	@param[in] r_v_delta is measurement vector
+	 *	@param[in] r_t_inv_sigma is the information matrix
+	 *	@param[in,out] r_system is reference to system (used to query edge vertices)
+	 */
+	template <class CSystem>
+	CEdgePoseLandmark_Other(size_t n_node0, size_t n_node1, size_t n_node2, const Eigen::Matrix<double, 3, 1> &r_v_delta,
+		const Eigen::Matrix<double, 3, 3> &r_t_inv_sigma, CSystem &r_system)
+		:_TyBase(typename _TyBase::_TyVertexIndexTuple(n_node0, n_node1, n_node2), r_v_delta, r_t_inv_sigma)
+	{
+		m_vertex_ptr.Get<0>() = &r_system.template r_Get_Vertex<CVertexLandmark3D>(n_node0, CInitializeNullVertex<CVertexLandmark3D>());
+		m_vertex_ptr.Get<1>() = &r_system.template r_Get_Vertex<CVertexPose3D>(n_node1, CInitializeNullVertex<CVertexPose3D>());
+		m_vertex_ptr.Get<2>() = &r_system.template r_Get_Vertex<CVertexPose3D>(n_node2, CInitializeNullVertex<CVertexPose3D>());
+		// get vertices (initialize if required)
+	}
+
+	inline Eigen::Vector3d GetExpectation(const Eigen::Vector3d &landmark, const Eigen::Vector6d &observer,
+			const Eigen::Vector6d &owner) const
+	{
+		Eigen::Vector4d pt = Eigen::Vector4d::Ones();
+		pt.head(3) = landmark;
+		Eigen::Matrix<double, 4, 4, Eigen::DontAlign> RtObs = C3DJacobians::VecToPose(observer);	//c2w
+		Eigen::Matrix<double, 4, 4, Eigen::DontAlign> RtOwn = C3DJacobians::VecToPose(owner);		//c2w
+		// poses of vertices
+
+		Eigen::Vector4d pG = RtOwn * pt;
+		// transform plane owner -> global
+
+		Eigen::Vector4d pL = RtObs.inverse() * pG;
+		// transform plane global -> observer
+
+		return pL.head(3);
+	}
+
+	/**
+	 *	@brief calculates jacobians, expectation and error
+	 *
+	 *	@param[out] r_t_jacobian0 is jacobian, associated with the first vertex
+	 *	@param[out] r_t_jacobian1 is jacobian, associated with the second vertex
+	 *	@param[out] r_v_expectation is expecation vector
+	 *	@param[out] r_v_error is error vector
+	 */
+	inline void Calculate_Jacobians_Expectation_Error(_TyBase::_TyJacobianTuple &r_t_jacobian_tuple,
+		Eigen::Matrix<double, 3, 1> &r_v_expectation,
+		Eigen::Matrix<double, 3, 1> &r_v_error) const // change dimensionality of eigen types, if required
+	{
+		r_v_expectation = GetExpectation(m_vertex_ptr.Get<0>()->r_v_State(),
+				m_vertex_ptr.Get<1>()->r_v_State(), m_vertex_ptr.Get<2>()->r_v_State());
+		r_v_error = m_v_measurement - r_v_expectation;
+		// compute error
+
+		//std::cout << "errG " << r_v_error.transpose() << std::endl;
+		//std::cout << r_v_expectation.transpose() << " | " << m_v_measurement.transpose() << " << " << r_v_error.transpose() << std::endl;
+
+		const double delta = 1e-9;
+		const double scalar = 1.0 / (delta);
+
+		Eigen::Matrix<double, 3, 3> &J0 = r_t_jacobian_tuple.Get<0>();
+		Eigen::Matrix<double, 3, 6> &J1 = r_t_jacobian_tuple.Get<1>();
+		Eigen::Matrix<double, 3, 6> &J2 = r_t_jacobian_tuple.Get<2>();
+
+		Eigen::Matrix<double, 6, 6> Eps;
+		Eps = Eigen::Matrix<double, 6, 6>::Identity() * delta; // faster, all memory on stack
+
+		for(int j = 0; j < 3; ++ j) {
+			Eigen::Matrix<double, 3, 1> p_delta = m_vertex_ptr.Get<0>()->r_v_State() + Eps.col(j).head(3);
+			J0.col(j) = (-r_v_expectation + GetExpectation(p_delta, m_vertex_ptr.Get<1>()->r_v_State(),
+					m_vertex_ptr.Get<2>()->r_v_State())) * scalar;
+		}
+		// J0
+
+		for(int j = 0; j < 6; ++ j) {
+			Eigen::Matrix<double, 6, 1> p_delta;
+			C3DJacobians::Relative_to_Absolute(m_vertex_ptr.Get<1>()->r_v_State(), Eps.col(j), p_delta);
+			J1.col(j) = (-r_v_expectation + GetExpectation(m_vertex_ptr.Get<0>()->r_v_State(), p_delta,
+					m_vertex_ptr.Get<2>()->r_v_State())) * scalar;
+		}
+		// J1
+
+		for(int j = 0; j < 6; ++ j) {
+			Eigen::Matrix<double, 6, 1> p_delta;
+			C3DJacobians::Relative_to_Absolute(m_vertex_ptr.Get<2>()->r_v_State(), Eps.col(j), p_delta);
+			J2.col(j) = (-r_v_expectation + GetExpectation(m_vertex_ptr.Get<0>()->r_v_State(), 
+					m_vertex_ptr.Get<1>()->r_v_State(),	p_delta)) * scalar;
+		}
+		// J2
+
+		/*std::cout << J0 << std::endl;
+		std::cout << J1 << std::endl;
+		std::cout << J2 << std::endl;*/
+	}
+
+	/**
+	 *	@brief calculates \f$\chi^2\f$ error
+	 *	@return Returns (unweighted) \f$\chi^2\f$ error for this edge.
+	 */
+	inline double f_Chi_Squared_Error() const
+	{
+		Eigen::Matrix<double, 3, 1> v_error;
+		v_error = m_v_measurement - GetExpectation(m_vertex_ptr.Get<0>()->r_v_State(),
+				m_vertex_ptr.Get<1>()->r_v_State(), m_vertex_ptr.Get<2>()->r_v_State());
+		// calculates the expectation, error and the jacobians
+
+		return (v_error.transpose() * m_t_sigma_inv).dot(v_error); // ||z_i - h_i(O_i)||^2 lambda_i
+	}
+};
+/**
+ *	@brief SE(3) edge
+ */
+class CEdgePoseLandmarkBearing_Other : public CBaseEdgeImpl<CEdgePoseLandmarkBearing_Other, MakeTypelist(CVertexLandmark3D, CVertexPose3D, CVertexPose3D), 3/* dist, angle */, 3> {
+public:
+	typedef CBaseEdgeImpl<CEdgePoseLandmarkBearing_Other, MakeTypelist(CVertexLandmark3D, CVertexPose3D, CVertexPose3D), 3, 3> _TyBase; /**< @brief base class */
+public:
+	__GRAPH_TYPES_ALIGN_OPERATOR_NEW // imposed by the use of eigen, just copy this
+
+	/**
+	 *	@brief default constructor; has no effect
+	 */
+	inline CEdgePoseLandmarkBearing_Other()
+	{}
+
+	/**
+	 *	@brief constructor; converts parsed edge to edge representation
+	 *
+	 *	@tparam CSystem is type of system where this edge is being stored
+	 *
+	 *	@param[in] n_node0 is (zero-based) index of the landmark
+	 *	@param[in] n_node1 is (zero-based) index of the observing node
+	 *	@param[in] n_node2 is (zero-based) index of the owner node
+	 *	@param[in] r_v_delta is measurement vector
+	 *	@param[in] r_t_inv_sigma is the information matrix
+	 *	@param[in,out] r_system is reference to system (used to query edge vertices)
+	 */
+	template <class CSystem>
+	CEdgePoseLandmarkBearing_Other(size_t n_node0, size_t n_node1, size_t n_node2, const Eigen::Matrix<double, 3, 1> &r_v_delta,
+		const Eigen::Matrix<double, 3, 3> &r_t_inv_sigma, CSystem &r_system)
+		:_TyBase(typename _TyBase::_TyVertexIndexTuple(n_node0, n_node1, n_node2), r_v_delta, r_t_inv_sigma)
+	{
+		m_vertex_ptr.Get<0>() = &r_system.template r_Get_Vertex<CVertexLandmark3D>(n_node0, CInitializeNullVertex<CVertexLandmark3D>());
+		m_vertex_ptr.Get<1>() = &r_system.template r_Get_Vertex<CVertexPose3D>(n_node1, CInitializeNullVertex<CVertexPose3D>());
+		m_vertex_ptr.Get<2>() = &r_system.template r_Get_Vertex<CVertexPose3D>(n_node2, CInitializeNullVertex<CVertexPose3D>());
+		// get vertices (initialize if required)
+	}
+
+	inline Eigen::Vector3d GetExpectation(const Eigen::Vector3d &landmark, const Eigen::Vector6d &observer,
+			const Eigen::Vector6d &owner) const
+	{
+		Eigen::Vector4d pt = Eigen::Vector4d::Ones();
+		pt.head(3) = landmark;
+		Eigen::Matrix<double, 4, 4, Eigen::DontAlign> RtObs = C3DJacobians::VecToPose(observer);	//c2w
+		Eigen::Matrix<double, 4, 4, Eigen::DontAlign> RtOwn = C3DJacobians::VecToPose(owner);		//c2w
+		// poses of vertices
+
+		Eigen::Vector4d pG = RtOwn * pt;
+		// transform plane owner -> global
+
+		Eigen::Vector4d pL = RtObs.inverse() * pG;
+		// transform plane global -> observer
+
+		return pL.head(3);
+	}
+
+	/**
+	 *	@brief calculates jacobians, expectation and error
+	 *
+	 *	@param[out] r_t_jacobian0 is jacobian, associated with the first vertex
+	 *	@param[out] r_t_jacobian1 is jacobian, associated with the second vertex
+	 *	@param[out] r_v_expectation is expecation vector
+	 *	@param[out] r_v_error is error vector
+	 */
+	inline void Calculate_Jacobians_Expectation_Error(_TyBase::_TyJacobianTuple &r_t_jacobian_tuple,
+		Eigen::Matrix<double, 3, 1> &r_v_expectation,
+		Eigen::Matrix<double, 3, 1> &r_v_error) const // change dimensionality of eigen types, if required
+	{
+		r_v_expectation = (GetExpectation(m_vertex_ptr.Get<0>()->r_v_State(),
+				m_vertex_ptr.Get<1>()->r_v_State(), m_vertex_ptr.Get<2>()->r_v_State())).normalized();
+		r_v_error = m_v_measurement.normalized() - r_v_expectation.normalized();
+		// compute error
+
+		//std::cout << "errG " << r_v_error.transpose() << std::endl;
+
+		const double delta = 1e-9;
+		const double scalar = 1.0 / (delta);
+
+		Eigen::Matrix<double, 3, 3> &J0 = r_t_jacobian_tuple.Get<0>();
+		Eigen::Matrix<double, 3, 6> &J1 = r_t_jacobian_tuple.Get<1>();
+		Eigen::Matrix<double, 3, 6> &J2 = r_t_jacobian_tuple.Get<2>();
+
+		Eigen::Matrix<double, 6, 6> Eps;
+		Eps = Eigen::Matrix<double, 6, 6>::Identity() * delta; // faster, all memory on stack
+
+		for(int j = 0; j < 3; ++ j) {
+			Eigen::Matrix<double, 3, 1> p_delta = m_vertex_ptr.Get<0>()->r_v_State() + Eps.col(j).head(3);
+			J0.col(j) = (-r_v_expectation + GetExpectation(p_delta, m_vertex_ptr.Get<1>()->r_v_State(),
+					m_vertex_ptr.Get<2>()->r_v_State()).normalized()) * scalar;
+		}
+		// J0
+
+		for(int j = 0; j < 6; ++ j) {
+			Eigen::Matrix<double, 6, 1> p_delta;
+			C3DJacobians::Relative_to_Absolute(m_vertex_ptr.Get<1>()->r_v_State(), Eps.col(j), p_delta);
+			J1.col(j) = (-r_v_expectation + GetExpectation(m_vertex_ptr.Get<0>()->r_v_State(), p_delta,
+					m_vertex_ptr.Get<2>()->r_v_State()).normalized()) * scalar;
+		}
+		// J1
+
+		for(int j = 0; j < 6; ++ j) {
+			Eigen::Matrix<double, 6, 1> p_delta;
+			C3DJacobians::Relative_to_Absolute(m_vertex_ptr.Get<2>()->r_v_State(), Eps.col(j), p_delta);
+			J2.col(j) = (-r_v_expectation + GetExpectation(m_vertex_ptr.Get<0>()->r_v_State(), 
+					m_vertex_ptr.Get<1>()->r_v_State(),	p_delta).normalized()) * scalar;
+		}
+		// J2
+	}
+
+	/**
+	 *	@brief calculates \f$\chi^2\f$ error
+	 *	@return Returns (unweighted) \f$\chi^2\f$ error for this edge.
+	 */
+	inline double f_Chi_Squared_Error() const
+	{
+		Eigen::Matrix<double, 3, 1> v_error;
+		v_error = m_v_measurement.normalized() - GetExpectation(m_vertex_ptr.Get<0>()->r_v_State(),
+				m_vertex_ptr.Get<1>()->r_v_State(), m_vertex_ptr.Get<2>()->r_v_State()).normalized();
+		// calculates the expectation, error and the jacobians
+
+		return (v_error.transpose() * m_t_sigma_inv).dot(v_error); // ||z_i - h_i(O_i)||^2 lambda_i
+	}
+};
+
+/**
+ *	@brief SE(3) pose-landmark edge
+ */
+class CEdgeBearingLandmark3D : public CBaseEdgeImpl<CEdgeBearingLandmark3D, MakeTypelist(CVertexPose3D, CVertexLandmark3D), 3, 3, CBaseEdge::Robust>,
+		public CRobustify_ErrorNorm_Default<CCTFraction<148, 1000>, CHuberLossd> {
+public:
+	typedef CBaseEdgeImpl<CEdgeBearingLandmark3D, MakeTypelist(CVertexPose3D, CVertexLandmark3D), 3, 3, CBaseEdge::Robust> _TyBase; /**< @brief base edge type */
+public:
+	__GRAPH_TYPES_ALIGN_OPERATOR_NEW // imposed by the use of eigen, just copy this
+
+	/**
+	 *	@brief default constructor; has no effect
+	 */
+	inline CEdgeBearingLandmark3D()
+	{}
+
+	/**
+	 *	@brief constructor; converts parsed edge to edge representation
+	 *
+	 *	@tparam CSystem is type of system where this edge is being stored
+	 *
+	 *	@param[in] n_node0 is (zero-based) index of the first (origin) node
+	 *	@param[in] n_node1 is (zero-based) index of the second (endpoint) node
+	 *	@param[in] r_v_delta is measurement vector
+	 *	@param[in] r_t_inv_sigma is the information matrix
+	 *	@param[in,out] r_system is reference to system (used to query edge vertices)
+	 */
+	template <class CSystem>
+	CEdgeBearingLandmark3D(size_t n_node0, size_t n_node1, const Eigen::Matrix<double, 3, 1> &r_v_delta,
+		const Eigen::Matrix<double, 3, 3> &r_t_inv_sigma, CSystem &r_system)
+		:_TyBase(n_node0, n_node1, r_v_delta, r_t_inv_sigma)
+	{
+		m_p_vertex0 = &r_system.template r_Get_Vertex<CVertexPose3D>(n_node0, CInitializeNullVertex<CVertexPose3D>());
+		m_p_vertex1 = &r_system.template r_Get_Vertex<CVertexLandmark3D>(n_node1, CInitializeNullVertex<CVertexLandmark3D>());
+		// get vertices (initialize if required)
+	}
+
+	/**
+	 *	@brief updates the edge with a new measurement
+	 *
+	 *	@param[in] r_v_delta is new measurement vector
+	 *	@param[in] r_t_inv_sigma is new information matrix
+	 */
+	inline void Update(const Eigen::Vector3d &r_v_delta, const Eigen::Matrix<double, 3, 3> &r_t_inv_sigma)
+	{
+		_TyBase::Update(r_v_delta, r_t_inv_sigma);
+	}
+
+	/**
+	 *	@brief calculates jacobians, expectation and error
+	 *
+	 *	@param[out] r_t_jacobian0 is jacobian, associated with the first vertex
+	 *	@param[out] r_t_jacobian1 is jacobian, associated with the second vertex
+	 *	@param[out] r_v_expectation is expecation vector
+	 *	@param[out] r_v_error is error vector
+	 */
+	inline void Calculate_Jacobians_Expectation_Error(Eigen::Matrix<double, 3, 6> &r_t_jacobian0,
+		Eigen::Matrix<double, 3, 3> &r_t_jacobian1, Eigen::Matrix<double, 3, 1> &r_v_expectation,
+		Eigen::Matrix<double, 3, 1> &r_v_error) const // change dimensionality of eigen types, if required
+	{
+		C3DJacobians::Absolute_to_Relative_Landmark(m_p_vertex0->r_v_State(), m_p_vertex1->r_v_State(), r_v_expectation);
+		// first go to local rep
+		r_v_expectation = r_v_expectation.normalized();
+		// now get the vector
+
+		const double delta = 1e-9;
+		const double scalar = 1.0 / (delta);
+
+		Eigen::Matrix<double, 6, 6> Eps = Eigen::Matrix<double, 6, 6>::Identity() * delta; // faster
+
+		Eigen::Matrix<double, 6, 1> p_delta;
+		Eigen::Vector3d dest1, p_delta2;
+		for(size_t j = 0; j < 6; ++j)
+		{
+			C3DJacobians::Relative_to_Absolute(m_p_vertex0->r_v_State(), Eps.col(j), p_delta);
+			C3DJacobians::Absolute_to_Relative_Landmark(p_delta, m_p_vertex1->r_v_State(), dest1);
+			dest1 = dest1.normalized();
+			r_t_jacobian0.col(j) = (dest1 - r_v_expectation) * scalar;
+		}
+		// now jacobians - pose
+
+		for(size_t j = 0; j < 3; ++j)
+		{
+			p_delta2 = m_p_vertex1->r_v_State() + Eps.col(j).template head<3>();
+			C3DJacobians::Absolute_to_Relative_Landmark(m_p_vertex0->r_v_State(), p_delta2, dest1);
+			dest1 = dest1.normalized();
+			r_t_jacobian1.col(j) = (dest1 - r_v_expectation) * scalar;
+		}
+		// now jacobians - xyz
+
+		r_v_error = m_v_measurement.normalized() - r_v_expectation;
+
+		//std::cout << r_v_expectation.transpose() << " | " << m_v_measurement.transpose() << " | " <<
+		//				r_v_error.transpose() << std::endl;
+	}
+
+	/**
+	 *	@brief calculates \f$\chi^2\f$ error
+	 *	@return Returns (unweighted) \f$\chi^2\f$ error for this edge.
+	 */
+	inline double f_Chi_Squared_Error() const
+	{
+		Eigen::Matrix<double, 3, 1> v_error, v_expectation;
+		C3DJacobians::Absolute_to_Relative_Landmark(m_p_vertex0->r_v_State(), m_p_vertex1->r_v_State(), v_expectation);
+		// first go to local rep
+		v_expectation = v_expectation.normalized();
+		// now get the vector
+
+		v_error = m_v_measurement.normalized() - v_expectation;
+
+		return (v_error.transpose() * m_t_sigma_inv).dot(v_error); // ||z_i - h_i(O_i)||^2 lambda_i
+	}
+};
+
+/**
+ *	@brief SE(3) pose-landmark edge
+ */
+class CEdgeBearingLandmark3DInverse : public CBaseEdgeImpl<CEdgeBearingLandmark3DInverse, MakeTypelist(CVertexPose3D, CVertexLandmark3DInverse), 3, 3, CBaseEdge::Robust>,
+		public CRobustify_ErrorNorm_Default<CCTFraction<148, 1000>, CHuberLossd> {
+public:
+	typedef CBaseEdgeImpl<CEdgeBearingLandmark3DInverse, MakeTypelist(CVertexPose3D, CVertexLandmark3DInverse), 3, 3, CBaseEdge::Robust> _TyBase; /**< @brief base edge type */
+public:
+	__GRAPH_TYPES_ALIGN_OPERATOR_NEW // imposed by the use of eigen, just copy this
+
+	/**
+	 *	@brief default constructor; has no effect
+	 */
+	inline CEdgeBearingLandmark3DInverse()
+	{}
+
+	/**
+	 *	@brief constructor; converts parsed edge to edge representation
+	 *
+	 *	@tparam CSystem is type of system where this edge is being stored
+	 *
+	 *	@param[in] n_node0 is (zero-based) index of the first (origin) node
+	 *	@param[in] n_node1 is (zero-based) index of the second (endpoint) node
+	 *	@param[in] r_v_delta is measurement vector
+	 *	@param[in] r_t_inv_sigma is the information matrix
+	 *	@param[in,out] r_system is reference to system (used to query edge vertices)
+	 */
+	template <class CSystem>
+	CEdgeBearingLandmark3DInverse(size_t n_node0, size_t n_node1, const Eigen::Matrix<double, 3, 1> &r_v_delta,
+		const Eigen::Matrix<double, 3, 3> &r_t_inv_sigma, CSystem &r_system)
+		:_TyBase(n_node0, n_node1, r_v_delta, r_t_inv_sigma)
+	{
+		m_p_vertex0 = &r_system.template r_Get_Vertex<CVertexPose3D>(n_node0, CInitializeNullVertex<CVertexPose3D>());
+		m_p_vertex1 = &r_system.template r_Get_Vertex<CVertexLandmark3DInverse>(n_node1, CInitializeNullVertex<CVertexLandmark3DInverse>());
+		// get vertices (initialize if required)
+	}
+
+	/**
+	 *	@brief updates the edge with a new measurement
+	 *
+	 *	@param[in] r_v_delta is new measurement vector
+	 *	@param[in] r_t_inv_sigma is new information matrix
+	 */
+	inline void Update(const Eigen::Vector3d &r_v_delta, const Eigen::Matrix<double, 3, 3> &r_t_inv_sigma)
+	{
+		_TyBase::Update(r_v_delta, r_t_inv_sigma);
+	}
+
+	/**
+	 *	@brief calculates jacobians, expectation and error
+	 *
+	 *	@param[out] r_t_jacobian0 is jacobian, associated with the first vertex
+	 *	@param[out] r_t_jacobian1 is jacobian, associated with the second vertex
+	 *	@param[out] r_v_expectation is expecation vector
+	 *	@param[out] r_v_error is error vector
+	 */
+	inline void Calculate_Jacobians_Expectation_Error(Eigen::Matrix<double, 3, 6> &r_t_jacobian0,
+		Eigen::Matrix<double, 3, 3> &r_t_jacobian1, Eigen::Matrix<double, 3, 1> &r_v_expectation,
+		Eigen::Matrix<double, 3, 1> &r_v_error) const // change dimensionality of eigen types, if required
+	{
+		C3DJacobians::Absolute_to_Relative_Landmark(m_p_vertex0->r_v_State(),
+				CSim3Jacobians::v_InvDepth_to_XYZ(m_p_vertex1->r_v_State()), r_v_expectation);
+		// first go to local rep
+		r_v_expectation = r_v_expectation.normalized();
+		// now get the vector
+
+		const double delta = 1e-9;
+		const double scalar = 1.0 / (delta);
+
+		Eigen::Matrix<double, 6, 6> Eps = Eigen::Matrix<double, 6, 6>::Identity() * delta; // faster
+
+		Eigen::Matrix<double, 6, 1> p_delta;
+		Eigen::Vector3d dest1, p_delta2;
+		for(size_t j = 0; j < 6; ++j)
+		{
+			C3DJacobians::Relative_to_Absolute(m_p_vertex0->r_v_State(), Eps.col(j), p_delta);
+			C3DJacobians::Absolute_to_Relative_Landmark(p_delta,
+					CSim3Jacobians::v_InvDepth_to_XYZ(m_p_vertex1->r_v_State()), dest1);
+			dest1 = dest1.normalized();
+			r_t_jacobian0.col(j) = (dest1 - r_v_expectation) * scalar;
+		}
+		// now jacobians - pose
+
+		for(size_t j = 0; j < 3; ++j)
+		{
+			CSim3Jacobians::Relative_to_Absolute_InvDepth_Epsilon(m_p_vertex1->r_v_State(),
+					Eps.col(j).template head<3>(), p_delta2); // epsilon is in xyz
+			C3DJacobians::Absolute_to_Relative_Landmark(m_p_vertex0->r_v_State(),
+					CSim3Jacobians::v_InvDepth_to_XYZ(p_delta2), dest1);
+			dest1 = dest1.normalized();
+			r_t_jacobian1.col(j) = (dest1 - r_v_expectation) * scalar;
+		}
+		// now jacobians - xyz
+
+		r_v_error = m_v_measurement.normalized() - r_v_expectation;
+
+		/*std::cout << CSim3Jacobians::v_InvDepth_to_XYZ(m_p_vertex1->r_v_State()).transpose() << " ";
+		std::cout << r_v_expectation.transpose() << " | " << m_v_measurement.transpose() << " | " <<
+						r_v_error.transpose() << std::endl;*/
+	}
+
+	/**
+	 *	@brief calculates \f$\chi^2\f$ error
+	 *	@return Returns (unweighted) \f$\chi^2\f$ error for this edge.
+	 */
+	inline double f_Chi_Squared_Error() const
+	{
+		Eigen::Matrix<double, 3, 1> v_error, v_expectation;
+		C3DJacobians::Absolute_to_Relative_Landmark(m_p_vertex0->r_v_State(),
+				CSim3Jacobians::v_InvDepth_to_XYZ(m_p_vertex1->r_v_State()), v_expectation);
+		// first go to local rep
+		v_expectation = v_expectation.normalized();
+		// now get the vector
+
+		v_error = m_v_measurement.normalized() - v_expectation;
+
+		return (v_error.transpose() * m_t_sigma_inv).dot(v_error); // ||z_i - h_i(O_i)||^2 lambda_i
+	}
+};
+
+/**
+ *	@brief SE(3) pose-landmark edge
+ */
+class CEdgeBearingLandmark3DLocalInverse : public CBaseEdgeImpl<CEdgeBearingLandmark3DLocalInverse, MakeTypelist(CVertexLandmark3DInverse), 3, 3, CBaseEdge::Robust>,
+		public CRobustify_ErrorNorm_Default<CCTFraction<148, 1000>, CHuberLossd> {
+public:
+	typedef CBaseEdgeImpl<CEdgeBearingLandmark3DLocalInverse, MakeTypelist(CVertexLandmark3DInverse), 3, 3, CBaseEdge::Robust> _TyBase; /**< @brief base edge type */
+
+public:
+	__GRAPH_TYPES_ALIGN_OPERATOR_NEW // imposed by the use of eigen, just copy this
+
+	/**
+	 *	@brief default constructor; has no effect
+	 */
+	inline CEdgeBearingLandmark3DLocalInverse()
+	{}
+
+	/**
+	 *	@brief constructor; converts parsed edge to edge representation
+	 *
+	 *	@tparam CSystem is type of system where this edge is being stored
+	 *
+	 *	@param[in] n_node0 is (zero-based) index of the first (origin) node
+	 *	@param[in] n_node1 is (zero-based) index of the second (endpoint) node
+	 *	@param[in] r_v_delta is measurement vector
+	 *	@param[in] r_t_inv_sigma is the information matrix
+	 *	@param[in,out] r_system is reference to system (used to query edge vertices)
+	 */
+	template <class CSystem>
+	CEdgeBearingLandmark3DLocalInverse(size_t n_node0, const Eigen::Matrix<double, 3, 1> &r_v_delta,
+		const Eigen::Matrix<double, 3, 3> &r_t_inv_sigma, CSystem &r_system)
+		:_TyBase(n_node0, r_v_delta, r_t_inv_sigma)
+	{
+		m_p_vertex0 = &r_system.template r_Get_Vertex<CVertexLandmark3DInverse>(n_node0, CInitializeNullVertex<CVertexLandmark3DInverse>());
+		// get vertices (initialize if required)
+	}
+
+	/**
+	 *	@brief updates the edge with a new measurement
+	 *
+	 *	@param[in] r_v_delta is new measurement vector
+	 *	@param[in] r_t_inv_sigma is new information matrix
+	 */
+	inline void Update(const Eigen::Vector3d &r_v_delta, const Eigen::Matrix<double, 3, 3> &r_t_inv_sigma)
+	{
+		_TyBase::Update(r_v_delta, r_t_inv_sigma);
+	}
+
+	/**
+	 *	@brief calculates jacobians, expectation and error
+	 *
+	 *	@param[out] r_t_jacobian0 is jacobian, associated with the first vertex
+	 *	@param[out] r_t_jacobian1 is jacobian, associated with the second vertex
+	 *	@param[out] r_v_expectation is expecation vector
+	 *	@param[out] r_v_error is error vector
+	 */
+	inline void Calculate_Jacobian_Expectation_Error(Eigen::Matrix<double, 3, 3> &r_t_jacobian0,
+		Eigen::Matrix<double, 3, 1> &r_v_expectation, Eigen::Matrix<double, 3, 1> &r_v_error) const // change dimensionality of eigen types, if required
+	{
+		r_v_expectation = CSim3Jacobians::v_InvDepth_to_XYZ(m_p_vertex0->r_v_State()).normalized();
+		// now get the vector
+
+		const double delta = 1e-9;
+		const double scalar = 1.0 / (delta);
+
+		Eigen::Matrix<double, 6, 6> Eps = Eigen::Matrix<double, 6, 6>::Identity() * delta; // faster
+
+		Eigen::Vector3d dest1, p_delta2;
+		for(size_t j = 0; j < 3; ++j)
+		{
+			CSim3Jacobians::Relative_to_Absolute_InvDepth_Epsilon(m_p_vertex0->r_v_State(),
+					Eps.col(j).template head<3>(), p_delta2); // epsilon is in xyz
+			dest1 =  CSim3Jacobians::v_InvDepth_to_XYZ(p_delta2).normalized();
+			r_t_jacobian0.col(j) = (dest1 - r_v_expectation) * scalar;
+		}
+		// now jacobians - xyz
+
+		r_v_error = m_v_measurement.normalized() - r_v_expectation;
+
+		//std::cout << "LS " << r_v_expectation.transpose() << " | " << m_v_measurement.transpose() << " | " <<
+		//				r_v_error.transpose() << std::endl;
+	}
+
+	/**
+	 *	@brief calculates \f$\chi^2\f$ error
+	 *	@return Returns (unweighted) \f$\chi^2\f$ error for this edge.
+	 */
+	inline double f_Chi_Squared_Error() const
+	{
+		Eigen::Matrix<double, 3, 1> v_error, v_expectation;
+		v_expectation = CSim3Jacobians::v_InvDepth_to_XYZ(m_p_vertex0->r_v_State()).normalized();
+		// now get the vector
+
+		v_error = m_v_measurement.normalized() - v_expectation;
+
+		return (v_error.transpose() * m_t_sigma_inv).dot(v_error); // ||z_i - h_i(O_i)||^2 lambda_i
+	}
+};
+
+class CEdgeBearingLandmark3DOtherInverse : public CBaseEdgeImpl<CEdgeBearingLandmark3DOtherInverse, MakeTypelist_Safe((CVertexLandmark3DInverse, CVertexPose3D, CVertexPose3D)), 3, 3, CBaseEdge::Robust>,
+	public CRobustify_ErrorNorm_Default<CCTFraction<148, 1000>, CHuberLossd> { // note that this is a ternary edge
+public:
+	typedef CBaseEdgeImpl<CEdgeBearingLandmark3DOtherInverse, MakeTypelist_Safe((CVertexLandmark3DInverse, CVertexPose3D, CVertexPose3D)), 3, 3, CBaseEdge::Robust> _TyBase; /**< @brief base class */
+
+public:
+	__GRAPH_TYPES_ALIGN_OPERATOR_NEW
+
+	/**
+	 *	@brief default constructor; has no effect
+	 */
+	inline CEdgeBearingLandmark3DOtherInverse()
+	{}
+
+	/**
+	 *	@brief constructor; initializes edge with data
+	 *
+	 */
+	template <class CSystem>
+	CEdgeBearingLandmark3DOtherInverse(size_t n_landmark_id, size_t n_observing_id, size_t n_owner_id, const Eigen::Vector3d &v_observation,
+		const Eigen::Matrix3d &r_t_inv_sigma, CSystem &r_system)
+		:_TyBase(typename _TyBase::_TyVertexIndexTuple(n_landmark_id, n_observing_id, n_owner_id), v_observation, r_t_inv_sigma)
+	{
+		m_vertex_ptr.Get<0>() = &r_system.template r_Get_Vertex<CVertexLandmark3DInverse>(n_landmark_id, CInitializeNullVertex<CVertexLandmark3DInverse>());
+		m_vertex_ptr.Get<1>() = &r_system.template r_Get_Vertex<CVertexPose3D>(n_observing_id, CInitializeNullVertex<CVertexPose3D>());
+		m_vertex_ptr.Get<2>() = &r_system.template r_Get_Vertex<CVertexPose3D>(n_owner_id, CInitializeNullVertex<CVertexPose3D>());
+		// get vertices (initialize if required)
+	}
+
+	inline Eigen::Matrix<double, 3, 1> OwnerToObserver(const Eigen::Matrix<double, 3, 1> &landmark,
+			const Eigen::Matrix<double, 6, 1> &observer, const Eigen::Matrix<double, 6, 1> &owner) const
+	{
+		/*Eigen::Matrix<double, 7, 1> obs = Eigen::Matrix<double, 7, 1>::Ones();
+		obs.head(6) = observer;
+		Eigen::Matrix<double, 7, 1> own = Eigen::Matrix<double, 7, 1>::Ones();
+		own.head(6) = owner;
+		const CSim3Jacobians::TSim3 t_observer(obs, CSim3Jacobians::TSim3::from_tRs_vector);
+		const CSim3Jacobians::TSim3 t_owner(own, CSim3Jacobians::TSim3::from_tRs_vector);
+		CSim3Jacobians::TSim3 t_diff_transform = t_observer;
+		t_diff_transform.Inverse_Compose(t_owner); // calculate direct transform as inverse composition (t_observer^{-1} * t_owner)
+		// transform landmark to observer
+
+		return (t_diff_transform * CSim3Jacobians::v_InvDepth_to_XYZ(landmark));*/
+
+		Eigen::Vector4d pt = Eigen::Vector4d::Ones();
+		pt.head(3) = CSim3Jacobians::v_InvDepth_to_XYZ(landmark);
+		// 3d point in owner cf
+
+		Eigen::Matrix4d own_c2w = Eigen::Matrix4d::Identity();
+		own_c2w.block(0, 0, 3, 3) = C3DJacobians::Operator_rot(owner.tail(3));
+		own_c2w.block(0, 3, 3, 1) = owner.head(3);
+		// owner cf
+
+		Eigen::Matrix4d obs_c2w = Eigen::Matrix4d::Identity();
+		obs_c2w.block(0, 0, 3, 3) = C3DJacobians::Operator_rot(observer.tail(3));
+		obs_c2w.block(0, 3, 3, 1) = observer.head(3);
+		// observer cf
+
+		pt = own_c2w * pt;
+		// pt -> world
+
+		pt = obs_c2w.inverse() * pt;
+		// pt -> observer
+
+		return pt.head(3);
+	}
+
+	/**
+	 *	@brief calculates jacobians, expectation and error
+	 *
+	 *	@param[out] r_t_jacobian_tuple is tuple of jacobians, associated with the corresponding vertices
+	 *	@param[out] r_v_expectation is expecation vector
+	 *	@param[out] r_v_error is error vector
+	 */
+	inline void Calculate_Jacobians_Expectation_Error(_TyBase::_TyJacobianTuple &r_t_jacobian_tuple,
+		Eigen::Matrix<double, 3, 1> &r_v_expectation, Eigen::Matrix<double, 3, 1> &r_v_error) const
+	{
+		Eigen::Matrix<double, 3, 1> X = OwnerToObserver(m_vertex_ptr.Get<0>()->r_v_State(), m_vertex_ptr.Get<1>()->r_v_State(),
+				m_vertex_ptr.Get<2>()->r_v_State());
+		r_v_expectation = X.normalized();
+		// now get the vector
+
+		const double delta = 1e-9;
+		const double scalar = 1.0 / (delta);
+
+		Eigen::Matrix<double, 6, 6> Eps = Eigen::Matrix<double, 6, 6>::Identity() * delta; // faster
+
+		Eigen::Vector3d dest1, p_delta2;
+		for(size_t j = 0; j < 3; ++j)
+		{
+			CSim3Jacobians::Relative_to_Absolute_InvDepth_Epsilon(m_vertex_ptr.Get<0>()->r_v_State(),
+					Eps.col(j).template head<3>(), p_delta2); // epsilon is in xyz
+			dest1 = OwnerToObserver(p_delta2, m_vertex_ptr.Get<1>()->r_v_State(), m_vertex_ptr.Get<2>()->r_v_State()).normalized();
+
+			r_t_jacobian_tuple.Get<0>().col(j) = (dest1 - r_v_expectation) * scalar;
+		}
+		// now jacobians - xyz
+
+		Eigen::Matrix<double, 6, 1> p_delta;
+		for(size_t j = 0; j < 6; ++j)
+		{
+			C3DJacobians::Relative_to_Absolute(m_vertex_ptr.Get<1>()->r_v_State(), Eps.col(j), p_delta);
+
+			dest1 = OwnerToObserver(m_vertex_ptr.Get<0>()->r_v_State(), p_delta, m_vertex_ptr.Get<2>()->r_v_State()).normalized();
+
+			r_t_jacobian_tuple.Get<1>().col(j) = (dest1 - r_v_expectation) * scalar;
+		}
+		// now jacobians - observer
+
+		for(size_t j = 0; j < 6; ++j)
+		{
+			C3DJacobians::Relative_to_Absolute(m_vertex_ptr.Get<2>()->r_v_State(), Eps.col(j), p_delta);
+
+			dest1 = OwnerToObserver(m_vertex_ptr.Get<0>()->r_v_State(), m_vertex_ptr.Get<1>()->r_v_State(), p_delta).normalized();
+
+			r_t_jacobian_tuple.Get<2>().col(j) = (dest1 - r_v_expectation) * scalar;
+		}
+		// now jacobians - owner
+
+		r_v_error = m_v_measurement.normalized() - r_v_expectation;
+
+		//std::cout << "LO " << r_v_expectation.transpose() << " | " << m_v_measurement.transpose() << " | " <<
+		//						r_v_error.transpose() << std::endl;
+	}
+
+	/**
+	 *	@brief calculates \f$\chi^2\f$ error
+	 *	@return Returns (unweighted) \f$\chi^2\f$ error for this edge.
+	 */
+	inline double f_Chi_Squared_Error() const
+	{
+		Eigen::Matrix<double, 3, 1> v_error, v_expectation;
+		v_expectation = OwnerToObserver(m_vertex_ptr.Get<0>()->r_v_State(), m_vertex_ptr.Get<1>()->r_v_State(),
+				m_vertex_ptr.Get<2>()->r_v_State()).normalized();
+		// now get the vector
+
+		v_error = m_v_measurement.normalized() - v_expectation;
+
+		return (v_error.transpose() * m_t_sigma_inv).dot(v_error); // ||z_i - h_i(O_i)||^2 lambda_i
+	}
+};
+
+/**
+ *	@brief SE(3) pose-landmark edge
+ */
+class CEdgeBearingLandmark3DLocal : public CBaseEdgeImpl<CEdgeBearingLandmark3DLocal, MakeTypelist(CVertexLandmark3D), 3, 3, CBaseEdge::Robust>,
+		public CRobustify_ErrorNorm_Default<CCTFraction<148, 1000>, CHuberLossd> {
+public:
+	typedef CBaseEdgeImpl<CEdgeBearingLandmark3DLocal, MakeTypelist(CVertexLandmark3D), 3, 3, CBaseEdge::Robust> _TyBase; /**< @brief base edge type */
+
+public:
+	__GRAPH_TYPES_ALIGN_OPERATOR_NEW // imposed by the use of eigen, just copy this
+
+	/**
+	 *	@brief default constructor; has no effect
+	 */
+	inline CEdgeBearingLandmark3DLocal()
+	{}
+
+	/**
+	 *	@brief constructor; converts parsed edge to edge representation
+	 *
+	 *	@tparam CSystem is type of system where this edge is being stored
+	 *
+	 *	@param[in] n_node0 is (zero-based) index of the first (origin) node
+	 *	@param[in] n_node1 is (zero-based) index of the second (endpoint) node
+	 *	@param[in] r_v_delta is measurement vector
+	 *	@param[in] r_t_inv_sigma is the information matrix
+	 *	@param[in,out] r_system is reference to system (used to query edge vertices)
+	 */
+	template <class CSystem>
+	CEdgeBearingLandmark3DLocal(size_t n_node0, const Eigen::Matrix<double, 3, 1> &r_v_delta,
+		const Eigen::Matrix<double, 3, 3> &r_t_inv_sigma, CSystem &r_system)
+		:_TyBase(n_node0, r_v_delta, r_t_inv_sigma)
+	{
+		m_p_vertex0 = &r_system.template r_Get_Vertex<CVertexLandmark3D>(n_node0, CInitializeNullVertex<CVertexLandmark3D>());
+		// get vertices (initialize if required)
+	}
+
+	/**
+	 *	@brief updates the edge with a new measurement
+	 *
+	 *	@param[in] r_v_delta is new measurement vector
+	 *	@param[in] r_t_inv_sigma is new information matrix
+	 */
+	inline void Update(const Eigen::Vector3d &r_v_delta, const Eigen::Matrix<double, 3, 3> &r_t_inv_sigma)
+	{
+		_TyBase::Update(r_v_delta, r_t_inv_sigma);
+	}
+
+	/**
+	 *	@brief calculates jacobians, expectation and error
+	 *
+	 *	@param[out] r_t_jacobian0 is jacobian, associated with the first vertex
+	 *	@param[out] r_t_jacobian1 is jacobian, associated with the second vertex
+	 *	@param[out] r_v_expectation is expecation vector
+	 *	@param[out] r_v_error is error vector
+	 */
+	inline void Calculate_Jacobian_Expectation_Error(Eigen::Matrix<double, 3, 3> &r_t_jacobian0,
+		Eigen::Matrix<double, 3, 1> &r_v_expectation, Eigen::Matrix<double, 3, 1> &r_v_error) const // change dimensionality of eigen types, if required
+	{
+		r_v_expectation = m_p_vertex0->r_v_State().normalized();
+		// now get the vector
+
+		const double delta = 1e-9;
+		const double scalar = 1.0 / (delta);
+
+		Eigen::Matrix<double, 6, 6> Eps = Eigen::Matrix<double, 6, 6>::Identity() * delta; // faster
+
+		Eigen::Vector3d dest1, p_delta2;
+		for(size_t j = 0; j < 3; ++j)
+		{
+			p_delta2 = m_p_vertex0->r_v_State() + Eps.col(j).template head<3>();
+			dest1 =  p_delta2.normalized();
+			r_t_jacobian0.col(j) = (dest1 - r_v_expectation) * scalar;
+		}
+		// now jacobians - xyz
+
+		r_v_error = m_v_measurement.normalized() - r_v_expectation;
+
+		//std::cout << r_v_expectation.transpose() << " | " << m_v_measurement.transpose() << " | " <<
+		//				r_v_error.transpose() << std::endl;
+	}
+
+	/**
+	 *	@brief calculates \f$\chi^2\f$ error
+	 *	@return Returns (unweighted) \f$\chi^2\f$ error for this edge.
+	 */
+	inline double f_Chi_Squared_Error() const
+	{
+		Eigen::Matrix<double, 3, 1> v_error, v_expectation;
+		v_expectation = m_p_vertex0->r_v_State().normalized();
+		// now get the vector
+
+		v_error = m_v_measurement.normalized() - v_expectation;
+
+		return (v_error.transpose() * m_t_sigma_inv).dot(v_error); // ||z_i - h_i(O_i)||^2 lambda_i
+	}
+};
+
+class CEdgeBearingLandmark3DOther : public CBaseEdgeImpl<CEdgeBearingLandmark3DOther, MakeTypelist_Safe((CVertexLandmark3D, CVertexPose3D, CVertexPose3D)), 3, 3, CBaseEdge::Robust>,
+	public CRobustify_ErrorNorm_Default<CCTFraction<148, 1000>, CHuberLossd> { // note that this is a ternary edge
+public:
+	typedef CBaseEdgeImpl<CEdgeBearingLandmark3DOther, MakeTypelist_Safe((CVertexLandmark3D, CVertexPose3D, CVertexPose3D)), 3, 3, CBaseEdge::Robust> _TyBase; /**< @brief base class */
+
+public:
+	__GRAPH_TYPES_ALIGN_OPERATOR_NEW
+
+	/**
+	 *	@brief default constructor; has no effect
+	 */
+	inline CEdgeBearingLandmark3DOther()
+	{}
+
+	/**
+	 *	@brief constructor; initializes edge with data
+	 *
+	 */
+	template <class CSystem>
+	CEdgeBearingLandmark3DOther(size_t n_landmark_id, size_t n_observing_id, size_t n_owner_id, const Eigen::Vector3d &v_observation,
+		const Eigen::Matrix3d &r_t_inv_sigma, CSystem &r_system)
+		:_TyBase(typename _TyBase::_TyVertexIndexTuple(n_landmark_id, n_observing_id, n_owner_id), v_observation, r_t_inv_sigma)
+	{
+		m_vertex_ptr.Get<0>() = &r_system.template r_Get_Vertex<CVertexLandmark3D>(n_landmark_id, CInitializeNullVertex<CVertexLandmark3D>());
+		m_vertex_ptr.Get<1>() = &r_system.template r_Get_Vertex<CVertexPose3D>(n_observing_id, CInitializeNullVertex<CVertexPose3D>());
+		m_vertex_ptr.Get<2>() = &r_system.template r_Get_Vertex<CVertexPose3D>(n_owner_id, CInitializeNullVertex<CVertexPose3D>());
+		// get vertices (initialize if required)
+	}
+
+	inline Eigen::Matrix<double,3, 1> OwnerToObserver(const Eigen::Matrix<double, 3, 1> &landmark,
+			const Eigen::Matrix<double, 6, 1> &observer, const Eigen::Matrix<double, 6, 1> &owner) const
+	{
+		/*Eigen::Matrix<double, 7, 1> obs = Eigen::Matrix<double, 7, 1>::Ones();
+		obs.head(6) = observer;
+		Eigen::Matrix<double, 7, 1> own = Eigen::Matrix<double, 7, 1>::Ones();
+		own.head(6) = owner;
+		const CSim3Jacobians::TSim3 t_observer(obs, CSim3Jacobians::TSim3::from_tRs_vector);
+		const CSim3Jacobians::TSim3 t_owner(own, CSim3Jacobians::TSim3::from_tRs_vector);
+		CSim3Jacobians::TSim3 t_diff_transform = t_observer;
+		t_diff_transform.Inverse_Compose(t_owner); // calculate direct transform as inverse composition (t_observer^{-1} * t_owner)
+		// transform landmark to observer
+
+		return (t_diff_transform * landmark);*/
+
+		Eigen::Vector4d pt = Eigen::Vector4d::Ones();
+		pt.head(3) = landmark;
+		// 3d point in owner cf
+
+		Eigen::Matrix4d own_c2w = Eigen::Matrix4d::Identity();
+		own_c2w.block(0, 0, 3, 3) = C3DJacobians::Operator_rot(owner.tail(3));
+		own_c2w.block(0, 3, 3, 1) = owner.head(3);
+		// owner cf
+
+		Eigen::Matrix4d obs_c2w = Eigen::Matrix4d::Identity();
+		obs_c2w.block(0, 0, 3, 3) = C3DJacobians::Operator_rot(observer.tail(3));
+		obs_c2w.block(0, 3, 3, 1) = observer.head(3);
+		// observer cf
+
+		pt = own_c2w * pt;
+		// pt -> world
+
+		pt = obs_c2w.inverse() * pt;
+		// pt -> observer
+
+		return pt.head(3);
+	}
+
+	/**
+	 *	@brief calculates jacobians, expectation and error
+	 *
+	 *	@param[out] r_t_jacobian_tuple is tuple of jacobians, associated with the corresponding vertices
+	 *	@param[out] r_v_expectation is expecation vector
+	 *	@param[out] r_v_error is error vector
+	 */
+	inline void Calculate_Jacobians_Expectation_Error(_TyBase::_TyJacobianTuple &r_t_jacobian_tuple,
+		Eigen::Matrix<double, 3, 1> &r_v_expectation, Eigen::Matrix<double, 3, 1> &r_v_error) const
+	{
+		Eigen::Matrix<double, 3, 1> X = OwnerToObserver(m_vertex_ptr.Get<0>()->r_v_State(), m_vertex_ptr.Get<1>()->r_v_State(),
+				m_vertex_ptr.Get<2>()->r_v_State());
+		r_v_expectation = X.normalized();
+		// now get the vector
+
+		const double delta = 1e-9;
+		const double scalar = 1.0 / (delta);
+
+		Eigen::Matrix<double, 6, 6> Eps = Eigen::Matrix<double, 6, 6>::Identity() * delta; // faster
+
+		Eigen::Vector3d dest1, p_delta2;
+		for(size_t j = 0; j < 3; ++j)
+		{
+			p_delta2 = m_vertex_ptr.Get<0>()->r_v_State() + Eps.col(j).template head<3>();
+			dest1 = OwnerToObserver(p_delta2, m_vertex_ptr.Get<1>()->r_v_State(), m_vertex_ptr.Get<2>()->r_v_State()).normalized();
+
+			r_t_jacobian_tuple.Get<0>().col(j) = (dest1 - r_v_expectation) * scalar;
+		}
+		// now jacobians - xyz
+
+		Eigen::Matrix<double, 6, 1> p_delta;
+		for(size_t j = 0; j < 6; ++j)
+		{
+			C3DJacobians::Relative_to_Absolute(m_vertex_ptr.Get<1>()->r_v_State(), Eps.col(j), p_delta);
+
+			dest1 = OwnerToObserver(m_vertex_ptr.Get<0>()->r_v_State(), p_delta, m_vertex_ptr.Get<2>()->r_v_State()).normalized();
+
+			r_t_jacobian_tuple.Get<1>().col(j) = (dest1 - r_v_expectation) * scalar;
+		}
+		// now jacobians - observer
+
+		for(size_t j = 0; j < 6; ++j)
+		{
+			C3DJacobians::Relative_to_Absolute(m_vertex_ptr.Get<2>()->r_v_State(), Eps.col(j), p_delta);
+
+			dest1 = OwnerToObserver(m_vertex_ptr.Get<0>()->r_v_State(), m_vertex_ptr.Get<1>()->r_v_State(), p_delta).normalized();
+
+			r_t_jacobian_tuple.Get<2>().col(j) = (dest1 - r_v_expectation) * scalar;
+		}
+		// now jacobians - owner
+
+		r_v_error = m_v_measurement.normalized() - r_v_expectation;
+	}
+
+	/**
+	 *	@brief calculates \f$\chi^2\f$ error
+	 *	@return Returns (unweighted) \f$\chi^2\f$ error for this edge.
+	 */
+	inline double f_Chi_Squared_Error() const
+	{
+		Eigen::Matrix<double, 3, 1> v_error, v_expectation;
+		v_expectation = OwnerToObserver(m_vertex_ptr.Get<0>()->r_v_State(), m_vertex_ptr.Get<1>()->r_v_State(),
+				m_vertex_ptr.Get<2>()->r_v_State()).normalized();
+		// now get the vector
+
+		v_error = m_v_measurement.normalized() - v_expectation;
+
+		return (v_error.transpose() * m_t_sigma_inv).dot(v_error); // ||z_i - h_i(O_i)||^2 lambda_i
+	}
+};
+
+/**
+ *	@brief BA vex-cam edge
+ */
+class CEdgeZDist : public CBaseEdgeImpl<CEdgeZDist, MakeTypelist(CVertexPose3D, CVertexPose3D), 1> {
+public:
+	__GRAPH_TYPES_ALIGN_OPERATOR_NEW // imposed by the use of eigen, just copy this
+
+	/**
+	 *	@brief default constructor; has no effect
+	 */
+	inline CEdgeZDist()
+	{}
+
+	/**
+	 *	@brief constructor; initializes edge with data
+	 *
+	 *	@tparam CSystem is type of system where this edge is being stored
+	 *
+	 *	@param[in] n_node0 is (zero-based) index of the first (origin) node (camera)
+	 *	@param[in] n_node1 is (zero-based) index of the second (endpoint) node (vertex)
+	 *	@param[in] v_delta is vector of delta x position, delta y-position
+	 *	@param[in] r_t_inv_sigma is the information matrix
+	 *	@param[in,out] r_system is reference to system (used to query edge vertices)
+	 */
+	template <class CSystem>
+	CEdgeZDist(size_t n_node0, size_t n_node1, const Eigen::Matrix<double, 1, 1> &v_delta, // won't align non-reference arg
+		const Eigen::Matrix<double, 1, 1> &r_t_inv_sigma, CSystem &r_system) // respect const-ness!
+		:CBaseEdgeImpl<CEdgeZDist, MakeTypelist(CVertexPose3D, CVertexPose3D), 1>(n_node0,
+		n_node1, v_delta, r_t_inv_sigma, CBaseEdge::explicitly_initialized_vertices, r_system)
+	{
+		//m_p_vertex0 = &r_system.template r_Get_Vertex<CVertexCam>(n_node0, CInitializeNullVertex<>());
+		//m_p_vertex1 = &r_system.template r_Get_Vertex<CVertexXYZ>(n_node1, CInitializeNullVertex<CVertexXYZ>());
+	}
+
+	/**
+	 *	@brief updates the edge with a new measurement
+	 *
+	 *	@param[in] r_t_edge is parsed edge
+	 */
+	/*inline void Update(const CParserBase::TEdgeP2C3D &r_t_edge)
+	{
+		CBaseEdgeImpl<CEdgeP2C3D, MakeTypelist(CVertexCam, CVertexXYZ),
+			2>::Update(r_t_edge.m_v_delta, r_t_edge.m_t_inv_sigma);
+	}*/
+	/**
+	 *	@brief updates the edge with a new measurement
+	 *
+	 *	@param[in] r_v_delta is new measurement vector
+	 *	@param[in] r_t_inv_sigma is new information matrix
+	 */
+	inline void Update(const Eigen::Matrix<double, 1, 1> &r_v_delta, const Eigen::Matrix<double, 1, 1> &r_t_inv_sigma)
+	{
+		CBaseEdgeImpl<CEdgeZDist, MakeTypelist(CVertexPose3D, CVertexPose3D), 1>::Update(r_v_delta, r_t_inv_sigma);
+	}
+
+	/**
+	 *	@brief calculates jacobians, expectation and error
+	 *
+	 *	@param[out] r_t_jacobian0 is jacobian, associated with the first vertex
+	 *	@param[out] r_t_jacobian1 is jacobian, associated with the second vertex
+	 *	@param[out] r_v_expectation is expecation vector
+	 *	@param[out] r_v_error is error vector
+	 */
+	inline void Calculate_Jacobians_Expectation_Error(Eigen::Matrix<double, 1, 6> &r_t_jacobian0,
+		Eigen::Matrix<double, 1, 6> &r_t_jacobian1, Eigen::Matrix<double, 1, 1> &r_v_expectation,
+		Eigen::Matrix<double, 1, 1> &r_v_error) const // change dimensionality of eigen types, if required
+	{
+		Eigen::Matrix<double, 6, 1> pose0 = m_p_vertex0->r_v_State();
+		Eigen::Matrix<double, 6, 1> pose1 = m_p_vertex1->r_v_State();
+
+		Eigen::Matrix<double, 6, 1> rel;
+		C3DJacobians::Absolute_to_Relative(pose0, pose1, rel);
+		// calculates the expectation and the jacobians
+
+		r_v_expectation(0) = rel(2); // Z
+		r_v_error(0) = m_v_measurement(0) - r_v_expectation(0); /* */
+
+		const double delta = 1e-9;
+		const double scalar = 1.0 / (delta);
+
+		Eigen::Matrix<double, 6, 6> Eps;
+		Eps = Eigen::Matrix<double, 6, 6>::Identity() * delta; // faster, all memory on stack
+
+		for(int j = 0; j < 6; ++ j) {
+			Eigen::Matrix<double, 6, 1> d1, p_delta, p_delta_inv;
+			C3DJacobians::Relative_to_Absolute(pose0, Eps.col(j), p_delta);
+			C3DJacobians::Absolute_to_Relative(p_delta, pose1, d1);
+
+			r_t_jacobian0(j) = (d1(2) - r_v_expectation(0)) * scalar;
+
+			Eigen::Matrix<double, 6, 1> d2;
+			C3DJacobians::Relative_to_Absolute(pose1, Eps.col(j), p_delta);
+			C3DJacobians::Absolute_to_Relative(pose0, pose1, d2);
+			r_t_jacobian1(j) = (d2(2) - r_v_expectation(0)) * scalar;
+		}
+		// return jacobs
+
+		// calculates error (possibly re-calculates, if running A-SLAM)
+		//std::cout << "ln: " << r_v_expectation.transpose() << " <> " << m_v_measurement.transpose() << ": " << (r_v_error.transpose() * m_t_sigma_inv).dot(r_v_error) << std::endl;
+	}
+
+	/**
+	 *	@brief calculates \f$\chi^2\f$ error
+	 *	@return Returns (unweighted) \f$\chi^2\f$ error for this edge.
+	 */
+	inline double f_Chi_Squared_Error() const
+	{
+		Eigen::Matrix<double, 1, 6> p_jacobi[2];
+		Eigen::Matrix<double, 1, 1> v_expectation, v_error;
+		Calculate_Jacobians_Expectation_Error(p_jacobi[0], p_jacobi[1], v_expectation, v_error);
+		// calculates the expectation, error and the jacobians
+
+		return (v_error.transpose() * m_t_sigma_inv).dot(v_error); // ||z_i - h_i(O_i)||^2 lambda_i
+	}
+
+	/**
+	 *	@brief calculates reprojection error
+	 *	@return Returns reprojection error for this edge, in pixels.
+	 */
+	inline double f_Reprojection_Error() const
+	{
+		/*Eigen::Matrix<double, 2, 6> p_jacobi0;
+		Eigen::Matrix<double, 2, 3> p_jacobi1;
+		Eigen::Matrix<double, 2, 1> v_expectation, v_error;
+		Calculate_Jacobians_Expectation_Error(p_jacobi0, p_jacobi1, v_expectation, v_error);*/
+		// calculates the expectation, error and the jacobians
+		//std::cerr << v_error[0] << " " << v_error[1] << " ----  " << (v_error.transpose() * m_t_sigma_inv).dot(v_error) << std::endl;
+
+		//Eigen::Vector2d v_error;
+		//CBAJacobians::Project_P2C(m_p_vertex0->r_v_State() /* Cam */, m_p_vertex0->v_Intrinsics(),
+		//	m_p_vertex1->r_v_State() /* XYZ */, v_error);
+		//v_error -= m_v_measurement; // this is actually negative error, but we only need the norm so sign does not matter
+		// this should be faster, as it does not calculate the jacobians
+		// (in BA, this is actually timed as it is used in solver step validation)
+
+		return 0;// v_error.norm();
+		/*return sqrt( (v_error[0] - v_expectation[0])*(v_error[0] - v_expectation[0]) +
+				(v_error[1] - v_expectation[1])*(v_error[1] - v_expectation[1]) );*/
+	}
+};
+
+/** @} */ // end of group
+
+/** \addtogroup parser
+ *	@{
+ */
+
+/**
+ *	@brief edge traits for SE(3) solver
+ */
+template <class CParsedStructure>
+class CSE3OnlyPoseEdgeTraits {
+public:
+	typedef CFailOnEdgeType _TyEdge; /**< @brief it should fail on unknown edge types */
+
+	/**
+	 *	@brief gets reason for error
+	 *	@return Returns const null-terminated string, containing
+	 *		description of the error (human readable).
+	 */
+	static const char *p_s_Reason()
+	{
+		return "unknown edge type occurred";
+	}
+};
+
+/**
+ *	@brief edge traits for SE(3) solver (specialized for CParser::TEdge3D)
+ */
+template <>
+class CSE3OnlyPoseEdgeTraits<CParserBase::TEdge3D> {
+public:
+	typedef CEdgePose3D _TyEdge; /**< @brief the edge type to construct from the parsed type */
+};
+/**
+ *	@brief edge traits for SE(3) solver (specialized for CParser::TEdge3D)
+ */
+
+#if 0
+/**
+ *	@brief edge traits for SE(3) solver (specialized for CParser::TEdge3D)
+ */
+template <>
+class CSE3OnlyPoseEdgeTraits<CParserBase::TVertex3D> { // nonsense, CParserBase::TVertex3D is not an edge, this does not belong here
+public:
+	typedef CIgnoreEdgeType _TyEdge; /**< @brief the edge type to construct from the parsed type */
+};
+#endif // 0
+
+/**
+ *	@brief edge traits for SE(3) solver
+ */
+template <class CParsedStructure>
+class CSE3LandmarkPoseEdgeTraits {
+public:
+	typedef CFailOnEdgeType _TyEdge; /**< @brief it should fail on unknown edge types */
+
+	/**
+	 *	@brief gets reason for error
+	 *	@return Returns const null-terminated string, containing
+	 *		description of the error (human readable).
+	 */
+	static const char *p_s_Reason()
+	{
+		return "unknown edge type occurred";
+	}
+};
+
+/**
+ *	@brief edge traits for SE(3) solver (specialized for CParser::TEdge3D)
+ */
+template <>
+class CSE3LandmarkPoseEdgeTraits<CParserBase::TEdge3D> {
+public:
+	typedef CEdgePose3D _TyEdge; /**< @brief the edge type to construct from the parsed type */
+};
+
+/**
+ *	@brief edge traits for SE(3) solver (specialized for CParser::TEdge3D)
+ */
+template <>
+class CSE3LandmarkPoseEdgeTraits<CParserBase::TLandmark3D_XYZ> {
+public:
+	typedef CEdgePoseLandmark3D _TyEdge; /**< @brief the edge type to construct from the parsed type */
+};
+
+/**
+ *	@brief edge traits for SE(3) solver (specialized for CParser::TEdge3D)
+ */
+template <>
+class CSE3LandmarkPoseEdgeTraits<CParserBase::TEdge3DSelf> {
+public:
+	typedef CEdgePose3DSelf _TyEdge; /**< @brief the edge type to construct from the parsed type */
+};
+
+/**
+ *	@brief edge traits for SE(3) solver (specialized for CParser::TEdge3D)
+ */
+template <>
+class CSE3LandmarkPoseEdgeTraits<CParserBase::TEdge3DTernary> {
+public:
+	typedef CEdgePoseTernary3D _TyEdge; /**< @brief the edge type to construct from the parsed type */
+};
+
+/**
+ *	@brief edge traits for SE(3) solver (specialized for CParser::TEdge3D)
+ */
+template <>
+class CSE3LandmarkPoseEdgeTraits<CParserBase::TEdge3DNormal> {
+public:
+	typedef CEdgeNormal3D _TyEdge; /**< @brief the edge type to construct from the parsed type */
+};
+
+/**
+ *	@brief edge traits for SE(3) solver (specialized for CParser::TEdge3D)
+ */
+template <>
+class CSE3LandmarkPoseEdgeTraits<CParserBase::TEdgeSpline3D> {
+public:
+	typedef CBSplineEdge _TyEdge; /**< @brief the edge type to construct from the parsed type */
+};
+
+/** @} */ // end of group
+
+#endif // !__SE3_TYPES_INCLUDED